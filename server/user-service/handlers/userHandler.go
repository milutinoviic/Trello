--- conflicted
+++ resolved
@@ -5,12 +5,9 @@
 	"encoding/json"
 	"errors"
 	"fmt"
-<<<<<<< HEAD
+	"github.com/sirupsen/logrus"
 	"go.opentelemetry.io/otel/codes"
 	"go.opentelemetry.io/otel/trace"
-=======
-	"github.com/sirupsen/logrus"
->>>>>>> fa2983f4
 	"io"
 	"log"
 	"main.go/customLogger"
@@ -25,15 +22,10 @@
 type KeyRole struct{}
 
 type UserHandler struct {
-<<<<<<< HEAD
-	logger  *log.Logger
-	service *service.UserService
-	tracer  trace.Tracer
-=======
 	logger     *log.Logger
+	service    *service.UserService
+	tracer     trace.Tracer
 	custLogger *customLogger.Logger
-	service    *service.UserService
->>>>>>> fa2983f4
 }
 type Task struct {
 	Status  TaskStatus `bson:"status" json:"status"`
@@ -41,23 +33,15 @@
 }
 type TaskStatus string
 
-<<<<<<< HEAD
-func NewUserHandler(logger *log.Logger, service *service.UserService, trace trace.Tracer) *UserHandler {
-	return &UserHandler{logger, service, trace}
-=======
-func NewUserHandler(logger *log.Logger, custLogger *customLogger.Logger, service *service.UserService) *UserHandler {
-	return &UserHandler{logger, custLogger, service}
->>>>>>> fa2983f4
+func NewUserHandler(logger *log.Logger, service *service.UserService, tracer trace.Tracer, custLogger *customLogger.Logger) *UserHandler {
+	return &UserHandler{logger, service, tracer, custLogger}
 }
 
 func (uh *UserHandler) Registration(rw http.ResponseWriter, h *http.Request) {
 	uh.logger.Printf("Received %s request for %s", h.Method, h.URL.Path)
-<<<<<<< HEAD
 	_, span := uh.tracer.Start(context.Background(), "UserHandler.Registration")
 	defer span.End()
-=======
 	uh.custLogger.Info(nil, fmt.Sprintf("Received %s request for %s", h.Method, h.URL.Path))
->>>>>>> fa2983f4
 
 	// Decode request body
 	request, err := decodeBody(h.Body)
@@ -100,11 +84,8 @@
 		uh.custLogger.Error(nil, "Error writing registration response: "+err.Error())
 		return
 	}
-<<<<<<< HEAD
 	span.SetStatus(codes.Ok, "Registration handled successfully")
-=======
 	uh.custLogger.Info(nil, "Registration response sent successfully")
->>>>>>> fa2983f4
 }
 
 func (uh *UserHandler) GetManagers(rw http.ResponseWriter, h *http.Request) {
@@ -442,7 +423,7 @@
 		http.Error(rw, "User ID missing", http.StatusBadRequest)
 		return
 	}
-	repo, _ := repository.New(context.Background(), uh.logger, uh.tracer)
+	repo, _ := repository.New(context.Background(), uh.logger, uh.custLogger, uh.tracer)
 
 	cache, err := repository.NewCache(uh.logger, repo, uh.tracer)
 	if err != nil {
@@ -471,15 +452,12 @@
 }
 
 func (uh *UserHandler) Login(rw http.ResponseWriter, h *http.Request) {
-<<<<<<< HEAD
 	_, span := uh.tracer.Start(context.Background(), "UserHandler.Login")
 	defer span.End()
-=======
 	uh.logger.Println("Processing login request")
 	uh.custLogger.Info(nil, "Processing login request")
 
 	// Decode the login request body
->>>>>>> fa2983f4
 	request, err := decodeLoginBody(h.Body)
 	if err != nil {
 		span.RecordError(err)
@@ -495,13 +473,10 @@
 	boolean, err := uh.service.VerifyRecaptcha(request.RecaptchaToken)
 	if !boolean {
 		if err != nil {
-<<<<<<< HEAD
 			span.RecordError(err)
 			span.SetStatus(codes.Error, err.Error())
-=======
 			uh.logger.Println("Error verifying reCAPTCHA:", err)
 			uh.custLogger.Error(nil, "Error verifying reCAPTCHA: "+err.Error())
->>>>>>> fa2983f4
 			http.Error(rw, err.Error(), http.StatusForbidden)
 			return
 		}
@@ -567,21 +542,15 @@
 		uh.logger.Println("Error writing response:", err)
 		uh.custLogger.Error(nil, "Error writing response: "+err.Error())
 	}
-<<<<<<< HEAD
 	span.SetStatus(codes.Ok, "Successfully logged in")
+	uh.logger.Println("Login response sent successfully")
+	uh.custLogger.Info(nil, "Login response sent successfully")
 }
 
 func (uh *UserHandler) Logout(rw http.ResponseWriter, h *http.Request) {
 	_, span := uh.tracer.Start(context.Background(), "UserHandler.Logout")
 	defer span.End()
-=======
-	uh.logger.Println("Login response sent successfully")
-	uh.custLogger.Info(nil, "Login response sent successfully")
-}
-
-func (uh *UserHandler) Logout(rw http.ResponseWriter, h *http.Request) {
 	// Dohvatanje User ID iz konteksta
->>>>>>> fa2983f4
 	userID, ok := h.Context().Value(KeyAccount{}).(string)
 	if !ok {
 		span.RecordError(errors.New("user id not found"))
@@ -639,12 +608,9 @@
 		uh.logger.Println("Error writing response:", err)
 		uh.custLogger.Error(logrus.Fields{"user_id": userID}, "Error writing logout response: "+err.Error())
 	}
-<<<<<<< HEAD
 	span.SetStatus(codes.Ok, "Successfully logged out")
-=======
 	uh.logger.Println("Logout response sent successfully")
 	uh.custLogger.Info(logrus.Fields{"user_id": userID}, "Logout response sent successfully")
->>>>>>> fa2983f4
 }
 
 func (uh *UserHandler) CheckPasswords(rw http.ResponseWriter, r *http.Request) {
@@ -691,14 +657,11 @@
 }
 
 func (uh *UserHandler) ChangePassword(rw http.ResponseWriter, h *http.Request) {
-<<<<<<< HEAD
 	_, span := uh.tracer.Start(context.Background(), "UserHandler.ChangePassword")
 	defer span.End()
-=======
 	uh.custLogger.Info(nil, "Processing change password request")
 
 	// Parsiranje zahteva
->>>>>>> fa2983f4
 	var req data.ChangePasswordRequest
 	err := json.NewDecoder(h.Body).Decode(&req)
 	if err != nil {
@@ -738,11 +701,8 @@
 
 	// Uspešan odgovor
 	rw.WriteHeader(http.StatusOK)
-<<<<<<< HEAD
 	span.SetStatus(codes.Ok, "Successfully changed password")
-=======
 	uh.custLogger.Info(logrus.Fields{"user_id": userID}, "Change password response sent successfully")
->>>>>>> fa2983f4
 }
 
 func (uh *UserHandler) HandleRecovery(rw http.ResponseWriter, h *http.Request) {
