package repository

import (
	"bufio"
	"context"
	"encoding/json"
	"errors"
	"fmt"
	"github.com/google/uuid"
	"go.mongodb.org/mongo-driver/bson"
	"go.mongodb.org/mongo-driver/bson/primitive"
	"go.mongodb.org/mongo-driver/mongo"
	"go.mongodb.org/mongo-driver/mongo/options"
	"go.mongodb.org/mongo-driver/mongo/readpref"
	"golang.org/x/crypto/bcrypt"
	"log"
	"main.go/data"
	"main.go/utils"
	"net/http"
	"net/smtp"
	"net/url"
	"os"
	"strings"
	"time"
)

type UserRepository struct {
	cli    *mongo.Client
	logger *log.Logger
}

func New(ctx context.Context, logger *log.Logger) (*UserRepository, error) {
	dburi := os.Getenv("MONGO_DB_URI")

	client, err := mongo.Connect(ctx, options.Client().ApplyURI(dburi))
	if err != nil {
		return nil, err
	}

	if err = client.Ping(ctx, readpref.Primary()); err != nil {
		return nil, err
	}

	return &UserRepository{
		cli:    client,
		logger: logger,
	}, nil
}

func (ur *UserRepository) Disconnect(ctx context.Context) error {
	err := ur.cli.Disconnect(ctx)
	if err != nil {
		return err
	}
	return nil
}

func (ur *UserRepository) Registration(request *data.AccountRequest) error {
	ctx, cancel := context.WithTimeout(context.Background(), 15*time.Second)
	defer cancel()

	if err := ur.cli.Ping(ctx, readpref.Primary()); err != nil {
		return fmt.Errorf("database not available: %w", err)
	}

	accountCollection := ur.getAccountCollection()
	var existingAccount data.Account
	err := accountCollection.FindOne(ctx, bson.M{"email": request.Email}).Decode(&existingAccount)
	if err == nil {
		ur.logger.Println("Email already exists")
		return data.ErrEmailAlreadyExists()
	}

	uuidPassword := uuid.New().String()

	hashedPassword, err := hashPassword(uuidPassword)
	if err != nil {
		ur.logger.Println("Error hashing password:", err)
		return err
	}

	account := &data.Account{
		Email:     request.Email,
		FirstName: request.FirstName,
		LastName:  request.LastName,
		Password:  hashedPassword,
		Role:      request.Role,
	}

	_, err = accountCollection.InsertOne(ctx, account)
	if err != nil {
		ur.logger.Println("Error inserting account:", err)
		return err
	}
	err = sendEmail(account, uuidPassword)
	if err != nil {
		ur.logger.Println("Error sending email:", err)
		return err
	}
	ur.logger.Println("Account created")
	return nil
}

func hashPassword(password string) (string, error) {
	hashed, err := bcrypt.GenerateFromPassword([]byte(password), bcrypt.DefaultCost)
	if err != nil {
		return "", err
	}
	return string(hashed), nil
}

func (ur *UserRepository) getAccountCollection() *mongo.Collection {
	userDatabase := ur.cli.Database("mongoDb")
	userCollection := userDatabase.Collection("accounts")
	return userCollection
}

func sendEmail(request *data.Account, uuidPassword string) error {
	// err := godotenv.Load()
	// if err != nil {
	//     return fmt.Errorf("error loading .env file")
	// }

	from := os.Getenv("SMTP_EMAIL")
	password := os.Getenv("SMTP_PASSWORD")
	smtpHost := os.Getenv("SMTP_HOST")
	smtpPort := os.Getenv("SMTP_PORT")

	plainTextBody := "Welcome to our service!\n\n" +
		"Hello " + request.FirstName + ",\n" +
		"Thank you for joining us. Your temporary password is: " + uuidPassword + "\n" +
		"Please log in and change it as soon as possible.\n\n" +
		"Best regards,\nThe Team"

	htmlBody := `<!DOCTYPE html>
	<html>
	<head>
		<style>
			body { font-family: Arial, sans-serif; color: #333; }
			.container { padding: 20px; border: 1px solid #ddd; }
			.header { font-size: 24px; font-weight: bold; color: #4CAF50; }
			.content { margin-top: 10px; }
			.footer { margin-top: 20px; font-size: 12px; color: #888; }
		</style>
	</head>
	<body>
		<div class="container">
			<div class="header">Welcome to Our Service!</div>
			<div class="content">
				<p>Hello ` + request.FirstName + `,</p>
				<p>Thank you for joining our platform. We’re excited to have you on board!</p>
				<p>Your temporary password is: <strong>` + uuidPassword + `</strong></p>
				<p>Please log in and change it as soon as possible.</p>
			</div>
			<div class="footer">
				<p>Best regards,<br>The Team</p>
			</div>
		</div>
	</body>
	</html>`

	message := []byte("MIME-Version: 1.0\r\n" +
		"Content-Type: multipart/alternative; boundary=\"fancy-boundary\"\r\n" +
		"Subject: Welcome to our service!\r\n" +
		"From: " + from + "\r\n" +
		"To: " + request.Email + "\r\n" +
		"\r\n" +
		"--fancy-boundary\r\n" +
		"Content-Type: text/plain; charset=\"utf-8\"\r\n" +
		"\r\n" +
		plainTextBody + "\r\n" +
		"--fancy-boundary\r\n" +
		"Content-Type: text/html; charset=\"utf-8\"\r\n" +
		"\r\n" +
		htmlBody + "\r\n" +
		"--fancy-boundary--")

	auth := smtp.PlainAuth("", from, password, smtpHost)
	err := smtp.SendMail(smtpHost+":"+smtpPort, auth, from, []string{request.Email}, message)
	if err != nil {
		return err
	}

	return nil
}

func (uh *UserRepository) GetAllManagers() (data.Accounts, error) {
	ctx, cancel := context.WithTimeout(context.Background(), 5*time.Second)
	defer cancel()

	managersCollection := uh.getAccountCollection()

	var managers data.Accounts
	filter := bson.M{"role": "manager"}
	managersCursor, err := managersCollection.Find(ctx, filter)
	if err != nil {
		uh.logger.Println(err)
		return nil, err
	}
	if err = managersCursor.All(ctx, &managers); err != nil {
		uh.logger.Println(err)
		return nil, err
	}

	return managers, nil
}

func (uh *UserRepository) GetOne(userId string) (*data.Account, error) {
	ctx, cancel := context.WithTimeout(context.Background(), 5*time.Second)
	defer cancel()

	managersCollection := uh.getAccountCollection()

	objectId, err := primitive.ObjectIDFromHex(userId)

	var manager data.Account
	err = managersCollection.FindOne(ctx, bson.M{"_id": objectId}).Decode(&manager)
	if err != nil {
		uh.logger.Println("Error finding managerrr:", objectId)
		return nil, err
	}

	return &manager, nil
}

func (ur *UserRepository) GetAllMembers(ctx context.Context) ([]data.Account, error) {
	ctx, cancel := context.WithTimeout(ctx, 5*time.Second)
	defer cancel()

	if err := ur.cli.Ping(ctx, readpref.Primary()); err != nil {
		ur.logger.Println("Database not available")
		return nil, fmt.Errorf("database not available: %w", err)
	}

	accountCollection := ur.getAccountCollection()
	filter := bson.M{"role": "member"}

	cursor, err := accountCollection.Find(ctx, filter)
	if err != nil {
		ur.logger.Println("Error finding accounts:", err)
		return nil, err
	}
	defer cursor.Close(ctx)

	var accounts []data.Account
	if err := cursor.All(ctx, &accounts); err != nil {
		ur.logger.Println("Error decoding accounts:", err)
		return nil, err
	}

	return accounts, nil
}

func (ur *UserRepository) GetUserIdByEmail(email string) (primitive.ObjectID, error) {
	ctx, cancel := context.WithTimeout(context.Background(), 5*time.Second)
	defer cancel()

	accountCollection := ur.getAccountCollection()
	var existingAccount data.Account

	err := accountCollection.FindOne(ctx, bson.M{"email": email}).Decode(&existingAccount)
	if err != nil {
		ur.logger.Println("Error finding account:", err)
		return primitive.NilObjectID, err
	}

	return existingAccount.ID, nil
}

func (ur *UserRepository) GetUserRoleByEmail(email string) (string, error) {
	ctx, cancel := context.WithTimeout(context.Background(), 5*time.Second)
	defer cancel()

	accountCollection := ur.getAccountCollection()
	var existingAccount data.Account

	err := accountCollection.FindOne(ctx, bson.M{"email": email}).Decode(&existingAccount)
	if err != nil {
		ur.logger.Println("Error finding account:", err)
		return "", err
	}

	return existingAccount.Role, nil
}

func (ur *UserRepository) GetUserByEmail(email string) (data.Account, error) {
	ctx, cancel := context.WithTimeout(context.Background(), 5*time.Second)
	defer cancel()
	accountCollection := ur.getAccountCollection()
	var existingAccount data.Account
	err := accountCollection.FindOne(ctx, bson.M{"email": email}).Decode(&existingAccount)
	if err != nil {
		ur.logger.Println("Error finding account:", err)
		return data.Account{}, err
	}
	return existingAccount, nil
}

func (ur *UserRepository) GetUserById(id string) (data.Account, error) {
	ctx, cancel := context.WithTimeout(context.Background(), 5*time.Second)
	defer cancel()
	accountCollection := ur.getAccountCollection()
	var existingAccount data.Account
	objectId, err := primitive.ObjectIDFromHex(id)
	if err != nil {
		ur.logger.Println("Error parsing object id:", err)
		return data.Account{}, err
	}
	err = accountCollection.FindOne(ctx, bson.M{"_id": objectId}).Decode(&existingAccount)
	if err != nil {
		ur.logger.Println("Error finding account:", err)
		return data.Account{}, err
	}
	return existingAccount, nil
}

func (ur *UserRepository) CheckIfPasswordIsSame(id string, password string) bool {
	acc, err := ur.GetUserById(id)
	if err != nil {
		ur.logger.Println("Error finding account:", err)
		return false
	}
	err = bcrypt.CompareHashAndPassword([]byte(acc.Password), []byte(password))
	if err != nil {
		ur.logger.Println("Error comparing password:", err)
		return false
	}
	return true
}
func (ur *UserRepository) ChangePassword(id string, password string) error {
	ctx, cancel := context.WithTimeout(context.Background(), 5*time.Second)
	defer cancel()

	accountCollection := ur.getAccountCollection()

	err := ForbidPassword(password)
	if err != nil {
		ur.logger.Println("Error forbiding password:", err)
		return err
	}

	hashedPassword, err := hashPassword(password)
	if err != nil {
		ur.logger.Println("Error hashing password:", err)
		return err
	}

	objectID, err := primitive.ObjectIDFromHex(id)
	if err != nil {
		ur.logger.Println("Error parsing object id:", err)
		return errors.New("invalid user ID format")
	}

	filter := bson.M{"_id": objectID}
	update := bson.M{
		"$set": bson.M{"password": hashedPassword},
	}

	_, err = accountCollection.UpdateOne(ctx, filter, update)
	if err != nil {
		ur.logger.Println("Error updating account:", err)
		return err
	}

	return nil
}

func SendRecoveryEmail(userEmail string) error {
	recoveryURL := fmt.Sprintf("https://localhost:4200/password/recovery/%s", userEmail)

	subject := "Password Recovery"
	body := fmt.Sprintf(`
		<html>
		<body>
			<p>Dear user,</p>
			<p>We received a request to reset your password.</p>
			<p>Please click the button below to reset your password:</p>
			<a href="%s" style="background-color: #4CAF50; color: white; padding: 10px 20px; text-align: center; text-decoration: none; display: inline-block;">Reset Password</a>
			<p>If you did not request this, please ignore this email.</p>
			<p>Thank you!</p>
		</body>
		</html>`, recoveryURL)

	message := fmt.Sprintf("Subject: %s\r\n", subject)
	message += "MIME-Version: 1.0\r\n"
	message += "Content-Type: text/html; charset=\"UTF-8\"\r\n"
	message += "\r\n" + body

	from := os.Getenv("SMTP_EMAIL")
	password := os.Getenv("SMTP_PASSWORD")
	smtpHost := os.Getenv("SMTP_HOST")
	smtpPort := os.Getenv("SMTP_PORT")

	auth := smtp.PlainAuth("", from, password, smtpHost)

	err := smtp.SendMail(smtpHost+":"+smtpPort, auth, from, []string{userEmail}, []byte(message))
	if err != nil {
		return fmt.Errorf("failed to send email: %v", err)
	}

	return nil
}

func (ur *UserRepository) HandleRecoveryRequest(email string) error {
	ctx, cancel := context.WithTimeout(context.Background(), 5*time.Second)
	defer cancel()
	accountCollection := ur.getAccountCollection()
	var existingAccount data.Account

	err := accountCollection.FindOne(ctx, bson.M{"email": email}).Decode(&existingAccount)
	if err != nil {
		ur.logger.Println("Error finding account:", err)
		return err
	}
	if len(existingAccount.Email) == 0 {
		ur.logger.Println("Error finding account:", data.ErrEmailDoesntExist())
		return data.ErrEmailDoesntExist()
	}
	err = SendRecoveryEmail(email)
	if err != nil {
		ur.logger.Println("Error sending recovery email:", err)
		return err
	}
	return nil
}

func (ur *UserRepository) ResetPassword(email string, password string) error {
	ctx, cancel := context.WithTimeout(context.Background(), 5*time.Second)
	defer cancel()
	accountCollection := ur.getAccountCollection()
	var existingAccount data.Account

	err := accountCollection.FindOne(ctx, bson.M{"email": email}).Decode(&existingAccount)
	if err != nil {
		ur.logger.Println("Error finding account:", err)
		return err
	}
	err = ForbidPassword(password)
	if err != nil {
		ur.logger.Println("Password forbidden:", err)
		return err
	}

	hashedPassword, err := hashPassword(password)
	if err != nil {
		ur.logger.Println("Error hashing password:", err)
		return err
	}

	filter := bson.M{"email": email}
	update := bson.M{
		"$set": bson.M{
			"password": hashedPassword,
		},
	}
	_, err = accountCollection.UpdateOne(ctx, filter, update)
	if err != nil {
		ur.logger.Println("Error updating account:", err)
		return err
	}
	return nil

}

func ForbidPassword(password string) error {
	file, err := os.Open("/app/10k-worst-passwords.txt")
	if err != nil {
		log.Fatal("Error opening file:", err)
	}
	defer file.Close()

	scanner := bufio.NewScanner(file)
	for scanner.Scan() {
		line := scanner.Text()
		if strings.EqualFold(line, password) {
			return data.ErrPasswordIsNotAllowed()
		}
	}

	if err := scanner.Err(); err != nil {
		return err
	}

	return nil
}

<<<<<<< HEAD
func (us *UserRepository) Delete(userID string) error {
	objectID, err := primitive.ObjectIDFromHex(userID)
	if err != nil {
		us.logger.Printf("Invalid userID format: %v", err)
		return err
	}

	ctx, cancel := context.WithTimeout(context.Background(), 10*time.Second)
	defer cancel()

	filter := bson.M{"_id": objectID}
	result, err := us.getAccountCollection().DeleteOne(ctx, filter)
	if err != nil {
		us.logger.Printf("Error deleting user: %v", err)
		return err
	}

	if result.DeletedCount == 0 {
		us.logger.Printf("No user found with ID %s", userID)
		return mongo.ErrNoDocuments
	}

	us.logger.Printf("User with ID %s successfully deleted", userID)
	return nil
=======
func (ur *UserRepository) VerifyRecaptcha(token string) (bool, error) {
	if token == "" {
		fmt.Println("token is empty")
		ur.logger.Println("Empty reCAPTCHA token")
		return false, errors.New("empty reCAPTCHA token")
	}

	ur.logger.Println("This is token: ", token)

	secret := os.Getenv("CAPTCHA")
	if secret == "" {
		ur.logger.Println("RECAPTCHA_SECRET_KEY is not set")
	} else {
		ur.logger.Println("RECAPTCHA_SECRET_KEY successfully loaded")
	}

	resp, err := http.PostForm("https://www.google.com/recaptcha/api/siteverify",
		url.Values{"secret": {secret}, "response": {token}})

	if err != nil {
		fmt.Println(err)
		ur.logger.Println("Error calling reCAPTCHA API:", err)
		return false, err
	}
	defer resp.Body.Close()

	// Decode the response
	var recaptchaResp utils.RecaptchaResponse
	if err := json.NewDecoder(resp.Body).Decode(&recaptchaResp); err != nil {
		fmt.Println(err)
		ur.logger.Println("Error decoding reCAPTCHA response:", err)
		return false, err
	}

	if !recaptchaResp.Success {
		fmt.Println("recaptcha failed:", recaptchaResp.ErrorCodes)
		ur.logger.Println("reCAPTCHA verification failed:", recaptchaResp.ErrorCodes)
		return false, errors.New("reCAPTCHA verification failed")
	}

	return true, nil
>>>>>>> 30604f14
}<|MERGE_RESOLUTION|>--- conflicted
+++ resolved
@@ -484,7 +484,6 @@
 	return nil
 }
 
-<<<<<<< HEAD
 func (us *UserRepository) Delete(userID string) error {
 	objectID, err := primitive.ObjectIDFromHex(userID)
 	if err != nil {
@@ -509,7 +508,8 @@
 
 	us.logger.Printf("User with ID %s successfully deleted", userID)
 	return nil
-=======
+}
+
 func (ur *UserRepository) VerifyRecaptcha(token string) (bool, error) {
 	if token == "" {
 		fmt.Println("token is empty")
@@ -551,5 +551,4 @@
 	}
 
 	return true, nil
->>>>>>> 30604f14
 }