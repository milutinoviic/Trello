package repository

import (
	"context"
	"encoding/json"
	"errors"
	"fmt"
	"github.com/go-redis/redis"
	"github.com/golang-jwt/jwt"
	"go.mongodb.org/mongo-driver/bson"
	"go.opentelemetry.io/otel/codes"
	"go.opentelemetry.io/otel/trace"
	"golang.org/x/crypto/bcrypt"
	"log"
	"main.go/data"
	"main.go/utils"
	"net/smtp"
	"os"
	"time"
)

type UserCache struct {
	cli            *redis.Client
	log            *log.Logger
	userRepository *UserRepository
	tracer         trace.Tracer
}

const (
	cacheRequestConstruct = "requests:%s"
	cacheUserConstruct    = "activeUser:%s"
	cacheMagicConstruct   = "magic:%s"
	cacheMagic            = "magic"
	cacheRequests         = "requests"
	cacheUser             = "activeUser"
)

func constructKeyForRequest(id string) string {
	return fmt.Sprintf(cacheRequestConstruct, id)
}

func constructKeyForUser(id string) string {
	return fmt.Sprintf(cacheUserConstruct, id)
}

func constructKeyForMagic(email string) string {
	return fmt.Sprintf(cacheMagicConstruct, email)
}

func NewCache(logger *log.Logger, repo *UserRepository, trace trace.Tracer) (*UserCache, error) {
	redisHost := os.Getenv("REDIS_HOST")
	redisPort := os.Getenv("REDIS_PORT")
	redisAddress := fmt.Sprintf("%s:%s", redisHost, redisPort)

	client := redis.NewClient(&redis.Options{
		Addr: redisAddress,
	})

	if err := client.Ping().Err(); err != nil {
		return nil, err
	}

	return &UserCache{
		cli:            client,
		log:            logger,
		userRepository: repo,
		tracer:         trace,
	}, nil
}

func (uc *UserCache) Login(ctx context.Context, user *data.LoginCredentials, token string) error {
	ctx, span := uc.tracer.Start(ctx, "Cache.Login")
	defer span.End()
	keyForId, err := uc.userRepository.GetUserIdByEmail(ctx, user.Email)
	if err != nil {
		span.RecordError(err)
		span.SetStatus(codes.Error, err.Error())
		return errors.New("key is not found")
	}

	userFound, err := uc.userRepository.GetUserByEmail(ctx, user.Email)
	if err != nil {
		span.RecordError(err)
		span.SetStatus(codes.Error, err.Error())
		return err
	}

	err = bcrypt.CompareHashAndPassword([]byte(userFound.Password), []byte(user.Password))
	if err != nil {
		span.RecordError(err)
		span.SetStatus(codes.Error, err.Error())
		return errors.New("email and password don't match")
	}

	value, err := json.Marshal(token)
	if err != nil {
		span.RecordError(err)
		span.SetStatus(codes.Error, err.Error())
		return err
	}

	// For testing purposes TTL is set to 10 minutes.
	// In more realistic situations, it should be set to 30 minutes minimally.
<<<<<<< HEAD
	err = uc.cli.Set(constructKeyForUser(keyForId.Hex()), value, 50*time.Minute).Err()
=======
	err = uc.cli.Set(constructKeyForUser(keyForId.Hex()), value, 10*time.Minute).Err()
>>>>>>> 55d0e493
	if err != nil {
		span.RecordError(err)
		span.SetStatus(codes.Error, err.Error())
	}
	span.SetStatus(codes.Ok, "Login success")

	return err
}

func (uc *UserCache) VerifyToken(ctx context.Context, userID string) (bool, error) {
	_, span := uc.tracer.Start(ctx, "Cache.VerifyToken")
	defer span.End()
	key := constructKeyForUser(userID)
	exists, err := uc.cli.Exists(key).Result()

	if err != nil {
		span.RecordError(err)
		span.SetStatus(codes.Error, err.Error())
		return false, err
	}

	if exists > 0 {
		span.SetStatus(codes.Ok, "Token exists")
		return true, nil
	} else {
		span.SetStatus(codes.Ok, "Token not found")
		return false, nil
	}
}

func (uc *UserCache) Logout(ctx context.Context, id string) error {
	_, span := uc.tracer.Start(ctx, "Cache.Logout")
	defer span.End()
	key := constructKeyForUser(id)
	err := uc.cli.Del(key).Err()
	if err != nil {
		span.RecordError(err)
		span.SetStatus(codes.Error, err.Error())
		return err
	}
	span.SetStatus(codes.Ok, "Logout success")
	return nil
}

func (uc *UserCache) GetUserIDFromToken(ctx context.Context, token string) (string, error) {
	_, span := uc.tracer.Start(ctx, "Cache.GetUserIDFromToken")
	defer span.End()
	parsedToken, err := jwt.Parse(token, func(t *jwt.Token) (interface{}, error) {
		if _, ok := t.Method.(*jwt.SigningMethodHMAC); !ok {
			span.RecordError(errors.New("Unexpected signing method"))
			span.SetStatus(codes.Error, "Unexpected signing method")
			return nil, fmt.Errorf("unexpected signing method: %v", t.Header["alg"])
		}
		return []byte(os.Getenv("SECRET_KEY")), nil
	})
	if err != nil {
		span.RecordError(err)
		span.SetStatus(codes.Error, err.Error())
		uc.log.Println("Error parsing token:", err)
		return "", errors.New("invalid token")
	}

	if claims, ok := parsedToken.Claims.(jwt.MapClaims); ok && parsedToken.Valid {
		userID := claims["user_id"].(string)
		span.SetStatus(codes.Ok, "User found")
		return userID, nil
	}
	span.RecordError(err)
	span.SetStatus(codes.Error, "Invalid token")
	return "", errors.New("invalid token or missing user ID")
}

func SendMagicLink(userEmail string) error {
	recoveryURL := fmt.Sprintf("https://localhost:4200/magic/%s", userEmail)

	subject := "Magic Link"
	body := fmt.Sprintf(`
		<html>
		<body>
			<p>Dear user,</p>
			<p>We received a request for a magic link.</p>
			<p>Please click the button below to log in without the password:</p>
			<a href="%s" style="background-color: #4CAF50; color: white; padding: 10px 20px; text-align: center; text-decoration: none; display: inline-block;">Abracadabra</a>
			<p>The link expires in 5 minutes.</p>
			<p>Thank you!</p>
		</body>
		</html>`, recoveryURL)

	message := fmt.Sprintf("Subject: %s\r\n", subject)
	message += "MIME-Version: 1.0\r\n"
	message += "Content-Type: text/html; charset=\"UTF-8\"\r\n"
	message += "\r\n" + body

	from := os.Getenv("SMTP_EMAIL")
	password := os.Getenv("SMTP_PASSWORD")
	smtpHost := os.Getenv("SMTP_HOST")
	smtpPort := os.Getenv("SMTP_PORT")

	auth := smtp.PlainAuth("", from, password, smtpHost)

	err := smtp.SendMail(smtpHost+":"+smtpPort, auth, from, []string{userEmail}, []byte(message))
	if err != nil {
		return fmt.Errorf("failed to send email: %v", err)
	}

	return nil
}

func (c *UserCache) ImplementMagic(ctx context.Context, email string) error {
	ctx, span := c.tracer.Start(ctx, "Cache.ImplementMagic")
	defer span.End()
	accountCollection := c.userRepository.getAccountCollection()
	var existingAccount data.Account

	err := accountCollection.FindOne(ctx, bson.M{"email": email}).Decode(&existingAccount)
	if err != nil {
		span.RecordError(err)
		span.SetStatus(codes.Error, err.Error())
		c.log.Println("Error finding account:", err)
		return err
	}

	id := constructKeyForMagic(email)
	err = c.cli.Set(id, existingAccount.ID.String(), 5*time.Minute).Err()
	if err != nil {
		span.RecordError(err)
		span.SetStatus(codes.Error, err.Error())
		c.log.Println("Error setting token:", err)
		return err
	}
	err = SendMagicLink(email)
	if err != nil {
		span.RecordError(err)
		span.SetStatus(codes.Error, err.Error())
		c.log.Println("Error sending magic link:", err)
		return err
	}
	span.SetStatus(codes.Ok, "Successfully sent a magic link.")
	return nil
}

func (c *UserCache) VerifyMagic(ctx context.Context, email string) (string, string, error) {
	ctx, span := c.tracer.Start(ctx, "Cache.VerifyMagic")
	defer span.End()
	accountCollection := c.userRepository.getAccountCollection()
	var existingAccount data.Account
	err := accountCollection.FindOne(ctx, bson.M{"email": email}).Decode(&existingAccount)
	if err != nil {
		span.RecordError(err)
		span.SetStatus(codes.Error, err.Error())
		c.log.Println("Error finding account:", err)
		return "", "", err
	}
	id := constructKeyForMagic(email)
	err = c.cli.Get(id).Err()
	if err != nil {
		span.RecordError(err)
		span.SetStatus(codes.Error, err.Error())
		c.log.Println("Error getting token:", err)
		return "", "", err
	}
	c.log.Println("email is " + email + "role is " + existingAccount.Role + "user id is " + existingAccount.ID.Hex())
	token, err := utils.CreateToken(email, existingAccount.Role, existingAccount.ID.Hex())
	if err != nil {
		span.RecordError(err)
		span.SetStatus(codes.Error, err.Error())
		c.log.Println("Error creating token:", err)
		return "", "", err
	}
	c.log.Println("token is created " + token)
	err = c.cli.Set(constructKeyForUser(existingAccount.ID.Hex()), token, 5*time.Minute).Err()
	if err != nil {
		span.RecordError(err)
		span.SetStatus(codes.Error, err.Error())
		c.log.Println("Error setting token:", err)
		return "", "", err
	}

	span.SetStatus(codes.Ok, "Successfully verified magic link.")
	return existingAccount.ID.Hex(), token, nil
}

func (uc *UserCache) VerifyTokenWithUserId(ctx context.Context, token string) (string, error) {
	ctx, span := uc.tracer.Start(ctx, "Cache.VerifyTokenWithUserId")
	defer span.End()
	userID, err := uc.GetUserIDFromToken(ctx, token)
	if err != nil {
		span.RecordError(err)
		span.SetStatus(codes.Error, err.Error())
		return "", err
	}

	key := constructKeyForUser(userID)
	exists, err := uc.cli.Exists(key).Result()
	if err != nil {
		span.RecordError(err)
		span.SetStatus(codes.Error, err.Error())
		return "", err
	}

	if exists == 0 {
		span.RecordError(errors.New("user not found"))
		span.SetStatus(codes.Error, "user not found")
		return "", errors.New("invalid token or user not found")
	}

	span.SetStatus(codes.Ok, "Successfully verified token.")
	return userID, nil
}

func (uc *UserCache) GetUserRole(ctx context.Context, token string) (string, error) {
	_, span := uc.tracer.Start(ctx, "Cache.GetUserRole")
	defer span.End()
	userRole, err := uc.GetRoleFromToken(ctx, token)
	if err != nil {
		span.RecordError(err)
		span.SetStatus(codes.Error, err.Error())
		return "", err
	}
	span.SetStatus(codes.Ok, "Successfully retrieved user role.")

	return userRole, nil
}

func (uc *UserCache) GetRoleFromToken(ctx context.Context, token string) (string, error) {
	_, span := uc.tracer.Start(ctx, "Cache.GetRoleFromToken")
	defer span.End()
	parsedToken, err := jwt.Parse(token, func(t *jwt.Token) (interface{}, error) {
		if _, ok := t.Method.(*jwt.SigningMethodHMAC); !ok {
			span.RecordError(errors.New("Unexpected signing method"))
			span.SetStatus(codes.Error, "Unexpected signing method")
			return nil, fmt.Errorf("unexpected signing method: %v", t.Header["alg"])
		}
		return []byte(os.Getenv("SECRET_KEY")), nil
	})
	if err != nil {
		span.RecordError(err)
		span.SetStatus(codes.Error, err.Error())
		uc.log.Println("Error parsing token:", err)
		return "", errors.New("invalid token")
	}

	if claims, ok := parsedToken.Claims.(jwt.MapClaims); ok && parsedToken.Valid {
		userRole := claims["role"].(string)
		span.SetStatus(codes.Ok, "Role has been successfully retrieved.")
		return userRole, nil
	}
	span.RecordError(errors.New("invalid token"))
	span.SetStatus(codes.Error, "Invalid token")

	return "", errors.New("role not found in token")
}<|MERGE_RESOLUTION|>--- conflicted
+++ resolved
@@ -101,11 +101,7 @@
 
 	// For testing purposes TTL is set to 10 minutes.
 	// In more realistic situations, it should be set to 30 minutes minimally.
-<<<<<<< HEAD
-	err = uc.cli.Set(constructKeyForUser(keyForId.Hex()), value, 50*time.Minute).Err()
-=======
 	err = uc.cli.Set(constructKeyForUser(keyForId.Hex()), value, 10*time.Minute).Err()
->>>>>>> 55d0e493
 	if err != nil {
 		span.RecordError(err)
 		span.SetStatus(codes.Error, err.Error())
