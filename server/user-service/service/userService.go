package service

import (
	"context"
	"errors"
	"log"
	"main.go/data"
	"main.go/repository"
	"main.go/utils"
)

type UserService struct {
	user   *repository.UserRepository
	cache  *repository.UserCache
	logger *log.Logger
}

type Project struct {
	ID      string   `json:"id"`
	UserIDs []string `bson:"user_ids" json:"user_ids"`
}

func NewUserService(user *repository.UserRepository, cache *repository.UserCache, logger *log.Logger) *UserService {
	return &UserService{user, cache, logger}
}

func (s *UserService) Registration(request *data.AccountRequest) error {
	err := s.user.Registration(request)
	if err != nil {
		return err
	}
	return nil

}

func (s *UserService) GetAll() (*data.Accounts, error) {
	managers, err := s.user.GetAllManagers()
	if err != nil {
		return nil, err
	}
	return &managers, nil

}

func (s *UserService) GetOne(userId string) (*data.Account, error) {
	manager, err := s.user.GetOne(userId)
	if err != nil {
		return nil, err
	}
	return manager, nil

}

func (s *UserService) GetAllMembers(ctx context.Context) ([]data.Account, error) {
	accounts, err := s.user.GetAllMembers(ctx)
	if err != nil {
		return nil, err
	}
	return accounts, nil
}

func (s UserService) Login(user *data.LoginCredentials) (id string, token string, err error) {
	role, err := s.user.GetUserRoleByEmail(user.Email)
	if err != nil {
		return "", "", errors.New("role does not exist")
	}
	get, err := s.user.GetUserIdByEmail(user.Email)
	if err != nil {
		return "", "", errors.New("error getting user")
	}
	token, err = utils.CreateToken(user.Email, role, get.Hex())
	if err != nil {
		return "", "", errors.New("error creating token")
	}
	err = s.cache.Login(user, token)
	if err != nil {
		return "", "", err
	}

	return get.Hex(), token, nil
}

func (s *UserService) Logout(id string) error {
	err := s.cache.Logout(id)
	if err != nil {
		return err
	}
	return nil

}

func (s *UserService) PasswordCheck(id string, password string) bool {
	return s.user.CheckIfPasswordIsSame(id, password)
}

func (s *UserService) ChangePassword(id string, password string) error {
	err := s.user.ChangePassword(id, password)
	if err != nil {
		return err
	}
	return nil
}

func (s *UserService) RecoveryRequest(email string) error {
	err := s.user.HandleRecoveryRequest(email)
	if err != nil {
		return err
	}
	return nil
}

func (s *UserService) ResettingPassword(email string, password string) error {
	err := s.user.ResetPassword(email, password)
	if err != nil {
		return err
	}
	return nil
}

func (s *UserService) MagicLink(email string) error {
	err := s.cache.ImplementMagic(email)
	if err != nil {
		return err
	}
	return nil
}

func (s *UserService) VerifyMagic(email string) (string, string, error) {
	id, token, err := s.cache.VerifyMagic(email)
	if err != nil {
		return "", "", err
	}
	return id, token, nil
}

func (us *UserService) ValidateToken(token string) (string, string, error) {
	userID, err := us.cache.VerifyTokenWithUserId(token)
	if err != nil {
		us.logger.Println("Error verifying token:", err)
		return "", "", err
	}
	if userID == "" {
		return "", "", errors.New("invalid token")
	}
	role, err := us.cache.GetUserRole(token)
	if err != nil {
		us.logger.Println("Error retrieving user role:", err)
		return "", "", err
	}

	return userID, role, nil
}

<<<<<<< HEAD
func (us *UserService) Delete(userId string) error {
	err := us.user.Delete(userId)
	if err != nil {
		return err
	}
	return nil
=======
func (us *UserService) VerifyRecaptcha(token string) (bool, error) {
	success, err := us.user.VerifyRecaptcha(token)
	if err != nil {
		us.logger.Println("Error verifying recaptcha:", err)
		return false, err
	}
	return success, nil
>>>>>>> 30604f14
}<|MERGE_RESOLUTION|>--- conflicted
+++ resolved
@@ -151,14 +151,13 @@
 	return userID, role, nil
 }
 
-<<<<<<< HEAD
 func (us *UserService) Delete(userId string) error {
 	err := us.user.Delete(userId)
 	if err != nil {
 		return err
 	}
 	return nil
-=======
+}
 func (us *UserService) VerifyRecaptcha(token string) (bool, error) {
 	success, err := us.user.VerifyRecaptcha(token)
 	if err != nil {
@@ -166,5 +165,4 @@
 		return false, err
 	}
 	return success, nil
->>>>>>> 30604f14
 }