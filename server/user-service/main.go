--- conflicted
+++ resolved
@@ -23,12 +23,10 @@
 )
 
 func main() {
-
 	config := loadConfig()
 	timeoutContext, cancel := context.WithTimeout(context.Background(), 30*time.Second)
 	defer cancel()
 	logger := log.New(os.Stdout, "[user-api] ", log.LstdFlags)
-<<<<<<< HEAD
 	cfg := os.Getenv("JAEGER_ADDRESS")
 	exp, err := newExporter(cfg)
 	if err != nil {
@@ -39,26 +37,16 @@
 	otel.SetTracerProvider(tp)
 	otel.SetTextMapPropagator(propagation.TraceContext{})
 	tracer := tp.Tracer("user-service")
+	custLogger := customLogger.GetLogger()
 
-	ur, err := repository.New(timeoutContext, logger, tracer)
+	ur, err := repository.New(timeoutContext, logger, custLogger, tracer)
+
 	if err != nil {
 		logger.Fatal(err)
 	}
 	uc, err := repository.NewCache(logger, ur, tracer)
 	us := service.NewUserService(ur, uc, logger, tracer)
-	uh := handlers.NewUserHandler(logger, us, tracer)
-=======
-
-	custLogger := customLogger.GetLogger()
-
-	ur, err := repository.New(timeoutContext, logger)
-	if err != nil {
-		logger.Fatal(err)
-	}
-	uc, err := repository.NewCache(logger, ur)
-	us := service.NewUserService(ur, uc, logger)
-	uh := handlers.NewUserHandler(logger, custLogger, us)
->>>>>>> fa2983f4
+	uh := handlers.NewUserHandler(logger, us, tracer, custLogger)
 
 	r := mux.NewRouter()
 
