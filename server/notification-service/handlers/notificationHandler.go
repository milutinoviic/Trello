package handler

import (
	"context"
	"encoding/json"
	"errors"
	"fmt"
	"github.com/gocql/gocql"
	"github.com/gorilla/mux"
	"github.com/nats-io/nats.go"
	"go.opentelemetry.io/otel/codes"
	"go.opentelemetry.io/otel/trace"
	"log"
	"net/http"
	"notification-service/model"
	"notification-service/repository"
	"strings"
	"time"
)

type KeyProduct struct{} // Context key for storing user data
type KeyRole struct{}

type NotificationHandler struct {
	logger *log.Logger
	repo   *repository.NotificationRepo
	tracer trace.Tracer
}

func NewNotificationHandler(l *log.Logger, r *repository.NotificationRepo, tracer trace.Tracer) *NotificationHandler {
	return &NotificationHandler{l, r, tracer}
}

// Middleware to extract user ID from HTTP-only cookie and validate it
func (n *NotificationHandler) MiddlewareExtractUserFromCookie(next http.Handler) http.Handler {
	return http.HandlerFunc(func(rw http.ResponseWriter, h *http.Request) {
		cookie, err := h.Cookie("auth_token")
		if err != nil {
			http.Error(rw, "No token found in cookie", http.StatusUnauthorized)
			n.logger.Println("No token in cookie:", err)
			return
		}

		userID, role, err := n.verifyTokenWithUserService(cookie.Value)
		if err != nil {
			http.Error(rw, "Invalid token", http.StatusUnauthorized)
			n.logger.Println("Invalid token:", err)
			return
		}

		ctx := context.WithValue(h.Context(), KeyProduct{}, userID)
		ctx = context.WithValue(ctx, KeyRole{}, role)

		h = h.WithContext(ctx)

		next.ServeHTTP(rw, h)
	})
}

func (n *NotificationHandler) verifyTokenWithUserService(token string) (string, string, error) {
	_, span := n.tracer.Start(context.Background(), "NotificationHandler.verifyTokenWithUserService")
	defer span.End()
	userServiceURL := "http://user-server:8080/validate-token"
	reqBody := fmt.Sprintf(`{"token": "%s"}`, token)
	req, err := http.NewRequest("POST", userServiceURL, strings.NewReader(reqBody))
	if err != nil {
		span.RecordError(err)
		span.SetStatus(codes.Error, err.Error())
		return "", "", err
	}
	req.Header.Set("Content-Type", "application/json")

	client := &http.Client{}
	resp, err := client.Do(req)
	if err != nil {
		span.RecordError(err)
		span.SetStatus(codes.Error, err.Error())
		return "", "", err
	}
	defer resp.Body.Close()

	if resp.StatusCode != http.StatusOK {
		span.RecordError(errors.New(resp.Status))
		span.SetStatus(codes.Error, "Response status is not OK")
		return "", "", fmt.Errorf("failed to validate token, status: %s", resp.Status)
	}

	var result struct {
		UserID string `json:"user_id"`
		Role   string `json:"role"`
	}

	n.logger.Println("ROLE IS " + result.Role)
	err = json.NewDecoder(resp.Body).Decode(&result)
	if err != nil {
		span.RecordError(err)
		span.SetStatus(codes.Error, err.Error())
		return "", "", err
	}
	span.SetStatus(codes.Ok, "Successfully validated token")
	return result.UserID, result.Role, nil
}

func (n *NotificationHandler) CreateNotification(rw http.ResponseWriter, h *http.Request) {
	_, span := n.tracer.Start(context.Background(), "NotificationHandler.CreateNotification")
	defer span.End()
	var notification model.Notification

	decoder := json.NewDecoder(h.Body)
	err := decoder.Decode(&notification)
	if err != nil {
		span.RecordError(err)
		span.SetStatus(codes.Error, err.Error())
		http.Error(rw, "Unable to decode json", http.StatusBadRequest)
		n.logger.Fatal(err)
		return
	}

	if err := notification.Validate(); err != nil {
		span.RecordError(errors.New("Very bad request!"))
		span.SetStatus(codes.Error, "Very bad request!")
		http.Error(rw, err.Error(), http.StatusBadRequest)
		return
	}

	err = n.repo.Create(&notification)
	if err != nil {
		span.RecordError(err)
		span.SetStatus(codes.Error, err.Error())
		http.Error(rw, "Failed to create notification", http.StatusInternalServerError)
		n.logger.Print("Error inserting notification:", err)
		return
	}

	rw.WriteHeader(http.StatusCreated)
	rw.Header().Set("Content-Type", "application/json")
	err = json.NewEncoder(rw).Encode(notification)
	if err != nil {
		span.RecordError(err)
		span.SetStatus(codes.Error, err.Error())
		http.Error(rw, "Unable to convert to json", http.StatusInternalServerError)
		n.logger.Fatal("Unable to encode response:", err)
	}
	span.SetStatus(codes.Ok, "Successfully created notification")
}

func (n *NotificationHandler) GetNotificationByID(rw http.ResponseWriter, h *http.Request) {
	_, span := n.tracer.Start(context.Background(), "NotificationHandler.GetNotificationByID")
	defer span.End()
	vars := mux.Vars(h)
	id := vars["id"]

	notificationID, err := gocql.ParseUUID(id)
	if err != nil {
		span.RecordError(err)
		span.SetStatus(codes.Error, err.Error())
		http.Error(rw, "Invalid UUID format", http.StatusBadRequest)
		n.logger.Println("Invalid UUID format:", err)
		return
	}

	notification, err := n.repo.GetByID(notificationID)
	if err != nil {
		span.RecordError(err)
		span.SetStatus(codes.Error, err.Error())
		http.Error(rw, "Notification not found", http.StatusNotFound)
		n.logger.Println("Error fetching notification:", err)
		return
	}

	rw.Header().Set("Content-Type", "application/json")
	err = json.NewEncoder(rw).Encode(notification)
	if err != nil {
		span.RecordError(err)
		span.SetStatus(codes.Error, err.Error())
		http.Error(rw, "Unable to convert to json", http.StatusInternalServerError)
		n.logger.Fatal("Unable to encode response:", err)
	}
	span.SetStatus(codes.Ok, "Successfully fetched notification")
}

func (n *NotificationHandler) GetNotificationsByUserID(rw http.ResponseWriter, h *http.Request) {
	_, span := n.tracer.Start(context.Background(), "NotificationHandler.GetNotificationsByUserID")
	defer span.End()
	userID, ok := h.Context().Value(KeyProduct{}).(string)
	if !ok {
		span.RecordError(errors.New("Missing user id"))
		span.SetStatus(codes.Error, "Missing user id")
		http.Error(rw, "User ID not found", http.StatusUnauthorized)
		n.logger.Println("User ID not found in context")
		return
	}

	n.logger.Println("User ID:", userID)

	notifications, err := n.repo.GetByUserID(userID)
	if err != nil {
		span.RecordError(err)
		span.SetStatus(codes.Error, err.Error())
		http.Error(rw, "Error fetching notifications", http.StatusInternalServerError)
		n.logger.Println("Error fetching notifications:", err)
		return
	}

	rw.Header().Set("Content-Type", "application/json")
	err = json.NewEncoder(rw).Encode(notifications)
	if err != nil {
		span.RecordError(err)
		span.SetStatus(codes.Error, err.Error())
		http.Error(rw, "Unable to convert to json", http.StatusInternalServerError)
		n.logger.Fatal("Unable to encode response:", err)
	}
	span.SetStatus(codes.Ok, "Successfully got notifications")
}

func (n *NotificationHandler) UpdateNotificationStatus(rw http.ResponseWriter, h *http.Request) {
	_, span := n.tracer.Start(context.Background(), "NotificationHandler.UpdateNotificationStatus")
	defer span.End()
	vars := mux.Vars(h)
	id := vars["id"]

	notificationID, err := gocql.ParseUUID(id)
	if err != nil {
		span.RecordError(err)
		span.SetStatus(codes.Error, err.Error())
		http.Error(rw, "Invalid UUID format", http.StatusBadRequest)
		n.logger.Println("Invalid UUID format:", err)
		return
	}

	type statusRequest struct {
		Status    model.NotificationStatus `json:"status"`
		CreatedAt time.Time                `json:"created_at"`
	}

	var req statusRequest
	decoder := json.NewDecoder(h.Body)
	err = decoder.Decode(&req)
	if err != nil {
		span.RecordError(err)
		span.SetStatus(codes.Error, err.Error())
		http.Error(rw, "Unable to decode JSON", http.StatusBadRequest)
		n.logger.Println("Error decoding JSON:", err)
		return
	}

	if req.Status != model.Unread && req.Status != model.Read {
		span.RecordError(errors.New("Bad status"))
		span.SetStatus(codes.Error, "Bad")
		http.Error(rw, "Invalid status value", http.StatusBadRequest)
		return
	}

	userID, ok := h.Context().Value(KeyProduct{}).(string)
	if !ok {
		span.RecordError(errors.New("Could not find user id"))
		span.SetStatus(codes.Error, "Could not find user id")
		n.logger.Println("User id not found in context")
		http.Error(rw, "User id not found in context", http.StatusUnauthorized)
		return
	}

	err = n.repo.UpdateStatus(req.CreatedAt, userID, notificationID, req.Status)
	if err != nil {
		span.RecordError(err)
		span.SetStatus(codes.Error, err.Error())
		http.Error(rw, "Error updating notification status", http.StatusInternalServerError)
		n.logger.Println("Error updating notification status:", err)
		return
	}

	rw.WriteHeader(http.StatusNoContent)
	span.SetStatus(codes.Ok, "Successfully updated notification status")
}

func (n *NotificationHandler) DeleteNotification(rw http.ResponseWriter, h *http.Request) {
	_, span := n.tracer.Start(context.Background(), "NotificationHandler.DeleteNotification")
	defer span.End()
	vars := mux.Vars(h)
	id := vars["id"]

	notificationID, err := gocql.ParseUUID(id)
	if err != nil {
		span.RecordError(err)
		span.SetStatus(codes.Error, err.Error())
		http.Error(rw, "Invalid UUID format", http.StatusBadRequest)
		n.logger.Println("Invalid UUID format:", err)
		return
	}

	err = n.repo.Delete(notificationID)
	if err != nil {
		span.RecordError(err)
		span.SetStatus(codes.Error, err.Error())
		http.Error(rw, "Error deleting notification", http.StatusInternalServerError)
		n.logger.Println("Error deleting notification:", err)
		return
	}

	rw.WriteHeader(http.StatusNoContent)
	span.SetStatus(codes.Ok, "Successfully deleted notification")
}

func (uh *NotificationHandler) MiddlewareCheckRoles(allowedRoles []string, next http.Handler) http.Handler {
	return http.HandlerFunc(func(rw http.ResponseWriter, h *http.Request) {
		role, ok := h.Context().Value(KeyRole{}).(string)
		if !ok {
			http.Error(rw, "Forbidden", http.StatusForbidden)
			uh.logger.Println("Role not found in context")
			return
		}

		allowed := false
		for _, r := range allowedRoles {
			if role == r {
				allowed = true
				break
			}
		}

		if !allowed {
			http.Error(rw, "Forbidden", http.StatusForbidden)
			uh.logger.Println("Role validation failed: missing permissions")
			return
		}

		next.ServeHTTP(rw, h)
	})
}

func (n *NotificationHandler) NotificationListener() {
<<<<<<< HEAD
	n.logger.Println("Notification listener started")
=======
	_, span := n.tracer.Start(context.Background(), "NotificationHandler.NotificationListener")
	defer span.End()
	n.logger.Println("method started")
>>>>>>> 9aab5f7c
	nc, err := Conn()
	if err != nil {
		span.RecordError(err)
		span.SetStatus(codes.Error, err.Error())
		log.Fatal("Error connecting to NATS:", err)
	}
	defer nc.Close()

<<<<<<< HEAD
	subscribe := func(subject string, handler nats.MsgHandler) {
		_, err := nc.Subscribe(subject, handler)
		if err != nil {
			n.logger.Printf("Error subscribing to NATS subject %s: %v", subject, err)
		}
=======
	subjectJoined := "project.joined"
	_, err = nc.Subscribe(subjectJoined, func(msg *nats.Msg) {
		fmt.Printf("User received notification: %s\n", string(msg.Data))

		var data struct {
			UserID      string `json:"userId"`
			ProjectName string `json:"projectName"`
		}

		err := json.Unmarshal(msg.Data, &data)
		if err != nil {
			span.RecordError(err)
			span.SetStatus(codes.Error, err.Error())
			log.Println("Error unmarshalling message:", err)
			return
		}

		fmt.Printf("User ID: %s, Project Name: %s\n", data.UserID, data.ProjectName)

		message := fmt.Sprintf("You have been added to the %s project", data.ProjectName)

		notification := model.Notification{
			UserID:    data.UserID,
			Message:   message,
			CreatedAt: time.Now(),
			Status:    model.Unread,
		}

		err = n.repo.Create(&notification)
		if err != nil {
			span.RecordError(err)
			span.SetStatus(codes.Error, err.Error())
			n.logger.Print("Error inserting notification:", err)
			return
		}
	})

	if err != nil {
		span.RecordError(err)
		span.SetStatus(codes.Error, err.Error())
		log.Println("Error subscribing to NATS subject:", err)
>>>>>>> 9aab5f7c
	}

	subscribe("project.joined", n.handleProjectJoined)
	subscribe("task.joined", n.handleTaskJoined)
	subscribe("project.removed", n.handleProjectRemoved)
	subscribe("task.removed", n.handleTaskRemoved)
	subscribe("task.status.update", n.handleTaskStatusUpdate)

	projectDeleted := "project.deleted"
	_, err = nc.Subscribe(projectDeleted, func(msg *nats.Msg) {
		fmt.Printf("User received notification: %s\n", string(msg.Data))

		var data struct {
			UserIDs     []string `json:"userIds"`
			ProjectName string   `json:"projectName"`
		}

		err := json.Unmarshal(msg.Data, &data)
		if err != nil {
			span.RecordError(err)
			span.SetStatus(codes.Error, err.Error())
			log.Println("Error unmarshalling message:", err)
			return
		}

		fmt.Printf("User ID: %s, Project Name: %s\n", data.UserIDs, data.ProjectName)

		message := fmt.Sprintf("The project: %s , you where working on, was deleted", data.ProjectName)

		for _, userID := range data.UserIDs {
			notification := model.Notification{
				UserID:    userID,
				Message:   message,
				CreatedAt: time.Now(),
				Status:    model.Unread,
			}
			err = n.repo.Create(&notification)
			if err != nil {
				n.logger.Print("Error inserting notification:", err)
				return
			}

<<<<<<< HEAD
=======
		err = n.repo.Create(&notification)
		if err != nil {
			span.RecordError(err)
			span.SetStatus(codes.Error, err.Error())
			n.logger.Print("Error inserting notification:", err)
			return
>>>>>>> 9aab5f7c
		}

	})

	select {}
}

func (n *NotificationHandler) handleProjectJoined(msg *nats.Msg) {
	var data struct {
		UserID      string `json:"userId"`
		ProjectName string `json:"projectName"`
	}
	if err := json.Unmarshal(msg.Data, &data); err != nil {
		n.logger.Println("Error unmarshalling project.joined message:", err)
		return
	}

<<<<<<< HEAD
	message := fmt.Sprintf("You have been added to the %s project", data.ProjectName)
	notification := model.Notification{
		UserID:    data.UserID,
		Message:   message,
		CreatedAt: time.Now(),
		Status:    model.Unread,
	}
	if err := n.repo.Create(&notification); err != nil {
		n.logger.Println("Error inserting notification:", err)
	}
}
=======
		err := json.Unmarshal(msg.Data, &data)
		if err != nil {
			span.RecordError(err)
			span.SetStatus(codes.Error, err.Error())
			log.Println("Error unmarshalling message:", err)
			return
		}
>>>>>>> 9aab5f7c

func (n *NotificationHandler) handleTaskJoined(msg *nats.Msg) {
	var data struct {
		UserID   string `json:"userId"`
		TaskName string `json:"taskName"`
	}
	if err := json.Unmarshal(msg.Data, &data); err != nil {
		n.logger.Println("Error unmarshalling task.joined message:", err)
		return
	}

	message := fmt.Sprintf("You have been added to the %s task", data.TaskName)
	notification := model.Notification{
		UserID:    data.UserID,
		Message:   message,
		CreatedAt: time.Now(),
		Status:    model.Unread,
	}
	if err := n.repo.Create(&notification); err != nil {
		n.logger.Println("Error inserting notification:", err)
	}
}

func (n *NotificationHandler) handleProjectRemoved(msg *nats.Msg) {
	var data struct {
		UserID      string `json:"userId"`
		ProjectName string `json:"projectName"`
	}
	if err := json.Unmarshal(msg.Data, &data); err != nil {
		n.logger.Println("Error unmarshalling project.removed message:", err)
		return
	}

<<<<<<< HEAD
	message := fmt.Sprintf("You have been removed from the %s project", data.ProjectName)
	notification := model.Notification{
		UserID:    data.UserID,
		Message:   message,
		CreatedAt: time.Now(),
		Status:    model.Unread,
	}
	if err := n.repo.Create(&notification); err != nil {
		n.logger.Println("Error inserting notification:", err)
	}
}

func (n *NotificationHandler) handleTaskRemoved(msg *nats.Msg) {
	var data struct {
		UserID   string `json:"userId"`
		TaskName string `json:"taskName"`
	}
	if err := json.Unmarshal(msg.Data, &data); err != nil {
		n.logger.Println("Error unmarshalling task.removed message:", err)
		return
=======
		err = n.repo.Create(&notification)
		if err != nil {
			span.RecordError(err)
			span.SetStatus(codes.Error, err.Error())
			n.logger.Print("Error inserting notification:", err)
			return
		}
	})

	if err != nil {
		span.RecordError(err)
		span.SetStatus(codes.Error, err.Error())
		log.Println("Error subscribing to NATS subject:", err)
>>>>>>> 9aab5f7c
	}

	message := fmt.Sprintf("You have been removed from the %s task", data.TaskName)
	notification := model.Notification{
		UserID:    data.UserID,
		Message:   message,
		CreatedAt: time.Now(),
		Status:    model.Unread,
	}
	if err := n.repo.Create(&notification); err != nil {
		n.logger.Println("Error inserting notification:", err)
	}
}

func (n *NotificationHandler) handleTaskStatusUpdate(msg *nats.Msg) {
	fmt.Printf("User received status update notification: %s\n", string(msg.Data))

<<<<<<< HEAD
	var update struct {
		TaskName   string   `json:"taskName"`
		TaskStatus string   `json:"taskStatus"`
		MemberIds  []string `json:"memberIds"`
	}
=======
		err := json.Unmarshal(msg.Data, &data)
		if err != nil {
			span.RecordError(err)
			span.SetStatus(codes.Error, err.Error())
			log.Println("Error unmarshalling message:", err)
			return
		}
>>>>>>> 9aab5f7c

	if err := json.Unmarshal(msg.Data, &update); err != nil {
		n.logger.Printf("Error unmarshalling task status update message: %v", err)
		return
	}
	fmt.Printf("Received status update for Task %s: %s\n", update.TaskName, update.TaskStatus)

	message := fmt.Sprintf("The status of the %s task has been changed to %s", update.TaskName, update.TaskStatus)

	for _, memberID := range update.MemberIds {
		notification := model.Notification{
			UserID:    memberID,
			Message:   message,
			CreatedAt: time.Now(),
			Status:    model.Unread,
		}

<<<<<<< HEAD
		if err := n.repo.Create(&notification); err != nil {
			n.logger.Printf("Error inserting notification for user %s: %v", memberID, err)
			continue
=======
		err = n.repo.Create(&notification)
		if err != nil {
			span.RecordError(err)
			span.SetStatus(codes.Error, err.Error())
			n.logger.Print("Error inserting notification:", err)
			return
>>>>>>> 9aab5f7c
		}

		n.logger.Printf("Notification sent to user %s\n", memberID)
	}
}

func Conn() (*nats.Conn, error) {
	conn, err := nats.Connect("nats://nats:4222")
	if err != nil {
		log.Fatal(err)
		return nil, err
	}
	return conn, nil
}

func (n *NotificationHandler) GetUnreadNotificationCount(rw http.ResponseWriter, h *http.Request) {
	n.logger.Println("method hit")
	userID, ok := h.Context().Value(KeyProduct{}).(string)
	if !ok {
		http.Error(rw, "User ID not found", http.StatusUnauthorized)
		n.logger.Println("User ID not found in context")
		return
	}

	notifications, err := n.repo.GetByUserID(userID)
	if err != nil {
		http.Error(rw, "Error fetching notifications", http.StatusInternalServerError)
		n.logger.Println("Error fetching notifications:", err)
		return
	}

	unreadCount := 0
	for _, notification := range notifications {
		if notification.Status == model.Unread {
			unreadCount++
		}
	}

	rw.Header().Set("Content-Type", "application/json")
	err = json.NewEncoder(rw).Encode(struct {
		UnreadCount int `json:"unreadCount"`
	}{UnreadCount: unreadCount})
	if err != nil {
		http.Error(rw, "Unable to convert to json", http.StatusInternalServerError)
		n.logger.Fatal("Unable to encode response:", err)
	}
}<|MERGE_RESOLUTION|>--- conflicted
+++ resolved
@@ -329,13 +329,10 @@
 }
 
 func (n *NotificationHandler) NotificationListener() {
-<<<<<<< HEAD
 	n.logger.Println("Notification listener started")
-=======
 	_, span := n.tracer.Start(context.Background(), "NotificationHandler.NotificationListener")
 	defer span.End()
 	n.logger.Println("method started")
->>>>>>> 9aab5f7c
 	nc, err := Conn()
 	if err != nil {
 		span.RecordError(err)
@@ -344,55 +341,11 @@
 	}
 	defer nc.Close()
 
-<<<<<<< HEAD
 	subscribe := func(subject string, handler nats.MsgHandler) {
 		_, err := nc.Subscribe(subject, handler)
 		if err != nil {
 			n.logger.Printf("Error subscribing to NATS subject %s: %v", subject, err)
 		}
-=======
-	subjectJoined := "project.joined"
-	_, err = nc.Subscribe(subjectJoined, func(msg *nats.Msg) {
-		fmt.Printf("User received notification: %s\n", string(msg.Data))
-
-		var data struct {
-			UserID      string `json:"userId"`
-			ProjectName string `json:"projectName"`
-		}
-
-		err := json.Unmarshal(msg.Data, &data)
-		if err != nil {
-			span.RecordError(err)
-			span.SetStatus(codes.Error, err.Error())
-			log.Println("Error unmarshalling message:", err)
-			return
-		}
-
-		fmt.Printf("User ID: %s, Project Name: %s\n", data.UserID, data.ProjectName)
-
-		message := fmt.Sprintf("You have been added to the %s project", data.ProjectName)
-
-		notification := model.Notification{
-			UserID:    data.UserID,
-			Message:   message,
-			CreatedAt: time.Now(),
-			Status:    model.Unread,
-		}
-
-		err = n.repo.Create(&notification)
-		if err != nil {
-			span.RecordError(err)
-			span.SetStatus(codes.Error, err.Error())
-			n.logger.Print("Error inserting notification:", err)
-			return
-		}
-	})
-
-	if err != nil {
-		span.RecordError(err)
-		span.SetStatus(codes.Error, err.Error())
-		log.Println("Error subscribing to NATS subject:", err)
->>>>>>> 9aab5f7c
 	}
 
 	subscribe("project.joined", n.handleProjectJoined)
@@ -431,22 +384,146 @@
 			}
 			err = n.repo.Create(&notification)
 			if err != nil {
+				span.RecordError(err)
+				span.SetStatus(codes.Error, err.Error())
 				n.logger.Print("Error inserting notification:", err)
 				return
 			}
 
-<<<<<<< HEAD
-=======
+		}
+
+	})
+
+	if err != nil {
+		span.RecordError(err)
+		span.SetStatus(codes.Error, err.Error())
+		log.Println("Error subscribing to NATS subject:", err)
+	}
+
+	taskJoined := "task.joined"
+	_, err = nc.Subscribe(taskJoined, func(msg *nats.Msg) {
+		fmt.Printf("User received notification: %s\n", string(msg.Data))
+
+		var data struct {
+			UserID   string `json:"userId"`
+			TaskName string `json:"taskName"`
+		}
+
+		err := json.Unmarshal(msg.Data, &data)
+		if err != nil {
+			span.RecordError(err)
+			span.SetStatus(codes.Error, err.Error())
+			log.Println("Error unmarshalling message:", err)
+			return
+		}
+
+		fmt.Printf("User ID: %s, Task Name: %s\n", data.UserID, data.TaskName)
+
+		message := fmt.Sprintf("You have been added to the %s task", data.TaskName)
+
+		notification := model.Notification{
+			UserID:    data.UserID,
+			Message:   message,
+			CreatedAt: time.Now(),
+			Status:    model.Unread,
+		}
+
 		err = n.repo.Create(&notification)
 		if err != nil {
 			span.RecordError(err)
 			span.SetStatus(codes.Error, err.Error())
 			n.logger.Print("Error inserting notification:", err)
 			return
->>>>>>> 9aab5f7c
-		}
-
+		}
 	})
+
+	if err != nil {
+		log.Println("Error subscribing to NATS subject:", err)
+	}
+
+	subjectRemoved := "project.removed"
+	_, err = nc.Subscribe(subjectRemoved, func(msg *nats.Msg) {
+		fmt.Printf("User received removal notification: %s\n", string(msg.Data))
+
+		var data struct {
+			UserID      string `json:"userId"`
+			ProjectName string `json:"projectName"`
+		}
+
+		err := json.Unmarshal(msg.Data, &data)
+		if err != nil {
+			span.RecordError(err)
+			span.SetStatus(codes.Error, err.Error())
+			log.Println("Error unmarshalling message:", err)
+			return
+		}
+
+		fmt.Printf("User ID: %s, Project Name: %s\n", data.UserID, data.ProjectName)
+
+		message := fmt.Sprintf("You have been removed from the %s project", data.ProjectName)
+
+		notification := model.Notification{
+			UserID:    data.UserID,
+			Message:   message,
+			CreatedAt: time.Now(),
+			Status:    model.Unread,
+		}
+
+		err = n.repo.Create(&notification)
+		if err != nil {
+			span.RecordError(err)
+			span.SetStatus(codes.Error, err.Error())
+			n.logger.Print("Error inserting notification:", err)
+			return
+		}
+	})
+
+	if err != nil {
+		span.RecordError(err)
+		span.SetStatus(codes.Error, err.Error())
+		log.Println("Error subscribing to NATS subject:", err)
+	}
+
+	taskRemoved := "task.removed"
+	_, err = nc.Subscribe(taskRemoved, func(msg *nats.Msg) {
+		fmt.Printf("User received removal notification: %s\n", string(msg.Data))
+
+		var data struct {
+			UserID   string `json:"userId"`
+			TaskName string `json:"taskName"`
+		}
+
+		err := json.Unmarshal(msg.Data, &data)
+		if err != nil {
+			span.RecordError(err)
+			span.SetStatus(codes.Error, err.Error())
+			log.Println("Error unmarshalling message:", err)
+			return
+		}
+
+		fmt.Printf("User ID: %s, Task Name: %s\n", data.UserID, data.TaskName)
+
+		message := fmt.Sprintf("You have been removed from the %s task", data.TaskName)
+
+		notification := model.Notification{
+			UserID:    data.UserID,
+			Message:   message,
+			CreatedAt: time.Now(),
+			Status:    model.Unread,
+		}
+
+		err = n.repo.Create(&notification)
+		if err != nil {
+			span.RecordError(err)
+			span.SetStatus(codes.Error, err.Error())
+			n.logger.Print("Error inserting notification:", err)
+			return
+		}
+	})
+
+	if err != nil {
+		log.Println("Error subscribing to NATS subject:", err)
+	}
 
 	select {}
 }
@@ -461,7 +538,6 @@
 		return
 	}
 
-<<<<<<< HEAD
 	message := fmt.Sprintf("You have been added to the %s project", data.ProjectName)
 	notification := model.Notification{
 		UserID:    data.UserID,
@@ -473,15 +549,6 @@
 		n.logger.Println("Error inserting notification:", err)
 	}
 }
-=======
-		err := json.Unmarshal(msg.Data, &data)
-		if err != nil {
-			span.RecordError(err)
-			span.SetStatus(codes.Error, err.Error())
-			log.Println("Error unmarshalling message:", err)
-			return
-		}
->>>>>>> 9aab5f7c
 
 func (n *NotificationHandler) handleTaskJoined(msg *nats.Msg) {
 	var data struct {
@@ -515,7 +582,6 @@
 		return
 	}
 
-<<<<<<< HEAD
 	message := fmt.Sprintf("You have been removed from the %s project", data.ProjectName)
 	notification := model.Notification{
 		UserID:    data.UserID,
@@ -536,21 +602,6 @@
 	if err := json.Unmarshal(msg.Data, &data); err != nil {
 		n.logger.Println("Error unmarshalling task.removed message:", err)
 		return
-=======
-		err = n.repo.Create(&notification)
-		if err != nil {
-			span.RecordError(err)
-			span.SetStatus(codes.Error, err.Error())
-			n.logger.Print("Error inserting notification:", err)
-			return
-		}
-	})
-
-	if err != nil {
-		span.RecordError(err)
-		span.SetStatus(codes.Error, err.Error())
-		log.Println("Error subscribing to NATS subject:", err)
->>>>>>> 9aab5f7c
 	}
 
 	message := fmt.Sprintf("You have been removed from the %s task", data.TaskName)
@@ -568,21 +619,11 @@
 func (n *NotificationHandler) handleTaskStatusUpdate(msg *nats.Msg) {
 	fmt.Printf("User received status update notification: %s\n", string(msg.Data))
 
-<<<<<<< HEAD
 	var update struct {
 		TaskName   string   `json:"taskName"`
 		TaskStatus string   `json:"taskStatus"`
 		MemberIds  []string `json:"memberIds"`
 	}
-=======
-		err := json.Unmarshal(msg.Data, &data)
-		if err != nil {
-			span.RecordError(err)
-			span.SetStatus(codes.Error, err.Error())
-			log.Println("Error unmarshalling message:", err)
-			return
-		}
->>>>>>> 9aab5f7c
 
 	if err := json.Unmarshal(msg.Data, &update); err != nil {
 		n.logger.Printf("Error unmarshalling task status update message: %v", err)
@@ -600,18 +641,9 @@
 			Status:    model.Unread,
 		}
 
-<<<<<<< HEAD
 		if err := n.repo.Create(&notification); err != nil {
 			n.logger.Printf("Error inserting notification for user %s: %v", memberID, err)
 			continue
-=======
-		err = n.repo.Create(&notification)
-		if err != nil {
-			span.RecordError(err)
-			span.SetStatus(codes.Error, err.Error())
-			n.logger.Print("Error inserting notification:", err)
-			return
->>>>>>> 9aab5f7c
 		}
 
 		n.logger.Printf("Notification sent to user %s\n", memberID)
