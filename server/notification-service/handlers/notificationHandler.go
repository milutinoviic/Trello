package handler

import (
	"context"
	"encoding/json"
	"fmt"
	"github.com/gocql/gocql"
	"github.com/gorilla/mux"
	"github.com/nats-io/nats.go"
	"log"
	"net/http"
	"notification-service/model"
	"notification-service/repository"
	"strings"
	"time"
)

type KeyProduct struct{} // Context key for storing user data
type KeyRole struct{}

type NotificationHandler struct {
	logger *log.Logger
	repo   *repository.NotificationRepo
}

func NewNotificationHandler(l *log.Logger, r *repository.NotificationRepo) *NotificationHandler {
	return &NotificationHandler{l, r}
}

// Middleware to extract user ID from HTTP-only cookie and validate it
func (n *NotificationHandler) MiddlewareExtractUserFromCookie(next http.Handler) http.Handler {
	return http.HandlerFunc(func(rw http.ResponseWriter, h *http.Request) {
		cookie, err := h.Cookie("auth_token")
		if err != nil {
			http.Error(rw, "No token found in cookie", http.StatusUnauthorized)
			n.logger.Println("No token in cookie:", err)
			return
		}

		userID, role, err := n.verifyTokenWithUserService(cookie.Value)
		if err != nil {
			http.Error(rw, "Invalid token", http.StatusUnauthorized)
			n.logger.Println("Invalid token:", err)
			return
		}

		ctx := context.WithValue(h.Context(), KeyProduct{}, userID)
		ctx = context.WithValue(ctx, KeyRole{}, role)

		h = h.WithContext(ctx)

		next.ServeHTTP(rw, h)
	})
}

func (n *NotificationHandler) verifyTokenWithUserService(token string) (string, string, error) {
	userServiceURL := "http://user-server:8080/validate-token"
	reqBody := fmt.Sprintf(`{"token": "%s"}`, token)
	req, err := http.NewRequest("POST", userServiceURL, strings.NewReader(reqBody))
	if err != nil {
		return "", "", err
	}
	req.Header.Set("Content-Type", "application/json")

	client := &http.Client{}
	resp, err := client.Do(req)
	if err != nil {
		return "", "", err
	}
	defer resp.Body.Close()

	if resp.StatusCode != http.StatusOK {
		return "", "", fmt.Errorf("failed to validate token, status: %s", resp.Status)
	}

	var result struct {
		UserID string `json:"user_id"`
		Role   string `json:"role"`
	}

	n.logger.Println("ROLE IS " + result.Role)
	err = json.NewDecoder(resp.Body).Decode(&result)
	if err != nil {
		return "", "", err
	}

	return result.UserID, result.Role, nil
}

func (n *NotificationHandler) CreateNotification(rw http.ResponseWriter, h *http.Request) {
	var notification model.Notification

	decoder := json.NewDecoder(h.Body)
	err := decoder.Decode(&notification)
	if err != nil {
		http.Error(rw, "Unable to decode json", http.StatusBadRequest)
		n.logger.Fatal(err)
		return
	}

	if err := notification.Validate(); err != nil {
		http.Error(rw, err.Error(), http.StatusBadRequest)
		return
	}

	err = n.repo.Create(&notification)
	if err != nil {
		http.Error(rw, "Failed to create notification", http.StatusInternalServerError)
		n.logger.Print("Error inserting notification:", err)
		return
	}

	rw.WriteHeader(http.StatusCreated)
	rw.Header().Set("Content-Type", "application/json")
	err = json.NewEncoder(rw).Encode(notification)
	if err != nil {
		http.Error(rw, "Unable to convert to json", http.StatusInternalServerError)
		n.logger.Fatal("Unable to encode response:", err)
	}
}

func (n *NotificationHandler) GetNotificationByID(rw http.ResponseWriter, h *http.Request) {
	vars := mux.Vars(h)
	id := vars["id"]

	notificationID, err := gocql.ParseUUID(id)
	if err != nil {
		http.Error(rw, "Invalid UUID format", http.StatusBadRequest)
		n.logger.Println("Invalid UUID format:", err)
		return
	}

	notification, err := n.repo.GetByID(notificationID)
	if err != nil {
		http.Error(rw, "Notification not found", http.StatusNotFound)
		n.logger.Println("Error fetching notification:", err)
		return
	}

	rw.Header().Set("Content-Type", "application/json")
	err = json.NewEncoder(rw).Encode(notification)
	if err != nil {
		http.Error(rw, "Unable to convert to json", http.StatusInternalServerError)
		n.logger.Fatal("Unable to encode response:", err)
	}
}

func (n *NotificationHandler) GetNotificationsByUserID(rw http.ResponseWriter, h *http.Request) {
	userID, ok := h.Context().Value(KeyProduct{}).(string)
	if !ok {
		http.Error(rw, "User ID not found", http.StatusUnauthorized)
		n.logger.Println("User ID not found in context")
		return
	}

	n.logger.Println("User ID:", userID)

	notifications, err := n.repo.GetByUserID(userID)
	if err != nil {
		http.Error(rw, "Error fetching notifications", http.StatusInternalServerError)
		n.logger.Println("Error fetching notifications:", err)
		return
	}

	rw.Header().Set("Content-Type", "application/json")
	err = json.NewEncoder(rw).Encode(notifications)
	if err != nil {
		http.Error(rw, "Unable to convert to json", http.StatusInternalServerError)
		n.logger.Fatal("Unable to encode response:", err)
	}
}

func (n *NotificationHandler) UpdateNotificationStatus(rw http.ResponseWriter, h *http.Request) {
	vars := mux.Vars(h)
	id := vars["id"]

	notificationID, err := gocql.ParseUUID(id)
	if err != nil {
		http.Error(rw, "Invalid UUID format", http.StatusBadRequest)
		n.logger.Println("Invalid UUID format:", err)
		return
	}

	type statusRequest struct {
		Status    model.NotificationStatus `json:"status"`
		CreatedAt time.Time                `json:"created_at"`
	}

	var req statusRequest
	decoder := json.NewDecoder(h.Body)
	err = decoder.Decode(&req)
	if err != nil {
		http.Error(rw, "Unable to decode JSON", http.StatusBadRequest)
		n.logger.Println("Error decoding JSON:", err)
		return
	}

	if req.Status != model.Unread && req.Status != model.Read {
		http.Error(rw, "Invalid status value", http.StatusBadRequest)
		return
	}

	userID, ok := h.Context().Value(KeyProduct{}).(string)
	if !ok {
		n.logger.Println("User id not found in context")
		http.Error(rw, "User id not found in context", http.StatusUnauthorized)
		return
	}

	err = n.repo.UpdateStatus(req.CreatedAt, userID, notificationID, req.Status)
	if err != nil {
		http.Error(rw, "Error updating notification status", http.StatusInternalServerError)
		n.logger.Println("Error updating notification status:", err)
		return
	}

	rw.WriteHeader(http.StatusNoContent)
}

func (n *NotificationHandler) DeleteNotification(rw http.ResponseWriter, h *http.Request) {
	vars := mux.Vars(h)
	id := vars["id"]

	notificationID, err := gocql.ParseUUID(id)
	if err != nil {
		http.Error(rw, "Invalid UUID format", http.StatusBadRequest)
		n.logger.Println("Invalid UUID format:", err)
		return
	}

	err = n.repo.Delete(notificationID)
	if err != nil {
		http.Error(rw, "Error deleting notification", http.StatusInternalServerError)
		n.logger.Println("Error deleting notification:", err)
		return
	}

	rw.WriteHeader(http.StatusNoContent)
}

func (uh *NotificationHandler) MiddlewareCheckRoles(allowedRoles []string, next http.Handler) http.Handler {
	return http.HandlerFunc(func(rw http.ResponseWriter, h *http.Request) {
		role, ok := h.Context().Value(KeyRole{}).(string)
		if !ok {
			http.Error(rw, "Forbidden", http.StatusForbidden)
			uh.logger.Println("Role not found in context")
			return
		}

		allowed := false
		for _, r := range allowedRoles {
			if role == r {
				allowed = true
				break
			}
		}

		if !allowed {
			http.Error(rw, "Forbidden", http.StatusForbidden)
			uh.logger.Println("Role validation failed: missing permissions")
			return
		}

		next.ServeHTTP(rw, h)
	})
}

func (n *NotificationHandler) NotificationListener() {
	n.logger.Println("method started")
	nc, err := Conn()
	if err != nil {
		log.Fatal("Error connecting to NATS:", err)
	}
	defer nc.Close()

<<<<<<< HEAD
	subject := "project.joined"
	_, err = nc.Subscribe(subject, func(msg *nats.Msg) {
=======
	subjectJoined := "project.joined"
	_, err = nc.Subscribe(subjectJoined, func(msg *nats.Msg) {
>>>>>>> f66c2fe7
		fmt.Printf("User received notification: %s\n", string(msg.Data))

		var data struct {
			UserID      string `json:"userId"`
			ProjectName string `json:"projectName"`
		}

		err := json.Unmarshal(msg.Data, &data)
		if err != nil {
			log.Println("Error unmarshalling message:", err)
			return
		}

		fmt.Printf("User ID: %s, Project Name: %s\n", data.UserID, data.ProjectName)

		message := fmt.Sprintf("You have been added to the %s project", data.ProjectName)

		notification := model.Notification{
			UserID:    data.UserID,
			Message:   message,
			CreatedAt: time.Now(),
			Status:    model.Unread,
		}

		err = n.repo.Create(&notification)
		if err != nil {
			n.logger.Print("Error inserting notification:", err)
			return
		}
	})

	if err != nil {
		log.Println("Error subscribing to NATS subject:", err)
	}

<<<<<<< HEAD
=======
	subjectRemoved := "project.removed"
	_, err = nc.Subscribe(subjectRemoved, func(msg *nats.Msg) {
		fmt.Printf("User received removal notification: %s\n", string(msg.Data))

		var data struct {
			UserID      string `json:"userId"`
			ProjectName string `json:"projectName"`
		}

		err := json.Unmarshal(msg.Data, &data)
		if err != nil {
			log.Println("Error unmarshalling message:", err)
			return
		}

		fmt.Printf("User ID: %s, Project Name: %s\n", data.UserID, data.ProjectName)

		message := fmt.Sprintf("You have been removed from the %s project", data.ProjectName)

		notification := model.Notification{
			UserID:    data.UserID,
			Message:   message,
			CreatedAt: time.Now(),
			Status:    model.Unread,
		}

		err = n.repo.Create(&notification)
		if err != nil {
			n.logger.Print("Error inserting notification:", err)
			return
		}
	})

	if err != nil {
		log.Println("Error subscribing to NATS subject:", err)
	}

>>>>>>> f66c2fe7
	select {}
}

func Conn() (*nats.Conn, error) {
	conn, err := nats.Connect("nats://nats:4222")
	if err != nil {
		log.Fatal(err)
		return nil, err
	}
	return conn, nil
}<|MERGE_RESOLUTION|>--- conflicted
+++ resolved
@@ -273,13 +273,8 @@
 	}
 	defer nc.Close()
 
-<<<<<<< HEAD
-	subject := "project.joined"
-	_, err = nc.Subscribe(subject, func(msg *nats.Msg) {
-=======
 	subjectJoined := "project.joined"
 	_, err = nc.Subscribe(subjectJoined, func(msg *nats.Msg) {
->>>>>>> f66c2fe7
 		fmt.Printf("User received notification: %s\n", string(msg.Data))
 
 		var data struct {
@@ -315,8 +310,6 @@
 		log.Println("Error subscribing to NATS subject:", err)
 	}
 
-<<<<<<< HEAD
-=======
 	subjectRemoved := "project.removed"
 	_, err = nc.Subscribe(subjectRemoved, func(msg *nats.Msg) {
 		fmt.Printf("User received removal notification: %s\n", string(msg.Data))
@@ -354,7 +347,6 @@
 		log.Println("Error subscribing to NATS subject:", err)
 	}
 
->>>>>>> f66c2fe7
 	select {}
 }
 
