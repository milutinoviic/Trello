package repositories

import (
	"context"
	"fmt"
	"go.mongodb.org/mongo-driver/bson"
	"go.mongodb.org/mongo-driver/bson/primitive"
	"go.mongodb.org/mongo-driver/mongo"
	"go.mongodb.org/mongo-driver/mongo/options"
	"go.mongodb.org/mongo-driver/mongo/readpref"
	"log"
	"os"
	"project-service/model"
	"time"
)

type ProjectRepo struct {
	cli    *mongo.Client
	logger *log.Logger
}

func New(ctx context.Context, logger *log.Logger) (*ProjectRepo, error) {
	dburi := os.Getenv("MONGO_DB_URI")

	client, err := mongo.NewClient(options.Client().ApplyURI(dburi))
	if err != nil {
		return nil, err
	}

	err = client.Connect(ctx)
	if err != nil {
		return nil, err
	}

	return &ProjectRepo{
		cli:    client,
		logger: logger,
	}, nil
}

func (pr *ProjectRepo) Disconnect(ctx context.Context) error {
	err := pr.cli.Disconnect(ctx)
	if err != nil {
		return err
	}
	return nil
}

func (pr *ProjectRepo) Ping() {
	ctx, cancel := context.WithTimeout(context.Background(), 5*time.Second)
	defer cancel()

	err := pr.cli.Ping(ctx, readpref.Primary())
	if err != nil {
		pr.logger.Println(err)
	}

	databases, err := pr.cli.ListDatabaseNames(ctx, bson.M{})
	if err != nil {
		pr.logger.Println(err)
	}
	fmt.Println(databases)
}

func (pr *ProjectRepo) GetAll() (model.Projects, error) {
	ctx, cancel := context.WithTimeout(context.Background(), 5*time.Second)
	defer cancel()

	patientsCollection := pr.getCollection()

	var projects model.Projects
	patientsCursor, err := patientsCollection.Find(ctx, bson.M{})
	if err != nil {
		pr.logger.Println(err)
		return nil, err
	}
	if err = patientsCursor.All(ctx, &projects); err != nil {
		pr.logger.Println(err)
		return nil, err
	}
	return projects, nil
}

func (pr *ProjectRepo) GetAllByManager(managerEmail string) (model.Projects, error) {
	ctx, cancel := context.WithTimeout(context.Background(), 5*time.Second)
	defer cancel()

	projectsCollection := pr.getCollection()

	var projects model.Projects
	filter := bson.M{"manager": managerEmail}
	projectsCursor, err := projectsCollection.Find(ctx, filter)
	if err != nil {
		pr.logger.Println(err)
		return nil, err
	}
	if err = projectsCursor.All(ctx, &projects); err != nil {
		pr.logger.Println(err)
		return nil, err
	}
	return projects, nil
}

func (pr *ProjectRepo) GetAllByMember(userID string) (model.Projects, error) {
	ctx, cancel := context.WithTimeout(context.Background(), 5*time.Second)
	defer cancel()

	projectsCollection := pr.getCollection()

	var projects model.Projects

	objID, err := primitive.ObjectIDFromHex(userID)
	if err != nil {
		return nil, fmt.Errorf("invalid user ID: %v", err)
	}

	filter := bson.M{"user_ids": objID}
	projectsCursor, err := projectsCollection.Find(ctx, filter)
	if err != nil {
		pr.logger.Println(err)
		return nil, err
	}
	if err = projectsCursor.All(ctx, &projects); err != nil {
		pr.logger.Println(err)
		return nil, err
	}
	return projects, nil
}

func (pr *ProjectRepo) GetById(id string) (*model.Project, error) {
	ctx, cancel := context.WithTimeout(context.Background(), 5*time.Second)
	defer cancel()

	patientsCollection := pr.getCollection()

	var patient model.Project
	objID, _ := primitive.ObjectIDFromHex(id)
	err := patientsCollection.FindOne(ctx, bson.M{"_id": objID}).Decode(&patient)
	if err != nil {
		pr.logger.Println(err)
		return nil, err
	}
	return &patient, nil
}

func (pr *ProjectRepo) Insert(project *model.Project) error {
	ctx, cancel := context.WithTimeout(context.Background(), 5*time.Second)
	defer cancel()
	projectsCollection := pr.getCollection()

	if project.UserIDs == nil {
		project.UserIDs = []string{}
	}

	result, err := projectsCollection.InsertOne(ctx, &project)
	if err != nil {
		pr.logger.Println(err)
		return err
	}
	pr.logger.Printf("Documents ID: %v\n", result.InsertedID)
	return nil
}

func (pr *ProjectRepo) getCollection() *mongo.Collection {
	projectDatabase := pr.cli.Database("mongoTrello")
	projectCollection := projectDatabase.Collection("projects")
	return projectCollection
}

func (pr *ProjectRepo) AddUsersToProject(projectId string, userIds []string) error {
	ctx, cancel := context.WithTimeout(context.Background(), 5*time.Second)
	defer cancel()

	collection := pr.getCollection()

	objID, err := primitive.ObjectIDFromHex(projectId)
	if err != nil {
		return fmt.Errorf("invalid project ID: %v", err)
	}

	var objIDs []primitive.ObjectID
	for _, userId := range userIds {
		objID, err := primitive.ObjectIDFromHex(userId)
		if err != nil {
			return fmt.Errorf("invalid user ID: %v", err)
		}
		objIDs = append(objIDs, objID)
	}

	_, err = collection.UpdateOne(
		ctx,
		bson.M{"_id": objID},
		bson.M{"$addToSet": bson.M{"user_ids": bson.M{"$each": objIDs}}},
	)
	if err != nil {
		return fmt.Errorf("failed to add users to project: %v", err)
	}

	return nil
}

func (pr *ProjectRepo) RemoveUserFromProject(projectId string, userId string) error {
	ctx, cancel := context.WithTimeout(context.Background(), 5*time.Second)
	defer cancel()

	collection := pr.getCollection()

	projectObjID, err := primitive.ObjectIDFromHex(projectId)
	if err != nil {
		return fmt.Errorf("invalid project ID: %v", err)
	}

	userObjID, err := primitive.ObjectIDFromHex(userId)
	if err != nil {
		return fmt.Errorf("invalid user ID: %v", err)
	}

	_, err = collection.UpdateOne(
		ctx,
		bson.M{"_id": projectObjID},
		bson.M{"$pull": bson.M{"user_ids": userObjID}},
	)
	if err != nil {
		return fmt.Errorf("failed to remove user from project: %v", err)
	}

	return nil
}

<<<<<<< HEAD
func (pr *ProjectRepo) DeleteProject(projectId string) error {
	ctx, cancel := context.WithTimeout(context.Background(), 5*time.Second)
	defer cancel()

	collection := pr.getCollection()

	projectObjID, err := primitive.ObjectIDFromHex(projectId)
	if err != nil {
		return fmt.Errorf("invalid project ID: %v", err)
	}

	_, err = collection.DeleteOne(
		ctx,
		bson.M{"_id": projectObjID},
	)
	if err != nil {
		return fmt.Errorf("failed to remove user from project: %v", err)
	}

	return nil
=======
func (pr *ProjectRepo) IsUserManagerOfProject(userId string, projectId string) (bool, error) {
	pr.logger.Println("Hit the repo method")
	ctx, cancel := context.WithTimeout(context.Background(), 5*time.Second)
	defer cancel()

	patientsCollection := pr.getCollection()

	var project model.Project
	objID, _ := primitive.ObjectIDFromHex(projectId)
	err := patientsCollection.FindOne(ctx, bson.M{"_id": objID}).Decode(&project)
	if err != nil {
		pr.logger.Println(err)
	}

	userObjID, err := primitive.ObjectIDFromHex(userId)
	if err != nil {
		return false, fmt.Errorf("invalid user ID: %v", err)
	}

	managerObjID, err := primitive.ObjectIDFromHex(project.Manager)
	if err != nil {
		return false, fmt.Errorf("invalid manager ID in project: %v", err)
	}

	return managerObjID == userObjID, nil
>>>>>>> f66c2fe7
}<|MERGE_RESOLUTION|>--- conflicted
+++ resolved
@@ -227,7 +227,6 @@
 	return nil
 }
 
-<<<<<<< HEAD
 func (pr *ProjectRepo) DeleteProject(projectId string) error {
 	ctx, cancel := context.WithTimeout(context.Background(), 5*time.Second)
 	defer cancel()
@@ -248,7 +247,8 @@
 	}
 
 	return nil
-=======
+}
+
 func (pr *ProjectRepo) IsUserManagerOfProject(userId string, projectId string) (bool, error) {
 	pr.logger.Println("Hit the repo method")
 	ctx, cancel := context.WithTimeout(context.Background(), 5*time.Second)
@@ -274,5 +274,4 @@
 	}
 
 	return managerObjID == userObjID, nil
->>>>>>> f66c2fe7
 }