package main

import (
	"context"
	"fmt"
	"github.com/gorilla/mux"
	"github.com/rs/cors"
	"go.opentelemetry.io/otel"
	"go.opentelemetry.io/otel/exporters/jaeger"
	"go.opentelemetry.io/otel/propagation"
	"go.opentelemetry.io/otel/sdk/resource"
	sdktrace "go.opentelemetry.io/otel/sdk/trace"
	semconv "go.opentelemetry.io/otel/semconv/v1.26.0"
	"log"
	"net/http"
	"os"
	"os/signal"
	"project-service/handlers"
	"project-service/repositories"
	"time"
)

func main() {
	fmt.Print("Hello from project-service")

	port := os.Getenv("PORT")
	if len(port) == 0 {
		port = "8080"
	}

	timeoutContext, cancel := context.WithTimeout(context.Background(), 30*time.Second)
	defer cancel()

	logger := log.New(os.Stdout, "[product-api] ", log.LstdFlags)
	storeLogger := log.New(os.Stdout, "[project-store] ", log.LstdFlags)
	cfg := os.Getenv("JAEGER_ADDRESS")
	exp, err := newExporter(cfg)
	if err != nil {
		log.Fatalf("Jaeger exporter initialization failed: %v", err)
	} else {
		log.Println("Jaeger initialization succeeded")
	}
	log.Printf("Using JAEGER_ADDRESS: %s", cfg)
	tp := newTraceProvider(exp)
	defer func() { _ = tp.Shutdown(timeoutContext) }()
	otel.SetTracerProvider(tp)
	otel.SetTextMapPropagator(propagation.TraceContext{})
	tracer := tp.Tracer("project-service")
	store, err := repositories.New(timeoutContext, storeLogger, tracer)
	if err != nil {
		logger.Fatal(err)
	}
	defer store.Disconnect(timeoutContext)

	store.Ping()

<<<<<<< HEAD
	projectsHandler := handlers.NewProjectsHandler(logger, store)
	projectsHandler.SubscribeToEvent()

	if err != nil {
		logger.Printf("Failed to subscribe to TasksDeleted event: %v", err)
	}
=======
	projectsHandler := handlers.NewProjectsHandler(logger, store, nc, tracer)
>>>>>>> 9aab5f7c

	router := mux.NewRouter()

	router.Use(projectsHandler.MiddlewareContentTypeSet)

	getRouter := router.Methods(http.MethodGet).Subrouter()
	getRouter.HandleFunc("/", projectsHandler.GetAllProjects)
	getRouter.Handle("/projects", projectsHandler.MiddlewareExtractUserFromCookie(projectsHandler.MiddlewareCheckRoles([]string{"member", "manager"}, http.HandlerFunc(projectsHandler.GetAllProjectsByUser))))
	getRouter.HandleFunc("/projects/{id}/users/{userId}/check", projectsHandler.IsUserInProject).Methods("GET")
	getRouter.Handle("/projects/{id}/manager", projectsHandler.MiddlewareExtractUserFromCookie(projectsHandler.MiddlewareCheckRoles([]string{"manager"}, http.HandlerFunc(projectsHandler.CheckIfUserIsManager)))).Methods("GET")

	postRouter := router.Methods(http.MethodPost).Subrouter()
	postRouter.HandleFunc("/", projectsHandler.PostProject)
	postRouter.Use(projectsHandler.MiddlewarePatientDeserialization)
	router.Handle("/projects/{id}/addUsers", projectsHandler.MiddlewareExtractUserFromCookie(projectsHandler.MiddlewareCheckRoles([]string{"manager"}, http.HandlerFunc(projectsHandler.AddUsersToProject))))

	getByIdRouter := router.Methods(http.MethodGet).Subrouter()
	getByIdRouter.Handle("/{id}", projectsHandler.MiddlewareExtractUserFromCookie(projectsHandler.MiddlewareCheckRoles([]string{"member", "manager"}, http.HandlerFunc(projectsHandler.GetProjectById))))

	deleteRouter := router.Methods(http.MethodDelete).Subrouter()
	deleteRouter.Handle("/projects/{id}/users/{userId}", projectsHandler.MiddlewareExtractUserFromCookie(projectsHandler.MiddlewareCheckRoles([]string{"manager"}, http.HandlerFunc(projectsHandler.RemoveUserFromProject))))

	deleteRouter.Handle("/projects/{id}", projectsHandler.MiddlewareExtractUserFromCookie(projectsHandler.MiddlewareCheckRoles([]string{"manager"}, http.HandlerFunc(projectsHandler.DeleteProject))))

	corsHandler := cors.New(cors.Options{
		AllowedOrigins:   []string{"*"},
		AllowedMethods:   []string{"GET", "POST", "PUT", "DELETE", "OPTIONS"},
		AllowedHeaders:   []string{"*"},
		AllowCredentials: true,
	})

	handler := corsHandler.Handler(router)

	server := http.Server{
		Addr:         ":" + port,
		Handler:      handler,
		IdleTimeout:  120 * time.Second,
		ReadTimeout:  1 * time.Second,
		WriteTimeout: 1 * time.Second,
	}

	logger.Println("Server listening on port", port)
	go func() {
		err := server.ListenAndServe()
		//err := http.ListenAndServeTLS(":443", "/etc/nginx/ssl/trello.crt", "/etc/nginx/ssl/trello.key", nil)
		if err != nil {
			logger.Fatal(err)
		}
	}()

	sigCh := make(chan os.Signal)
	signal.Notify(sigCh, os.Interrupt)
	signal.Notify(sigCh, os.Kill)

	sig := <-sigCh
	logger.Println("Received terminate, graceful shutdown", sig)

	if server.Shutdown(timeoutContext) != nil {
		logger.Fatal("Cannot gracefully shutdown...")
	}
	logger.Println("Server stopped")

}

func newExporter(address string) (*jaeger.Exporter, error) {
	if address == "" {
		return nil, fmt.Errorf("jaeger collector endpoint address is empty")
	}
	exp, err := jaeger.New(jaeger.WithCollectorEndpoint(jaeger.WithEndpoint(address)))
	if err != nil {
		return nil, fmt.Errorf("failed to create Jaeger exporter: %w", err)
	}
	return exp, nil
}

func newTraceProvider(exp sdktrace.SpanExporter) *sdktrace.TracerProvider {
	r, err := resource.Merge(
		resource.Default(),
		resource.NewWithAttributes(
			semconv.SchemaURL,
			semconv.ServiceNameKey.String("project-service"),
		),
	)
	if err != nil {
		log.Fatalf("failed to create resource: %v", err)
	}

	return sdktrace.NewTracerProvider(
		sdktrace.WithSampler(sdktrace.AlwaysSample()),
		sdktrace.WithBatcher(exp),
		sdktrace.WithResource(r),
	)
}<|MERGE_RESOLUTION|>--- conflicted
+++ resolved
@@ -54,16 +54,7 @@
 
 	store.Ping()
 
-<<<<<<< HEAD
-	projectsHandler := handlers.NewProjectsHandler(logger, store)
-	projectsHandler.SubscribeToEvent()
-
-	if err != nil {
-		logger.Printf("Failed to subscribe to TasksDeleted event: %v", err)
-	}
-=======
-	projectsHandler := handlers.NewProjectsHandler(logger, store, nc, tracer)
->>>>>>> 9aab5f7c
+	projectsHandler := handlers.NewProjectsHandler(logger, store, tracer)
 
 	router := mux.NewRouter()
 
