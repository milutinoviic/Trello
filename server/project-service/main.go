--- conflicted
+++ resolved
@@ -73,14 +73,7 @@
 
 	store.Ping()
 
-<<<<<<< HEAD
 	projectsHandler := handlers.NewProjectsHandler(logger, store, nc, tracer)
-=======
-	userClient := initUserClient()
-	taskClient := initTaskClient()
-
-	projectsHandler := handlers.NewProjectsHandler(logger, store, nc, userClient, taskClient)
->>>>>>> 6b280dc7
 
 	router := mux.NewRouter()
 
