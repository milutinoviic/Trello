--- conflicted
+++ resolved
@@ -12,11 +12,8 @@
 	EndDate    string             `bson:"end_date" json:"end_date"`
 	MinMembers string             `bson:"min_members" json:"min_members"`
 	MaxMembers string             `bson:"max_members" json:"max_members"`
-<<<<<<< HEAD
 	UserIDs    []string           `bson:"user_ids" json:"user_ids"`
-=======
 	Manager    string             `bson:"manager" json:"manager"`
->>>>>>> a1b56b04
 }
 
 type Projects []*Project
