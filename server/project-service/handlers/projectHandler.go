--- conflicted
+++ resolved
@@ -7,12 +7,9 @@
 	"fmt"
 	"github.com/gorilla/mux"
 	"github.com/nats-io/nats.go"
-<<<<<<< HEAD
+	"github.com/sirupsen/logrus"
 	"go.opentelemetry.io/otel/codes"
 	"go.opentelemetry.io/otel/trace"
-=======
-	"github.com/sirupsen/logrus"
->>>>>>> fa2983f4
 	"log"
 	"net/http"
 	"project-service/client"
@@ -76,8 +73,8 @@
 	}
 	req.Header.Set("Content-Type", "application/json")
 
-	client := &http.Client{}
-	resp, err := client.Do(req)
+	c := &http.Client{}
+	resp, err := c.Do(req)
 	if err != nil {
 		return "", "", err
 	}
@@ -100,13 +97,8 @@
 	return result.UserID, result.Role, nil
 }
 
-<<<<<<< HEAD
-func NewProjectsHandler(l *log.Logger, r *repositories.ProjectRepo, natsConn *nats.Conn, tracer trace.Tracer, userClient client.UserClient, taskClient client.TaskClient) *ProjectsHandler {
-	return &ProjectsHandler{logger: l, repo: r, natsConn: natsConn, tracer: tracer, userClient: userClient, taskClient: taskClient}
-=======
-func NewProjectsHandler(l *log.Logger, custLogger *customLogger.Logger, r *repositories.ProjectRepo, natsConn *nats.Conn, userClient client.UserClient, taskClient client.TaskClient) *ProjectsHandler {
-	return &ProjectsHandler{l, custLogger, r, natsConn, userClient, taskClient}
->>>>>>> fa2983f4
+func NewProjectsHandler(l *log.Logger, custLogger *customLogger.Logger, r *repositories.ProjectRepo, natsConn *nats.Conn, tracer trace.Tracer, userClient client.UserClient, taskClient client.TaskClient) *ProjectsHandler {
+	return &ProjectsHandler{logger: l, custLogger: custLogger, repo: r, natsConn: natsConn, tracer: tracer, userClient: userClient, taskClient: taskClient}
 }
 
 func (p *ProjectsHandler) GetAllProjects(rw http.ResponseWriter, h *http.Request) {
@@ -135,12 +127,8 @@
 }
 
 func (p *ProjectsHandler) GetAllProjectsByUser(rw http.ResponseWriter, h *http.Request) {
-<<<<<<< HEAD
 	_, span := p.tracer.Start(context.Background(), "ProjectsHandler.GetAllProjectsByUser")
 	defer span.End()
-=======
-	// Retrieve role from context
->>>>>>> fa2983f4
 	role, e := h.Context().Value(KeyRole{}).(string)
 	if !e {
 		span.RecordError(errors.New("No role found in context"))
@@ -199,18 +187,15 @@
 
 	// Handle database errors
 	if err != nil {
-<<<<<<< HEAD
 		span.RecordError(err)
 		span.SetStatus(codes.Error, err.Error())
 		p.logger.Print("Database exception: ", err)
-=======
 		p.logger.Print("Database exception:", err)
 		p.custLogger.Error(logrus.Fields{
 			"user_id": userId,
 			"role":    role,
 			"error":   err.Error(),
 		}, "Database exception occurred")
->>>>>>> fa2983f4
 		http.Error(rw, "Database error", http.StatusInternalServerError)
 		return
 	}
@@ -230,20 +215,9 @@
 	// Convert projects to JSON and respond
 	err = projects.ToJSON(rw)
 	if err != nil {
-<<<<<<< HEAD
 		span.RecordError(err)
 		span.SetStatus(codes.Error, err.Error())
 		http.Error(rw, "Unable to convert to json", http.StatusInternalServerError)
-		p.logger.Fatal("Unable to convert to json :", err)
-		return
-	}
-	span.SetStatus(codes.Ok, "Successfully got projects")
-}
-
-func (p *ProjectsHandler) GetProjectById(rw http.ResponseWriter, h *http.Request) {
-	_, span := p.tracer.Start(context.Background(), "ProjectsHandler.GetProjectById")
-	defer span.End()
-=======
 		p.custLogger.Error(logrus.Fields{
 			"user_id": userId,
 			"role":    role,
@@ -253,6 +227,7 @@
 		p.logger.Fatal("Unable to convert projects to JSON:", err)
 		return
 	}
+	span.SetStatus(codes.Ok, "Successfully got projects")
 
 	// Log success
 	p.logger.Println("Successfully fetched projects for user:", userId)
@@ -263,8 +238,8 @@
 }
 
 func (p *ProjectsHandler) GetProjectById(rw http.ResponseWriter, h *http.Request) {
-	// Extract project ID from request
->>>>>>> fa2983f4
+	_, span := p.tracer.Start(context.Background(), "ProjectsHandler.GetProjectById")
+	defer span.End()
 	vars := mux.Vars(h)
 	id := vars["id"]
 
@@ -276,11 +251,9 @@
 	// Fetch project from repository
 	project, err := p.repo.GetById(id)
 	if err != nil {
-<<<<<<< HEAD
 		span.RecordError(err)
 		span.SetStatus(codes.Error, err.Error())
 		p.logger.Print("Database exception: ", err)
-=======
 		p.logger.Printf("Database exception: %v", err)
 		p.custLogger.Error(logrus.Fields{
 			"project_id": id,
@@ -288,37 +261,45 @@
 		}, "Database exception while fetching project by ID")
 		http.Error(rw, "Database error", http.StatusInternalServerError)
 		return
->>>>>>> fa2983f4
 	}
 
 	// Handle case where project is not found
 	if project == nil {
-<<<<<<< HEAD
 		span.RecordError(errors.New("project is null"))
 		span.SetStatus(codes.Error, "project is null")
 		http.Error(rw, "Patient with given id not found", http.StatusNotFound)
 		p.logger.Printf("Patient with id: '%s' not found", id)
-=======
 		http.Error(rw, "Project with given ID not found", http.StatusNotFound)
 		p.logger.Printf("Project with ID: '%s' not found", id)
 		p.custLogger.Warn(logrus.Fields{
 			"project_id": id,
 		}, "Project not found")
->>>>>>> fa2983f4
 		return
 	}
 
 	// Convert project to JSON and respond
 	err = project.ToJSON(rw)
 	if err != nil {
-<<<<<<< HEAD
-		span.RecordError(err)
-		span.SetStatus(codes.Error, err.Error())
-		http.Error(rw, "Unable to convert to json", http.StatusInternalServerError)
-		p.logger.Fatal("Unable to convert to json :", err)
-		return
-	}
+		span.RecordError(err)
+		span.SetStatus(codes.Error, err.Error())
+
+		p.custLogger.Error(logrus.Fields{
+			"project_id": id,
+			"error":      err.Error(),
+		}, "Unable to convert project to JSON")
+
+		// Send HTTP response
+		http.Error(rw, "Unable to convert project to JSON", http.StatusInternalServerError)
+		return // Ensure no further execution
+	}
+
 	span.SetStatus(codes.Ok, "Successfully got project")
+
+	// Log successful response
+	p.logger.Printf("Successfully retrieved project with ID: '%s'", id)
+	p.custLogger.Info(logrus.Fields{
+		"project_id": id,
+	}, "Successfully retrieved project")
 }
 
 func (p *ProjectsHandler) PostProject(rw http.ResponseWriter, h *http.Request) {
@@ -331,26 +312,6 @@
 		span.SetStatus(codes.Error, err.Error())
 		return
 	}
-	rw.WriteHeader(http.StatusCreated)
-	span.SetStatus(codes.Ok, "Successfully created project")
-=======
-		http.Error(rw, "Unable to convert to JSON", http.StatusInternalServerError)
-		p.logger.Fatalf("Unable to convert project to JSON: %v", err)
-		p.custLogger.Error(logrus.Fields{
-			"project_id": id,
-			"error":      err.Error(),
-		}, "Unable to convert project to JSON")
-		return
-	}
-
-	// Log successful response
-	p.logger.Printf("Successfully retrieved project with ID: '%s'", id)
-	p.custLogger.Info(logrus.Fields{
-		"project_id": id,
-	}, "Successfully retrieved project")
-}
-
-func (p *ProjectsHandler) PostProject(rw http.ResponseWriter, h *http.Request) {
 	// Retrieve project from context
 	project, ok := h.Context().Value(KeyProject{}).(*model.Project)
 	if !ok {
@@ -368,7 +329,7 @@
 	}, "Received project for insertion")
 
 	// Insert project into repository
-	err := p.repo.Insert(project)
+	err = p.repo.Insert(project)
 	if err != nil {
 		http.Error(rw, "Database error", http.StatusInternalServerError)
 		p.logger.Printf("Error inserting project into database: %v", err)
@@ -382,12 +343,12 @@
 
 	// Respond with success
 	rw.WriteHeader(http.StatusCreated)
+	span.SetStatus(codes.Ok, "Successfully created project")
 	p.logger.Printf("Successfully inserted project with ID: %s", project.ID)
 	p.custLogger.Info(logrus.Fields{
 		"project_name": project.Name,
 		"project_id":   project.ID,
 	}, "Successfully create project")
->>>>>>> fa2983f4
 }
 
 func (p *ProjectsHandler) MiddlewareContentTypeSet(next http.Handler) http.Handler {
@@ -417,12 +378,8 @@
 	})
 }
 func (p *ProjectsHandler) AddUsersToProject(rw http.ResponseWriter, h *http.Request) {
-<<<<<<< HEAD
 	_, span := p.tracer.Start(context.Background(), "ProjectsHandler.AddUsersToProject")
 	defer span.End()
-=======
-	// Extract project ID from request
->>>>>>> fa2983f4
 	vars := mux.Vars(h)
 	projectId := vars["id"]
 
@@ -430,36 +387,30 @@
 	var userIds []string
 	err := json.NewDecoder(h.Body).Decode(&userIds)
 	if err != nil {
-<<<<<<< HEAD
 		span.RecordError(err)
 		span.SetStatus(codes.Error, err.Error())
 		http.Error(rw, "Unable to decode json", http.StatusBadRequest)
-=======
 		http.Error(rw, "Unable to decode JSON", http.StatusBadRequest)
 		p.logger.Println("Error decoding JSON:", err)
 		p.custLogger.Warn(logrus.Fields{
 			"project_id": projectId,
 			"error":      err.Error(),
 		}, "Failed to decode JSON body for user IDs")
->>>>>>> fa2983f4
 		return
 	}
 
 	// Retrieve project details
 	project, err := p.repo.GetById(projectId)
 	if err != nil {
-<<<<<<< HEAD
 		span.RecordError(err)
 		span.SetStatus(codes.Error, err.Error())
 		http.Error(rw, err.Error(), http.StatusInternalServerError)
-=======
 		http.Error(rw, "Error retrieving project", http.StatusInternalServerError)
 		p.logger.Println("Error retrieving project:", err)
 		p.custLogger.Error(logrus.Fields{
 			"project_id": projectId,
 			"error":      err.Error(),
 		}, "Failed to retrieve project")
->>>>>>> fa2983f4
 		return
 	}
 
@@ -558,30 +509,24 @@
 	// Add users to project
 	err = p.repo.AddUsersToProject(projectId, userIds)
 	if err != nil {
-<<<<<<< HEAD
 		span.RecordError(err)
 		span.SetStatus(codes.Error, err.Error())
 		http.Error(rw, err.Error(), http.StatusInternalServerError)
-=======
 		http.Error(rw, "Error adding users to project", http.StatusInternalServerError)
 		p.logger.Println("Error adding users to project:", err)
 		p.custLogger.Error(logrus.Fields{
 			"project_id": projectId,
 			"error":      err.Error(),
 		}, "Failed to add users to project")
->>>>>>> fa2983f4
 		return
 	}
 
 	// Publish messages to NATS
 	nc, err := Conn()
 	if err != nil {
-<<<<<<< HEAD
 		span.RecordError(err)
 		span.SetStatus(codes.Error, err.Error())
 		log.Println("Error connecting to NATS:", err)
-=======
->>>>>>> fa2983f4
 		http.Error(rw, "Failed to connect to message broker", http.StatusInternalServerError)
 		p.logger.Println("Error connecting to NATS:", err)
 		p.custLogger.Error(logrus.Fields{
@@ -603,35 +548,29 @@
 
 		jsonMessage, err := json.Marshal(message)
 		if err != nil {
-<<<<<<< HEAD
 			span.RecordError(err)
 			span.SetStatus(codes.Error, err.Error())
 			log.Println("Error marshalling message:", err)
-=======
 			p.logger.Println("Error marshalling message:", err)
 			p.custLogger.Error(logrus.Fields{
 				"user_id": uid,
 				"project": project.Name,
 				"error":   err.Error(),
 			}, "Error marshalling message for NATS")
->>>>>>> fa2983f4
 			continue
 		}
 
 		err = nc.Publish(subject, jsonMessage)
 		if err != nil {
-<<<<<<< HEAD
 			span.RecordError(err)
 			span.SetStatus(codes.Error, err.Error())
 			log.Println("Error publishing message to NATS:", err)
-=======
 			p.logger.Println("Error publishing message to NATS:", err)
 			p.custLogger.Error(logrus.Fields{
 				"user_id": uid,
 				"project": project.Name,
 				"error":   err.Error(),
 			}, "Error publishing message to NATS")
->>>>>>> fa2983f4
 		}
 	}
 	p.logger.Println("Messages sent to NATS for project:", projectId)
@@ -654,21 +593,14 @@
 	return conn, nil
 }
 func (p *ProjectsHandler) RemoveUserFromProject(rw http.ResponseWriter, h *http.Request) {
-<<<<<<< HEAD
 	_, span := p.tracer.Start(context.Background(), "ProjectsHandler.RemoveUserFromProject")
 	defer span.End()
-=======
-	// Extract project ID and user ID from request
->>>>>>> fa2983f4
 	vars := mux.Vars(h)
 	projectId := vars["id"]
 	userId := vars["userId"]
 
-<<<<<<< HEAD
 	project, err := p.repo.GetById(projectId)
-=======
 	// Retrieve project details
-	project, err := p.repo.GetById(projectId)
 	if err != nil {
 		http.Error(rw, "Error retrieving project", http.StatusInternalServerError)
 		p.logger.Printf("Error retrieving project with ID %s: %v", projectId, err)
@@ -679,7 +611,6 @@
 		return
 	}
 
->>>>>>> fa2983f4
 	if project == nil {
 		span.RecordError(err)
 		span.SetStatus(codes.Error, err.Error())
@@ -706,29 +637,24 @@
 
 	// Check if user is linked to active tasks
 	if p.checkTasks(*project, userId, cookie) {
-<<<<<<< HEAD
 		span.RecordError(err)
 		span.SetStatus(codes.Error, err.Error())
 		http.Error(rw, "User id added to active tasks, deletion blocked", http.StatusConflict)
-=======
 		http.Error(rw, "User is linked to active tasks, removal blocked", http.StatusConflict)
 		p.logger.Printf("User %s in project %s is linked to active tasks, removal blocked", userId, projectId)
 		p.custLogger.Warn(logrus.Fields{
 			"project_id": projectId,
 			"user_id":    userId,
 		}, "User is linked to active tasks, removal blocked")
->>>>>>> fa2983f4
 		return
 	}
 
 	// Remove user from project
 	err = p.repo.RemoveUserFromProject(projectId, userId)
 	if err != nil {
-<<<<<<< HEAD
 		span.RecordError(err)
 		span.SetStatus(codes.Error, err.Error())
 		http.Error(rw, err.Error(), http.StatusInternalServerError)
-=======
 		http.Error(rw, "Error removing user from project", http.StatusInternalServerError)
 		p.logger.Printf("Error removing user %s from project %s: %v", userId, projectId, err)
 		p.custLogger.Error(logrus.Fields{
@@ -736,19 +662,15 @@
 			"user_id":    userId,
 			"error":      err.Error(),
 		}, "Failed to remove user from project")
->>>>>>> fa2983f4
 		return
 	}
 
 	// Publish removal event to NATS
 	nc, err := Conn()
 	if err != nil {
-<<<<<<< HEAD
 		span.RecordError(err)
 		span.SetStatus(codes.Error, err.Error())
 		log.Println("Error connecting to NATS:", err)
-=======
->>>>>>> fa2983f4
 		http.Error(rw, "Failed to connect to message broker", http.StatusInternalServerError)
 		p.logger.Println("Error connecting to NATS:", err)
 		p.custLogger.Error(logrus.Fields{
@@ -769,28 +691,23 @@
 
 	jsonMessage, err := json.Marshal(message)
 	if err != nil {
-<<<<<<< HEAD
 		span.RecordError(err)
 		span.SetStatus(codes.Error, err.Error())
 		log.Println("Error marshalling message:", err)
-=======
 		p.logger.Println("Error marshalling message:", err)
 		p.custLogger.Error(logrus.Fields{
 			"user_id": userId,
 			"project": project.Name,
 			"error":   err.Error(),
 		}, "Error marshalling message for NATS")
->>>>>>> fa2983f4
 		return
 	}
 
 	err = nc.Publish(subject, jsonMessage)
 	if err != nil {
-<<<<<<< HEAD
 		span.RecordError(err)
 		span.SetStatus(codes.Error, err.Error())
 		log.Println("Error publishing message to NATS:", err)
-=======
 		p.logger.Println("Error publishing message to NATS:", err)
 		p.custLogger.Error(logrus.Fields{
 			"user_id": userId,
@@ -798,7 +715,6 @@
 			"error":   err.Error(),
 		}, "Error publishing message to NATS")
 		return
->>>>>>> fa2983f4
 	}
 
 	p.logger.Printf("Removal message sent for user %s in project %s", userId, projectId)
@@ -812,19 +728,12 @@
 }
 
 func (p *ProjectsHandler) DeleteProject(rw http.ResponseWriter, h *http.Request) {
-<<<<<<< HEAD
 	_, span := p.tracer.Start(context.Background(), "ProjectsHandler.DeleteProject")
 	defer span.End()
-	vars := mux.Vars(h)
-	projectId := vars["id"]
-
-	project, err := p.repo.GetById(projectId)
-=======
 	// Extract project ID from request
 	vars := mux.Vars(h)
 	projectId := vars["id"]
 
-	// Retrieve project details
 	project, err := p.repo.GetById(projectId)
 	if err != nil {
 		http.Error(rw, "Error retrieving project", http.StatusInternalServerError)
@@ -836,7 +745,6 @@
 		return
 	}
 
->>>>>>> fa2983f4
 	if project == nil {
 		span.RecordError(err)
 		span.SetStatus(codes.Error, err.Error())
@@ -854,38 +762,26 @@
 		"project_id": projectId,
 	}, "Deleting project")
 
-	// TODO: Archive project before deletion to enable rollback
-	// TODO: Implement SAGA pattern for rollback functionality
-
-<<<<<<< HEAD
 	err = p.repo.DeleteProject(projectId)
 	if err != nil {
 		span.RecordError(err)
 		span.SetStatus(codes.Error, err.Error())
 		http.Error(rw, err.Error(), http.StatusInternalServerError)
-=======
-	// Delete project from repository
-	err = p.repo.DeleteProject(projectId)
-	if err != nil {
 		http.Error(rw, "Error deleting project", http.StatusInternalServerError)
 		p.logger.Printf("Error deleting project with ID %s: %v", projectId, err)
 		p.custLogger.Error(logrus.Fields{
 			"project_id": projectId,
 			"error":      err.Error(),
 		}, "Failed to delete project")
->>>>>>> fa2983f4
 		return
 	}
 
 	// Publish "ProjectDeleted" event to NATS
 	err = p.natsConn.Publish("ProjectDeleted", []byte(projectId))
 	if err != nil {
-<<<<<<< HEAD
 		span.RecordError(err)
 		span.SetStatus(codes.Error, err.Error())
 		p.logger.Printf("Failed to publish ProjectDeleted event: %v", err)
-=======
->>>>>>> fa2983f4
 		http.Error(rw, "Failed to publish event", http.StatusInternalServerError)
 		p.logger.Printf("Failed to publish ProjectDeleted event for project ID %s: %v", projectId, err)
 		p.custLogger.Error(logrus.Fields{
