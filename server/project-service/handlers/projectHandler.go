package handlers

import (
	"bytes"
	"context"
	"crypto/tls"
	"crypto/x509"
	"encoding/json"
	"errors"
	"fmt"
	"github.com/eapache/go-resiliency/retrier"
	"github.com/gorilla/mux"
	"github.com/nats-io/nats.go"
	"github.com/sirupsen/logrus"
	"github.com/sony/gobreaker"
	"go.opentelemetry.io/otel"
	"go.opentelemetry.io/otel/codes"
	"go.opentelemetry.io/otel/propagation"
	"go.opentelemetry.io/otel/trace"
	"log"
	"net/http"
	"os"
	"project-service/client"
	"project-service/customLogger"
	"project-service/domain"
	"project-service/model"
	"project-service/repositories"
	"strconv"
	"strings"
	"time"
)

type KeyProject struct{}
type KeyUser struct{}
type KeyRole struct{}

var pendingProjectDeletion = make(map[string]map[string]bool)

type ProjectsHandler struct {
	logger     *log.Logger
	custLogger *customLogger.Logger
	repo       *repositories.ProjectRepo
	tracer     trace.Tracer
	userClient client.UserClient
	taskClient client.TaskClient
}

type Task struct {
	Status  TaskStatus `bson:"status" json:"status"`
	UserIDs []string   `bson:"user_ids" json:"user_ids"`
}
type TaskStatus string

func (p *ProjectsHandler) MiddlewareExtractUserFromCookie(next http.Handler) http.Handler {
	return http.HandlerFunc(func(rw http.ResponseWriter, h *http.Request) {
		cookie, err := h.Cookie("auth_token")
		if err != nil {
			http.Error(rw, "No token found in cookie", http.StatusUnauthorized)
			p.logger.Println("No token in cookie:", err)
			return
		}

		userID, role, err := p.verifyTokenWithUserService(h.Context(), cookie.Value)
		if err != nil {
			http.Error(rw, "Invalid token", http.StatusUnauthorized)
			p.logger.Println("Invalid token:", err)
			return
		}

		ctx := context.WithValue(h.Context(), KeyUser{}, userID)
		ctx = context.WithValue(ctx, KeyRole{}, role)

		h = h.WithContext(ctx)

		next.ServeHTTP(rw, h)
	})
}

func ExtractTraceInfoMiddleware(next http.Handler) http.Handler {
	return http.HandlerFunc(func(w http.ResponseWriter, r *http.Request) {
		ctx := otel.GetTextMapPropagator().Extract(r.Context(), propagation.HeaderCarrier(r.Header))
		next.ServeHTTP(w, r.WithContext(ctx))
	})
}

func (p *ProjectsHandler) verifyTokenWithUserService(ctx context.Context, token string) (string, string, error) {
	ctx, span := p.tracer.Start(ctx, "ProjectsHandler.verifyTokenWithUserService")
	defer span.End()
	linkToUserServer := os.Getenv("LINK_TO_USER_SERVICE")
	userServiceURL := fmt.Sprintf("%s/validate-token", linkToUserServer) // Use HTTPS for secure connection
	reqBody := fmt.Sprintf(`{"token": "%s"}`, token)

	req, err := http.NewRequestWithContext(ctx, "POST", userServiceURL, strings.NewReader(reqBody))
	if err != nil {
		span.RecordError(err)
		span.SetStatus(codes.Error, err.Error())
		return "", "", err
	}
	req.Header.Set("Content-Type", "application/json")
<<<<<<< HEAD

	c, err := createTLSClient()
	if err != nil {
=======
	otel.GetTextMapPropagator().Inject(ctx, propagation.HeaderCarrier(req.Header))
	c, err := createTLSClient()
	if err != nil {
		span.RecordError(err)
		span.SetStatus(codes.Error, err.Error())
>>>>>>> b38a495c
		return "", "", fmt.Errorf("failed to create TLS client: %s", err)
	}

	circuitBreaker := gobreaker.NewCircuitBreaker(
		gobreaker.Settings{
			Name:        "UserServiceCircuitBreaker",
			MaxRequests: 5,
			Timeout:     5 * time.Second,
			Interval:    0,
			ReadyToTrip: func(counts gobreaker.Counts) bool {
				return counts.ConsecutiveFailures > 2
			},
			OnStateChange: func(name string, from gobreaker.State, to gobreaker.State) {
				p.logger.Printf("Circuit Breaker '%s' changed from '%s' to '%s'", name, from, to)
			},
			IsSuccessful: func(err error) bool {
				if err == nil {
					return true
				}
				if _, ok := err.(domain.ErrRespTmp); ok {
					return false
				}
				return false
			},
		},
	)

	classifier := retrier.WhitelistClassifier{domain.ErrRespTmp{}}
	retryAgain := retrier.New(retrier.ConstantBackoff(3, 1000*time.Millisecond), classifier)

	var timeout time.Duration
	deadline, reqHasDeadline := ctx.Deadline()

	var userID, role string
	retryCount := 0

<<<<<<< HEAD
	err = retryAgain.RunCtx(reqCtx, func(ctx context.Context) error {
=======
	err = retryAgain.RunCtx(ctx, func(ctx context.Context) error {
>>>>>>> b38a495c
		retryCount++
		p.logger.Printf("Attempting validate-token request, attempt #%d", retryCount)

		if reqHasDeadline {
			timeout = time.Until(deadline)
		}

		_, err := circuitBreaker.Execute(func() (interface{}, error) {
			if timeout > 0 {
				req.Header.Add("Timeout", strconv.Itoa(int(timeout.Milliseconds())))
			}

			resp, err := c.Do(req)
			if err != nil {
				return nil, err
			}
			defer resp.Body.Close()

			if resp.StatusCode == http.StatusServiceUnavailable || resp.StatusCode == http.StatusGatewayTimeout {
				return nil, domain.ErrRespTmp{
					URL:        resp.Request.URL.String(),
					Method:     resp.Request.Method,
					StatusCode: resp.StatusCode,
				}
			}

			if resp.StatusCode != http.StatusOK {
				return nil, fmt.Errorf("failed to validate token, status: %s", resp.Status)
			}

			var result struct {
				UserID string `json:"user_id"`
				Role   string `json:"role"`
			}

			err = json.NewDecoder(resp.Body).Decode(&result)
			if err != nil {
				span.RecordError(err)
				span.SetStatus(codes.Error, err.Error())
				return nil, err
			}

			userID = result.UserID
			role = result.Role

			return result, nil
		})

		if err != nil {
			span.RecordError(err)
			span.SetStatus(codes.Error, err.Error())
			return err
		}
		return nil
	})

	if err != nil {
		span.RecordError(err)
		span.SetStatus(codes.Error, err.Error())
		p.logger.Printf("Error during validate-token request after retries: %v", err)
		return "", "", fmt.Errorf("error validating token: %w", err)
	}
	span.SetStatus(codes.Ok, "")
	return userID, role, nil
}

func createTLSClient() (*http.Client, error) {
	caCert, err := os.ReadFile("/app/cert.crt")
	if err != nil {
		return nil, fmt.Errorf("failed to read certificate: %w", err)
	}

	caCertPool := x509.NewCertPool()
	if !caCertPool.AppendCertsFromPEM(caCert) {
		return nil, fmt.Errorf("failed to append certs to the pool")
	}

	tlsConfig := &tls.Config{
		RootCAs: caCertPool,
	}

	transport := &http.Transport{
		TLSClientConfig:     tlsConfig,
		MaxIdleConns:        10,
		MaxIdleConnsPerHost: 10,
		MaxConnsPerHost:     10,
	}

	c := &http.Client{
		Timeout:   10 * time.Second,
		Transport: transport,
	}

	return c, nil
}

func NewProjectsHandler(l *log.Logger, custLogger *customLogger.Logger, r *repositories.ProjectRepo, tracer trace.Tracer, userClient client.UserClient, taskClient client.TaskClient) *ProjectsHandler {
	return &ProjectsHandler{logger: l, custLogger: custLogger, repo: r, tracer: tracer, userClient: userClient, taskClient: taskClient}
}

func (p *ProjectsHandler) GetAllProjects(rw http.ResponseWriter, h *http.Request) {
	ctx, span := p.tracer.Start(h.Context(), "ProjectsHandler.GetAllProjects")
	defer span.End()
	projects, err := p.repo.GetAll(ctx)
	if err != nil {
		span.RecordError(err)
		span.SetStatus(codes.Error, err.Error())
		p.logger.Print("Database exception: ", err)
	}

	if projects == nil {
		return
	}

	err = projects.ToJSON(rw)
	if err != nil {
		span.RecordError(err)
		span.SetStatus(codes.Error, err.Error())
		http.Error(rw, "Unable to convert to json", http.StatusInternalServerError)
		p.logger.Fatal("Unable to convert to json :", err)
		return
	}
	span.SetStatus(codes.Ok, "Successfully got projects")
}

func (p *ProjectsHandler) GetAllProjectsByUser(rw http.ResponseWriter, h *http.Request) {
	ctx, span := p.tracer.Start(h.Context(), "ProjectsHandler.GetAllProjectsByUser")
	defer span.End()
	role, e := h.Context().Value(KeyRole{}).(string)
	if !e {
		span.RecordError(errors.New("No role found in context"))
		span.SetStatus(codes.Error, errors.New("No rule found").Error())
		http.Error(rw, "Role not defined", http.StatusBadRequest)
		p.logger.Println("Role not defined in context")
		p.custLogger.Warn(nil, "Role not defined in context")
		return
	}

	// Retrieve user ID from context
	userId, ok := h.Context().Value(KeyUser{}).(string)
	if !ok {
		span.RecordError(errors.New("No role found in context"))
		span.SetStatus(codes.Error, errors.New("No rule found").Error())
		http.Error(rw, "User ID not found", http.StatusUnauthorized)
		p.logger.Println("User ID not found in context")
		p.custLogger.Warn(nil, "User ID not found in context")
		return
	}

	p.logger.Println("Processing request for user ID:", userId)
	p.custLogger.Info(logrus.Fields{
		"user_id": userId,
		"role":    role,
	}, "Processing request for user ID")

	var projects model.Projects
	var err error

	// Fetch projects based on the user's role
	if role == "manager" {
		p.logger.Println("Fetching projects for manager")
		p.custLogger.Info(logrus.Fields{
			"user_id": userId,
			"role":    role,
		}, "Fetching projects for manager")
		projects, err = p.repo.GetAllByManager(ctx, userId)
	} else if role == "member" {
		p.logger.Println("Fetching projects for member")
		p.custLogger.Info(logrus.Fields{
			"user_id": userId,
			"role":    role,
		}, "Fetching projects for member")
		projects, err = p.repo.GetAllByMember(ctx, userId)
	} else {
		span.RecordError(errors.New("There is an error"))
		span.SetStatus(codes.Error, errors.New("There is an error").Error())
		http.Error(rw, "Invalid role specified", http.StatusBadRequest)
		p.logger.Println("Invalid role specified")
		p.custLogger.Warn(logrus.Fields{
			"role": role,
		}, "Invalid role specified")
		return
	}

	// Handle database errors
	if err != nil {
		span.RecordError(err)
		span.SetStatus(codes.Error, err.Error())
		p.logger.Print("Database exception: ", err)
		p.logger.Print("Database exception:", err)
		p.custLogger.Error(logrus.Fields{
			"user_id": userId,
			"role":    role,
			"error":   err.Error(),
		}, "Database exception occurred")
		http.Error(rw, "Database error", http.StatusInternalServerError)
		return
	}

	// Handle case where no projects are found
	if projects == nil {

		http.Error(rw, "No projects found", http.StatusNotFound)
		p.logger.Println("No projects found for user:", userId)
		p.custLogger.Warn(logrus.Fields{
			"user_id": userId,
			"role":    role,
		}, "No projects found for user")
		return
	}

	// Convert projects to JSON and respond
	err = projects.ToJSON(rw)
	if err != nil {
		span.RecordError(err)
		span.SetStatus(codes.Error, err.Error())
		http.Error(rw, "Unable to convert to json", http.StatusInternalServerError)
		p.custLogger.Error(logrus.Fields{
			"user_id": userId,
			"role":    role,
			"error":   err.Error(),
		}, "Unable to convert projects to JSON")
		http.Error(rw, "Unable to convert to JSON", http.StatusInternalServerError)
		p.logger.Fatal("Unable to convert projects to JSON:", err)
		return
	}
	span.SetStatus(codes.Ok, "Successfully got projects")

	// Log success
	p.logger.Println("Successfully fetched projects for user:", userId)
	p.custLogger.Info(logrus.Fields{
		"user_id": userId,
		"role":    role,
	}, "Successfully fetched projects for user")
}

func (p *ProjectsHandler) GetProjectById(rw http.ResponseWriter, h *http.Request) {
	ctx, span := p.tracer.Start(h.Context(), "ProjectsHandler.GetProjectById")
	defer span.End()
	vars := mux.Vars(h)
	id := vars["id"]

	p.logger.Println("Fetching project with ID:", id)
	p.custLogger.Info(logrus.Fields{
		"project_id": id,
	}, "Fetching project by ID")

	// Fetch project from repository
	project, err := p.repo.GetById(ctx, id)
	if err != nil {
		span.RecordError(err)
		span.SetStatus(codes.Error, err.Error())
		p.logger.Print("Database exception: ", err)
		p.logger.Printf("Database exception: %v", err)
		p.custLogger.Error(logrus.Fields{
			"project_id": id,
			"error":      err.Error(),
		}, "Database exception while fetching project by ID")
		http.Error(rw, "Database error", http.StatusInternalServerError)
		return
	}

	// Handle case where project is not found
	if project == nil {
		span.RecordError(errors.New("project is null"))
		span.SetStatus(codes.Error, "project is null")
		http.Error(rw, "Patient with given id not found", http.StatusNotFound)
		p.logger.Printf("Patient with id: '%s' not found", id)
		http.Error(rw, "Project with given ID not found", http.StatusNotFound)
		p.logger.Printf("Project with ID: '%s' not found", id)
		p.custLogger.Warn(logrus.Fields{
			"project_id": id,
		}, "Project not found")
		return
	}

	// Convert project to JSON and respond
	err = project.ToJSON(rw)
	if err != nil {
		span.RecordError(err)
		span.SetStatus(codes.Error, err.Error())

		p.custLogger.Error(logrus.Fields{
			"project_id": id,
			"error":      err.Error(),
		}, "Unable to convert project to JSON")

		// Send HTTP response
		http.Error(rw, "Unable to convert project to JSON", http.StatusInternalServerError)
		return // Ensure no further execution
	}

	span.SetStatus(codes.Ok, "Successfully got project")

	// Log successful response
	p.logger.Printf("Successfully retrieved project with ID: '%s'", id)
	p.custLogger.Info(logrus.Fields{
		"project_id": id,
	}, "Successfully retrieved project")
}

func (p *ProjectsHandler) PostProject(rw http.ResponseWriter, h *http.Request) {
	ctx, span := p.tracer.Start(h.Context(), "ProjectsHandler.PostProject")
	defer span.End()
	// Retrieve project from context
	project, ok := h.Context().Value(KeyProject{}).(*model.Project)
	if !ok {
		http.Error(rw, "Invalid project data", http.StatusBadRequest)
		p.logger.Println("Failed to retrieve project from context")
		p.custLogger.Warn(nil, "Failed to retrieve project from context")
		return
	}

	// Log received project details
	p.logger.Printf("Received project: %+v", project)
	p.custLogger.Info(logrus.Fields{
		"project_name": project.Name,
		"project_id":   project.ID,
	}, "Received project for insertion")

	// Insert project into repository
	err := p.repo.Insert(ctx, project)
	if err != nil {
		http.Error(rw, "Database error", http.StatusInternalServerError)
		p.logger.Printf("Error inserting project into database: %v", err)
		p.custLogger.Error(logrus.Fields{
			"project_name": project.Name,
			"project_id":   project.ID,
			"error":        err.Error(),
		}, "Database error while inserting project")
		return
	}

	// Respond with success
	rw.WriteHeader(http.StatusCreated)
	span.SetStatus(codes.Ok, "Successfully created project")
	p.logger.Printf("Successfully inserted project with ID: %s", project.ID)
	p.custLogger.Info(logrus.Fields{
		"project_name": project.Name,
		"project_id":   project.ID,
	}, "Successfully create project")
}

func (p *ProjectsHandler) MiddlewareContentTypeSet(next http.Handler) http.Handler {
	return http.HandlerFunc(func(rw http.ResponseWriter, h *http.Request) {
		p.logger.Println("Method [", h.Method, "] - Hit path :", h.URL.Path)

		rw.Header().Add("Content-Type", "application/json")

		next.ServeHTTP(rw, h)
	})
}

func (p *ProjectsHandler) MiddlewarePatientDeserialization(next http.Handler) http.Handler {
	return http.HandlerFunc(func(rw http.ResponseWriter, h *http.Request) {
		patient := &model.Project{}
		err := patient.FromJSON(h.Body)
		if err != nil {
			http.Error(rw, "Unable to decode json", http.StatusBadRequest)
			p.logger.Fatal(err)
			return
		}

		ctx := context.WithValue(h.Context(), KeyProject{}, patient)
		h = h.WithContext(ctx)

		next.ServeHTTP(rw, h)
	})
}
func (p *ProjectsHandler) AddUsersToProject(rw http.ResponseWriter, h *http.Request) {
	ctx, span := p.tracer.Start(h.Context(), "ProjectsHandler.AddUsersToProject")
	defer span.End()
	vars := mux.Vars(h)
	projectId := vars["id"]

	// Decode user IDs from request body
	var userIds []string
	err := json.NewDecoder(h.Body).Decode(&userIds)
	if err != nil {
		span.RecordError(err)
		span.SetStatus(codes.Error, err.Error())
		http.Error(rw, "Unable to decode JSON", http.StatusBadRequest)
		p.logger.Println("Error decoding JSON:", err)
		p.custLogger.Warn(logrus.Fields{
			"project_id": projectId,
			"error":      err.Error(),
		}, "Failed to decode JSON body for user IDs")
		return
	}

	// Retrieve project details
	project, err := p.repo.GetById(ctx, projectId)
	if err != nil {
		span.RecordError(err)
		span.SetStatus(codes.Error, err.Error())
		http.Error(rw, err.Error(), http.StatusInternalServerError)
		http.Error(rw, "Error retrieving project", http.StatusInternalServerError)
		p.logger.Println("Error retrieving project:", err)
		p.custLogger.Error(logrus.Fields{
			"project_id": projectId,
			"error":      err.Error(),
		}, "Failed to retrieve project")
		return
	}

	// Retrieve user ID from context
	userId, ok := h.Context().Value(KeyUser{}).(string)
	if !ok {
		span.RecordError(errors.New("Unable to get user id"))
		span.SetStatus(codes.Error, "Unable to get user id")
		http.Error(rw, "User ID not found", http.StatusUnauthorized)
		p.logger.Println("User ID not found in context")
		p.custLogger.Warn(logrus.Fields{
			"project_id": projectId,
		}, "User ID not found in context")
		return
	}

	// Check if the user is the project manager
	if project.Manager != userId {
		span.RecordError(errors.New("Project Manager does not match"))
		span.SetStatus(codes.Error, "Project Manager does not match")
		http.Error(rw, "Only the project manager can add users", http.StatusForbidden)
		p.logger.Printf("User %s is not the manager of project %s", userId, projectId)
		p.custLogger.Warn(logrus.Fields{
			"user_id":    userId,
			"project_id": projectId,
		}, "Unauthorized attempt to add users to project")
		return
	}

	// Check if the project has active tasks
	if !hasActiveTasksPlaceholder() {
		span.RecordError(errors.New("Does not have active tasks placeholder"))
		span.SetStatus(codes.Error, "Does not have active tasks placeholder")
		http.Error(rw, "Cannot add users to a project without active tasks", http.StatusForbidden)
		p.logger.Println("Project has no active tasks")
		p.custLogger.Warn(logrus.Fields{
			"project_id": projectId,
		}, "Attempt to add users to a project without active tasks")
		return
	}

	// Validate min and max members
	maxMembers, err := strconv.Atoi(project.MaxMembers)
	if err != nil {
		span.RecordError(err)
		span.SetStatus(codes.Error, err.Error())
		http.Error(rw, "Invalid maximum members value", http.StatusInternalServerError)
		p.logger.Println("Invalid max members value:", err)
		p.custLogger.Error(logrus.Fields{
			"project_id": projectId,
			"error":      err.Error(),
		}, "Invalid max members value")
		return
	}

	minMembers, err := strconv.Atoi(project.MinMembers)
	if err != nil {
		span.RecordError(err)
		span.SetStatus(codes.Error, err.Error())
		http.Error(rw, "Invalid minimum members value", http.StatusInternalServerError)
		p.logger.Println("Invalid min members value:", err)
		p.custLogger.Error(logrus.Fields{
			"project_id": projectId,
			"error":      err.Error(),
		}, "Invalid min members value")
		return
	}

	currentMembersCount := len(userIds)
	if currentMembersCount > maxMembers {
		span.RecordError(errors.New("Cannot add more users than the maximum limit"))
		span.SetStatus(codes.Error, "Cannot add more users than the maximum limit")
		http.Error(rw, "Cannot add more users than the maximum limit", http.StatusForbidden)
		p.logger.Printf("Too many users for project %s: current=%d, max=%d", projectId, currentMembersCount, maxMembers)
		p.custLogger.Warn(logrus.Fields{
			"project_id":      projectId,
			"current_members": currentMembersCount,
			"max_members":     maxMembers,
		}, "Exceeded maximum members for project")
		return
	}

	if currentMembersCount < minMembers {
		span.RecordError(errors.New("Cannot add users to a project without meeting the minimum member requirement"))
		span.SetStatus(codes.Error, "Cannot add users to a project without meeting the minimum member requirement")
		http.Error(rw, "Cannot add users to a project without meeting the minimum member requirement", http.StatusForbidden)
		p.logger.Printf("Too few users for project %s: current=%d, min=%d", projectId, currentMembersCount, minMembers)
		p.custLogger.Warn(logrus.Fields{
			"project_id":      projectId,
			"current_members": currentMembersCount,
			"min_members":     minMembers,
		}, "Below minimum members for project")
		return
	}

	// Add users to project
	err = p.repo.AddUsersToProject(ctx, projectId, userIds)
	if err != nil {
		span.RecordError(err)
		span.SetStatus(codes.Error, err.Error())
		http.Error(rw, err.Error(), http.StatusInternalServerError)
		http.Error(rw, "Error adding users to project", http.StatusInternalServerError)
		p.logger.Println("Error adding users to project:", err)
		p.custLogger.Error(logrus.Fields{
			"project_id": projectId,
			"error":      err.Error(),
		}, "Failed to add users to project")
		return
	}

	for _, uid := range userIds {
		subject := "project.joined"
		message := struct {
			UserID      string `json:"userId"`
			ProjectName string `json:"projectName"`
		}{
			UserID:      uid,
			ProjectName: project.Name,
		}

		if err := p.sendNotification(ctx, subject, message); err != nil {
			http.Error(rw, err.Error(), http.StatusInternalServerError)
			return
		}

		currentTime := time.Now().Add(1 * time.Hour)
		formattedTime := currentTime.Format(time.RFC3339)

		event := map[string]interface{}{
			"type": "MemberAdded",
			"time": formattedTime,
			"event": map[string]interface{}{
				"memberId":  uid,
				"projectId": projectId,
			},
			"projectId": projectId,
		}

		if err := p.sendEventToAnalyticsService(ctx, event); err != nil {
			http.Error(rw, "Error sending event to analytics service", http.StatusInternalServerError)
			return
		}
	}
	p.logger.Println("Messages sent to NATS for project:", projectId)

	p.custLogger.Info(logrus.Fields{
		"project_id": projectId,
		"user_ids":   userIds,
	}, "Messages sent to NATS for added users")

	// Respond with success
	rw.WriteHeader(http.StatusNoContent)
	span.SetStatus(codes.Ok, "Successfully added users to project")
}

func Conn() (*nats.Conn, error) {
	connection := os.Getenv("NATS_URL")
	conn, err := nats.Connect(connection)
	if err != nil {
		log.Fatal(err)
		return nil, err
	}
	return conn, nil
}
func (p *ProjectsHandler) RemoveUserFromProject(rw http.ResponseWriter, h *http.Request) {
	ctx, span := p.tracer.Start(h.Context(), "ProjectsHandler.RemoveUserFromProject")
	defer span.End()
	vars := mux.Vars(h)
	projectId := vars["id"]
	userId := vars["userId"]

	project, err := p.repo.GetById(ctx, projectId)
	// Retrieve project details
	if err != nil {
		http.Error(rw, "Error retrieving project", http.StatusInternalServerError)
		p.logger.Printf("Error retrieving project with ID %s: %v", projectId, err)
		p.custLogger.Error(logrus.Fields{
			"project_id": projectId,
			"error":      err.Error(),
		}, "Failed to retrieve project")
		return
	}

	if project == nil {
		span.RecordError(err)
		span.SetStatus(codes.Error, err.Error())
		http.Error(rw, "Project not found", http.StatusNotFound)
		p.logger.Printf("Project with ID %s not found", projectId)
		p.custLogger.Warn(logrus.Fields{
			"project_id": projectId,
		}, "Project not found")
		return
	}

	// Retrieve auth token from cookie
	cookie, err := h.Cookie("auth_token")
	if err != nil {
		http.Error(rw, "Authentication token missing", http.StatusUnauthorized)
		p.logger.Println("Auth token missing in cookie:", err)
		p.custLogger.Warn(logrus.Fields{
			"project_id": projectId,
			"user_id":    userId,
			"error":      err.Error(),
		}, "Auth token missing")
		return
	}

	// Check if user is linked to active tasks
	if p.checkTasks(h.Context(), *project, userId, cookie) {
		span.RecordError(err)
		span.SetStatus(codes.Error, err.Error())
		http.Error(rw, "User id added to active tasks, deletion blocked", http.StatusConflict)
		http.Error(rw, "User is linked to active tasks, removal blocked", http.StatusConflict)
		p.logger.Printf("User %s in project %s is linked to active tasks, removal blocked", userId, projectId)
		p.custLogger.Warn(logrus.Fields{
			"project_id": projectId,
			"user_id":    userId,
		}, "User is linked to active tasks, removal blocked")
		return
	}

	// Remove user from project
	err = p.repo.RemoveUserFromProject(ctx, projectId, userId)
	if err != nil {
		span.RecordError(err)
		span.SetStatus(codes.Error, err.Error())
		http.Error(rw, err.Error(), http.StatusInternalServerError)
		http.Error(rw, "Error removing user from project", http.StatusInternalServerError)
		p.logger.Printf("Error removing user %s from project %s: %v", userId, projectId, err)
		p.custLogger.Error(logrus.Fields{
			"project_id": projectId,
			"user_id":    userId,
			"error":      err.Error(),
		}, "Failed to remove user from project")
		return
	}

	subject := "project.removed"
	message := struct {
		UserID      string `json:"userId"`
		ProjectName string `json:"projectName"`
	}{
		UserID:      userId,
		ProjectName: project.Name,
	}

	if err := p.sendNotification(ctx, subject, message); err != nil {
		http.Error(rw, err.Error(), http.StatusInternalServerError)
		return
	}

	currentTime := time.Now().Add(1 * time.Hour)
	formattedTime := currentTime.Format(time.RFC3339)

	event := map[string]interface{}{
		"type": "MemberRemoved",
		"time": formattedTime,
		"event": map[string]interface{}{
			"memberId":  userId,
			"projectId": projectId,
		},
		"projectId": projectId,
	}

	// Send the event to the analytic service
	if err := p.sendEventToAnalyticsService(ctx, event); err != nil {
		http.Error(rw, "Failed to send event to analytics service", http.StatusInternalServerError)
		return
	}

	p.logger.Printf("Removal message sent for user %s in project %s", userId, projectId)
	p.custLogger.Info(logrus.Fields{
		"project_id": projectId,
		"user_id":    userId,
	}, "Removal message sent to NATS")

	rw.WriteHeader(http.StatusOK)
	span.SetStatus(codes.Ok, "Successfully removed user from project")
}

func (p *ProjectsHandler) sendEventToAnalyticsService(ctx context.Context, event interface{}) error {
	ctx, span := p.tracer.Start(ctx, "ProjectsHandler.sendEventToAnalyticsService")
	defer span.End()
	linkToUserServer := os.Getenv("LINK_TO_ANALYTIC_SERVICE")
	analyticsServiceURL := fmt.Sprintf("%s/event/append", linkToUserServer)

	eventData, err := json.Marshal(event)
	if err != nil {
		span.RecordError(err)
		span.SetStatus(codes.Error, err.Error())
		log.Printf("Error marshalling event: %v", err)
		return err
	}

	req, err := http.NewRequest("POST", analyticsServiceURL, bytes.NewBuffer(eventData))
	if err != nil {
		span.RecordError(err)
		span.SetStatus(codes.Error, err.Error())
		log.Printf("Error creating request: %v", err)
		return err
	}

	req.Header.Set("Content-Type", "application/json")
	otel.GetTextMapPropagator().Inject(context.Background(), propagation.HeaderCarrier(req.Header))
	client, err := createTLSClient()
	if err != nil {
		span.RecordError(err)
		span.SetStatus(codes.Error, err.Error())
		log.Printf("Error creating TLS client: %v", err)
		return fmt.Errorf("failed to create TLS client: %v", err)
	}

	resp, err := client.Do(req)
	if err != nil {
		span.RecordError(err)
		span.SetStatus(codes.Error, err.Error())
		log.Printf("Error sending request to analytics service: %v", err)
		return err
	}
	defer resp.Body.Close()

	if resp.StatusCode != http.StatusOK {
		span.RecordError(errors.New(resp.Status))
		span.SetStatus(codes.Error, resp.Status)
		log.Printf("Failed to send event to analytics service: %s", resp.Status)
		return fmt.Errorf("failed to send event to analytics service: %s", resp.Status)
	}
	span.SetStatus(codes.Ok, "Successfully sent event to analytics service")
	return nil
}

func (p *ProjectsHandler) DeleteProject(rw http.ResponseWriter, h *http.Request) {
	ctx, span := p.tracer.Start(h.Context(), "ProjectsHandler.DeleteProject")
	defer span.End()
	// Extract project ID from request
	vars := mux.Vars(h)
	projectId := vars["id"]

	project, err := p.repo.GetById(ctx, projectId)
	if err != nil {
		http.Error(rw, "Error retrieving project", http.StatusInternalServerError)
		p.logger.Printf("Error retrieving project with ID %s: %v", projectId, err)
		p.custLogger.Error(logrus.Fields{
			"project_id": projectId,
			"error":      err.Error(),
		}, "Failed to retrieve project")
		return
	}

	if project == nil {
		span.RecordError(err)
		span.SetStatus(codes.Error, err.Error())
		http.Error(rw, "Project not found", http.StatusNotFound)
		p.logger.Printf("Project with ID %s not found", projectId)
		p.custLogger.Warn(logrus.Fields{
			"project_id": projectId,
		}, "Project not found")
		return
	}

	// Log that project deletion has started
	p.logger.Printf("Deleting project with ID: %s", projectId)
	p.custLogger.Info(logrus.Fields{
		"project_id": projectId,
	}, "Deleting project")

	err = p.repo.PendingDeletion(ctx, projectId, true)
	//err = p.repo.DeleteProject(projectId)
	if err != nil {
		span.RecordError(err)
		span.SetStatus(codes.Error, err.Error())
		http.Error(rw, err.Error(), http.StatusInternalServerError)
		http.Error(rw, "Error deleting project", http.StatusInternalServerError)
		p.logger.Printf("Error deleting project with ID %s: %v", projectId, err)
		p.custLogger.Error(logrus.Fields{
			"project_id": projectId,
			"error":      err.Error(),
		}, "Failed to delete project")
		return
	}

	nc, err := Conn()
	if err != nil {
		log.Println("Error connecting to NATS:", err)
		http.Error(rw, "Failed to connect to message broker", http.StatusInternalServerError)
		return
	}
	// publish a "ProjectDeleted" event to NATS, => this will be executed in taskHnadler/HandleProjectDeleted
	err = nc.Publish("ProjectDeleted", []byte(projectId))
	if err != nil {
		span.RecordError(err)
		span.SetStatus(codes.Error, err.Error())
		p.logger.Printf("Failed to publish ProjectDeleted event: %v", err)
		http.Error(rw, "Failed to publish event", http.StatusInternalServerError)
		p.logger.Printf("Failed to publish ProjectDeleted event for project ID %s: %v", projectId, err)
		p.custLogger.Error(logrus.Fields{
			"project_id": projectId,
			"error":      err.Error(),
		}, "Failed to publish ProjectDeleted event")
		return
	}

	p.logger.Printf("Project with ID %s successfully deleted", projectId)
	p.custLogger.Info(logrus.Fields{
		"project_id": projectId,
	}, "Project successfully deleted and event published")

	rw.WriteHeader(http.StatusOK)
	span.SetStatus(codes.Ok, "Successfully deleted project")
}

func (p *ProjectsHandler) SubscribeToEvent(ctx context.Context) {
	ctx, span := p.tracer.Start(ctx, "ProjectsHandler.SubscribeToEvent")
	defer span.End()
	nc, err := Conn()
	if err != nil {
		span.RecordError(err)
		span.SetStatus(codes.Error, err.Error())
		log.Println("Error connecting to NATS:", err)
		p.logger.Printf("Error connecting to NATS: ", err)

		return
	}
	_, err = nc.QueueSubscribe("TasksDeleted", "tasks-deleted-queue", func(msg *nats.Msg) {
		projectID := string(msg.Data)
<<<<<<< HEAD
		if _, exists := pendingProjectDeletion[projectID]; !exists {
			pendingProjectDeletion[projectID] = make(map[string]bool)
		}
		pendingProjectDeletion[projectID]["TasksDeleted"] = true
		p.logger.Printf("Received TaskDeleted")

		if p.isDeletionReady(projectID) {
			p.HandleTasksDeleted(projectID)
			p.EmitSuccessMessage(projectID)
		}

=======
		p.HandleTasksDeleted(ctx, projectID)
>>>>>>> b38a495c
	})

	if err != nil {
		span.RecordError(err)
		span.SetStatus(codes.Error, err.Error())
		p.logger.Printf("Failed to subscribe to TasksDeleted event: %v", err)
	}
	_, err = nc.QueueSubscribe("TaskDeletionFailed", "task-failed-queue", func(msg *nats.Msg) {
		projectID := string(msg.Data)
		p.HandleTasksDeletedRollback(ctx, projectID)
	})
<<<<<<< HEAD

	_, err = nc.QueueSubscribe("WorkflowsDeleted", "workflows-deleted-queue", func(msg *nats.Msg) {
		projectID := string(msg.Data)
		if _, exists := pendingProjectDeletion[projectID]; !exists {
			pendingProjectDeletion[projectID] = make(map[string]bool)
=======
	span.SetStatus(codes.Ok, "")
}

func (p *ProjectsHandler) HandleTasksDeleted(ctx context.Context, projectID string) {
	ctx, span := p.tracer.Start(ctx, "ProjectsHandler.HandleTasksDeleted")
	defer span.End()
	project, _ := p.repo.GetById(ctx, projectID)
	subject := "project.removed"
	for _, userID := range project.UserIDs {
		message := struct {
			UserID      string `json:"userId"`
			ProjectName string `json:"projectName"`
		}{
			UserID:      userID,
			ProjectName: project.Name,
>>>>>>> b38a495c
		}
		pendingProjectDeletion[projectID]["WorkflowsDeleted"] = true
		p.logger.Printf("Received WorkflowsDeleted")

<<<<<<< HEAD
		if p.isDeletionReady(projectID) {
			p.HandleTasksDeleted(projectID)
			p.EmitSuccessMessage(projectID)
=======
		if err := p.sendNotification(ctx, subject, message); err != nil {
			span.RecordError(err)
			span.SetStatus(codes.Error, err.Error())
			p.logger.Println(err.Error())
			return
>>>>>>> b38a495c
		}

	})
}

// emit message to finally phisically delete workflows and tasks
func (p *ProjectsHandler) EmitSuccessMessage(projectID string) {
	nc, err := Conn()
	if err != nil {
		log.Println("Error connecting to NATS:", err)
		p.logger.Printf("Error connecting to NATS: ", err)

		return
	}
	defer nc.Close()

	err = nc.Publish("TasksDeletionComplete", []byte(projectID))
	if err != nil {
		p.logger.Printf("Failed to publish TasksDeletionComplete event for project %s: %v", projectID, err)
	}

	err = nc.Publish("WorkflowsDeletionComplete", []byte(projectID))
	if err != nil {
		p.logger.Printf("Failed to publish WorkflowsDeletionComplete event for project %s: %v", projectID, err)
	}

	p.logger.Printf("Successfully published success messages for project %s", projectID)

}

func (p *ProjectsHandler) isDeletionReady(projectID string) bool {
	status, exists := pendingProjectDeletion[projectID]
	if !exists {
		return false
	}
	return status["TasksDeleted"] && status["WorkflowsDeleted"]
}

func (p *ProjectsHandler) HandleTasksDeleted(projectID string) {

	err := p.repo.DeleteProject(ctx, projectID)
	if err != nil {
		span.RecordError(err)
		span.SetStatus(codes.Error, err.Error())
		p.logger.Printf("Failed to delete project %s: %v", projectID, err)
		return
	}

	span.SetStatus(codes.Ok, "Successfully deleted project")

	p.logger.Printf("Successfully deleted project %s", projectID)
}

func (p *ProjectsHandler) HandleTasksDeletedRollback(ctx context.Context, projectID string) {
	ctx, span := p.tracer.Start(ctx, "ProjectsHandler.HandleTasksDeletedRollback")
	defer span.End()
	err := p.repo.PendingDeletion(ctx, projectID, false)
	if err != nil {
		span.RecordError(err)
		span.SetStatus(codes.Error, err.Error())
		p.logger.Printf("Failed to delete project %s: %v", projectID, err)
		return
	}

	p.logger.Printf("Successfully retrive deleted project %s", projectID)
	span.SetStatus(codes.Ok, "Successfully retrive deleted project")
}

func (ph *ProjectsHandler) checkTasks(ctx context.Context, project model.Project, userID string, authTokenCookie *http.Cookie) bool {
	// Start a new trace span for distributed tracing
	ctx, span := ph.tracer.Start(ctx, "ProjectsHandler.checkTasks")
	defer span.End()

	// Create the custom TLS client for secure communication
	c, err := createTLSClient()
	if err != nil {
		span.RecordError(err)
		span.SetStatus(codes.Error, err.Error())
		ph.logger.Printf("Error creating TLS client: %v\n", err)
		return false
	}

	// Prepare the request to the task service
	taskServiceURL := fmt.Sprintf("https://task-server:8080/tasks/%s", project.ID.Hex())

	taskReq, err := http.NewRequestWithContext(ctx, "GET", taskServiceURL, nil)
	if err != nil {
		span.RecordError(err)
		span.SetStatus(codes.Error, err.Error())
		ph.logger.Println("Failed to create request to task-service:", err)
		return false
	}
	otel.GetTextMapPropagator().Inject(ctx, propagation.HeaderCarrier(taskReq.Header))
	taskReq.Header.Set("Content-Type", "application/json")
	taskReq.AddCookie(authTokenCookie)

	// Circuit breaker and retry mechanism for resilience
	circuitBreaker := gobreaker.NewCircuitBreaker(
		gobreaker.Settings{
			Name:        "TaskServiceCircuitBreaker",
			MaxRequests: 5,
			Timeout:     5 * time.Second,
			Interval:    0,
			ReadyToTrip: func(counts gobreaker.Counts) bool {
				return counts.ConsecutiveFailures > 2
			},
			OnStateChange: func(name string, from gobreaker.State, to gobreaker.State) {
				ph.logger.Printf("Circuit Breaker '%s' changed from '%s' to '%s'", name, from, to)
			},
			IsSuccessful: func(err error) bool {
				if err == nil {
					return true
				}
				if _, ok := err.(domain.ErrRespTmp); ok {
					return false
				}
				return false
			},
		},
	)

	// Set up the retryAgain with backoff strategy for retrying the request
	classifier := retrier.WhitelistClassifier{domain.ErrRespTmp{}}
	retryAgain := retrier.New(retrier.ConstantBackoff(3, 1000*time.Millisecond), classifier)

	var timeout time.Duration
	deadline, reqHasDeadline := ctx.Deadline()

	var taskResp *http.Response
	retryCount := 0

	// Retry the task request if it fails (with circuit breaker)
	err = retryAgain.RunCtx(ctx, func(ctx context.Context) error {
		retryCount++
		ph.logger.Printf("Attempting task-service request, attempt #%d", retryCount)

		if reqHasDeadline {
			timeout = time.Until(deadline)
		}

		// Execute the circuit breaker logic for the task request
		_, err := circuitBreaker.Execute(func() (interface{}, error) {
			if timeout > 0 {
				taskReq.Header.Add("Timeout", strconv.Itoa(int(timeout.Milliseconds())))
			}

			// Send the HTTP request using the TLS client
			resp, err := c.Do(taskReq)
			if err != nil {
				span.RecordError(err)
				span.SetStatus(codes.Error, err.Error())
				return nil, err
			}

			// Handle the case where the service is unavailable or timed out
			if resp.StatusCode == http.StatusServiceUnavailable || resp.StatusCode == http.StatusGatewayTimeout {
				return nil, domain.ErrRespTmp{
					URL:        resp.Request.URL.String(),
					Method:     resp.Request.Method,
					StatusCode: resp.StatusCode,
				}
			}

			// Check if the response status is OK
			if resp.StatusCode != http.StatusOK {
				return nil, fmt.Errorf("unexpected status code from task-service: %s", resp.Status)
			}

			// Store the response for further processing
			taskResp = resp
			return resp, nil
		})

		// If an error occurred, return it for retrying
		if err != nil {
			span.RecordError(err)
			span.SetStatus(codes.Error, err.Error())
			return err
		}
		return nil
	})

	// If the retries failed, log the error and return false
	if err != nil {
		span.RecordError(err)
		span.SetStatus(codes.Error, err.Error())
		ph.logger.Printf("Error during task-service request after retries: %v", err)
		return false
	}

	// Ensure the response body is closed once we're done processing it
	defer taskResp.Body.Close()

	// Decode the task response body
	var tasks []Task
	if err := json.NewDecoder(taskResp.Body).Decode(&tasks); err != nil {
		span.RecordError(err)
		span.SetStatus(codes.Error, err.Error())
		ph.logger.Println("Failed to decode task-service response:", err)
		return false
	}

	// Check if the user is associated with any pending or in-progress tasks
	for _, task := range tasks {
		if task.Status == "Pending" || task.Status == "InProgress" {
			for _, id := range task.UserIDs {
				if id == userID {
					span.SetStatus(codes.Ok, "User is assigned to a task")
					return true
				}
			}
		}
	}

	// No matching task found for the user
	span.SetStatus(codes.Ok, "No tasks found for the user")
	return false
}

func hasActiveTasksPlaceholder() bool {
	return true
}

func (uh *ProjectsHandler) MiddlewareCheckRoles(allowedRoles []string, next http.Handler) http.Handler {

	return http.HandlerFunc(func(rw http.ResponseWriter, h *http.Request) {
		role, ok := h.Context().Value(KeyRole{}).(string)
		if !ok {
			http.Error(rw, "Forbidden", http.StatusForbidden)
			uh.logger.Println("Role not found in context")
			return
		}

		allowed := false
		for _, r := range allowedRoles {
			if role == r {
				allowed = true
				break
			}
		}

		if !allowed {
			http.Error(rw, "Forbidden", http.StatusForbidden)
			uh.logger.Println("Role validation failed: missing permissions")
			return
		}

		next.ServeHTTP(rw, h)
	})
}

func (p *ProjectsHandler) IsUserInProject(rw http.ResponseWriter, h *http.Request) {
	ctx, span := p.tracer.Start(h.Context(), "ProjectsHandler.IsUserInProject")
	defer span.End()
	vars := mux.Vars(h)
	projectID := vars["id"]
	userID := vars["userId"]

	isMember := p.isUserInProject(ctx, projectID, userID)

	if isMember {
		rw.WriteHeader(http.StatusOK)
		json.NewEncoder(rw).Encode(map[string]bool{"is_member": true})
	} else {
		rw.WriteHeader(http.StatusNotFound)
		json.NewEncoder(rw).Encode(map[string]bool{"is_member": false})
	}
	span.SetStatus(codes.Ok, "Successful function")
}

func (p *ProjectsHandler) isUserInProject(ctx context.Context, projectID, userID string) bool {
	ctx, span := p.tracer.Start(ctx, "ProjectsHandler.isUserInProject")
	defer span.End()
	project, err := p.repo.GetById(ctx, projectID)
	if err != nil {
		span.RecordError(err)
		span.SetStatus(codes.Error, err.Error())
		p.logger.Println("Error fetching project:", err)
		return false
	}

	span.SetStatus(codes.Ok, "Successful function")
	return contains(project.UserIDs, userID)
}

func contains(slice []string, item string) bool {
	for _, s := range slice {
		if s == item {
			return true
		}
	}
	return false
}

func (p *ProjectsHandler) CheckIfUserIsManager(rw http.ResponseWriter, h *http.Request) {
	ctx, span := p.tracer.Start(h.Context(), "ProjectsHandler.CheckIfUserIsManager")
	defer span.End()
	role, ok := h.Context().Value(KeyRole{}).(string)
	if !ok {
		span.RecordError(errors.New("Role not found in context"))
		span.SetStatus(codes.Error, "Role not found in context")
		http.Error(rw, "Role not found in context", http.StatusUnauthorized)
		return
	}

	userId, ok := h.Context().Value(KeyUser{}).(string)
	if !ok {
		span.RecordError(errors.New("User not found in context"))
		span.SetStatus(codes.Error, "User not found in context")
		http.Error(rw, "User ID not found in context", http.StatusUnauthorized)
		return
	}

	vars := mux.Vars(h)
	projectId := vars["id"]

	if role != "manager" {
		rw.WriteHeader(http.StatusOK)
		_, _ = rw.Write([]byte("false"))
		return
	}

	isManager, err := p.repo.IsUserManagerOfProject(ctx, userId, projectId)
	if err != nil {
		span.RecordError(err)
		span.SetStatus(codes.Error, err.Error())
		http.Error(rw, "Error checking manager status", http.StatusInternalServerError)
		return
	}

	rw.Header().Set("Content-Type", "application/json")
	rw.WriteHeader(http.StatusOK)
	if isManager {
		_, _ = rw.Write([]byte("true"))
	} else {
		_, _ = rw.Write([]byte("false"))
	}
	span.SetStatus(codes.Ok, "Successful function")
}

func (p *ProjectsHandler) sendNotification(ctx context.Context, subject string, message interface{}) error {
	_, span := p.tracer.Start(ctx, "ProjectsHandler.AddUsersToProject")
	defer span.End()
	nc, err := Conn()
	if err != nil {
		span.RecordError(err)
		span.SetStatus(codes.Error, err.Error())
		log.Println("Error connecting to NATS:", err)
		p.logger.Println("Error connecting to NATS:", err)
		p.custLogger.Error(logrus.Fields{
			"error": err.Error(),
		}, "Failed to connect to NATS")
	}
	defer nc.Close()

	jsonMessage, err := json.Marshal(message)
	if err != nil {
		span.RecordError(err)
		span.SetStatus(codes.Error, err.Error())
		log.Println("Error marshalling message:", err)
		p.logger.Println("Error marshalling message:", err)

	}

	err = nc.Publish(subject, jsonMessage)
	if err != nil {
		span.RecordError(err)
		span.SetStatus(codes.Error, err.Error())
		log.Println("Error publishing message to NATS:", err)
		p.logger.Println("Error publishing message to NATS:", err)
	}

	p.logger.Println("Notification sent:", subject)
	return nil
}
func (p *ProjectsHandler) GetProjectDetailsById(rw http.ResponseWriter, h *http.Request) {
	ctx, span := p.tracer.Start(h.Context(), "ProjectsHandler.GetProjectDetailsById")
	defer span.End()
	// Step 1: Extract the auth_token cookie from the incoming request
	cookie, err := h.Cookie("auth_token")
	if err != nil {
		span.RecordError(err)
		span.SetStatus(codes.Error, err.Error())
		http.Error(rw, "No token found in cookie", http.StatusUnauthorized)
		p.logger.Println("No token in cookie:", err)
		return
	}

	// Step 2: Get the project ID from the URL
	vars := mux.Vars(h)
	id := vars["id"]

	// Step 3: Fetch the project from the database
	project, err := p.repo.GetById(ctx, id)
	if err != nil {
		span.RecordError(err)
		span.SetStatus(codes.Error, err.Error())
		p.logger.Print("Database exception: ", err)
		http.Error(rw, "Error fetching project details", http.StatusInternalServerError)
		return
	}

	// If project is not found, return an error
	if project == nil {
		span.SetStatus(codes.Error, "Project not found")
		span.SetStatus(codes.Error, "Project not found")
		http.Error(rw, "Project with given id not found", http.StatusNotFound)
		p.logger.Printf("Project with id: '%s' not found", id)
		return
	}

	// Step 4: Fetch the user details associated with the project
	usersDetails, err := p.userClient.GetByIdsWithCookies(project.UserIDs, cookie)
	if err != nil {
		span.RecordError(err)
		span.SetStatus(codes.Error, err.Error())
		http.Error(rw, "Error fetching user details", http.StatusInternalServerError)
		return
	}

	// Step 5: Fetch the tasks associated with the project
	tasksDetails, err := p.taskClient.GetTasksByProjectId(id, cookie)
	if err != nil {
		span.RecordError(err)
		span.SetStatus(codes.Error, err.Error())
		http.Error(rw, err.Error(), http.StatusInternalServerError)
		return
	}

	// Step 6: Construct the response with project details, user details, and tasks
	projectDetails := client.ProjectDetails{
		ID:         project.ID,
		Name:       project.Name,
		EndDate:    project.EndDate,
		MinMembers: project.MinMembers,
		MaxMembers: project.MaxMembers,
		Users:      usersDetails,
		Tasks:      tasksDetails, // Add the task details to the response
		UserIDs:    project.UserIDs,
		Manager:    project.Manager,
	}

	// Step 7: Send the project details with users and tasks as a response
	err = projectDetails.ToJSON(rw)
	if err != nil {
		span.RecordError(err)
		span.SetStatus(codes.Error, err.Error())
		http.Error(rw, "Unable to convert to json", http.StatusInternalServerError)
		p.logger.Fatal("Unable to convert to json:", err)
		return
	}
	span.SetStatus(codes.Ok, "")
}<|MERGE_RESOLUTION|>--- conflicted
+++ resolved
@@ -97,17 +97,11 @@
 		return "", "", err
 	}
 	req.Header.Set("Content-Type", "application/json")
-<<<<<<< HEAD
-
-	c, err := createTLSClient()
-	if err != nil {
-=======
 	otel.GetTextMapPropagator().Inject(ctx, propagation.HeaderCarrier(req.Header))
 	c, err := createTLSClient()
 	if err != nil {
 		span.RecordError(err)
 		span.SetStatus(codes.Error, err.Error())
->>>>>>> b38a495c
 		return "", "", fmt.Errorf("failed to create TLS client: %s", err)
 	}
 
@@ -144,11 +138,7 @@
 	var userID, role string
 	retryCount := 0
 
-<<<<<<< HEAD
-	err = retryAgain.RunCtx(reqCtx, func(ctx context.Context) error {
-=======
 	err = retryAgain.RunCtx(ctx, func(ctx context.Context) error {
->>>>>>> b38a495c
 		retryCount++
 		p.logger.Printf("Attempting validate-token request, attempt #%d", retryCount)
 
@@ -348,17 +338,17 @@
 		return
 	}
 
-	// Handle case where no projects are found
-	if projects == nil {
-
-		http.Error(rw, "No projects found", http.StatusNotFound)
-		p.logger.Println("No projects found for user:", userId)
-		p.custLogger.Warn(logrus.Fields{
-			"user_id": userId,
-			"role":    role,
-		}, "No projects found for user")
-		return
-	}
+	// Handle case where no projects are found := dont handle this because then when user wants to delete account, it cant because it can only delete it if hes not part of one in case of members
+	//if projects == nil {
+	//
+	//	http.Error(rw, "No projects found", http.StatusNotFound)
+	//	p.logger.Println("No projects found for user:", userId)
+	//	p.custLogger.Warn(logrus.Fields{
+	//		"user_id": userId,
+	//		"role":    role,
+	//	}, "No projects found for user")
+	//	return
+	//}
 
 	// Convert projects to JSON and respond
 	err = projects.ToJSON(rw)
@@ -976,7 +966,7 @@
 	}
 	_, err = nc.QueueSubscribe("TasksDeleted", "tasks-deleted-queue", func(msg *nats.Msg) {
 		projectID := string(msg.Data)
-<<<<<<< HEAD
+		//<<<<<<< HEAD
 		if _, exists := pendingProjectDeletion[projectID]; !exists {
 			pendingProjectDeletion[projectID] = make(map[string]bool)
 		}
@@ -984,13 +974,13 @@
 		p.logger.Printf("Received TaskDeleted")
 
 		if p.isDeletionReady(projectID) {
-			p.HandleTasksDeleted(projectID)
+			p.HandleTasksDeleted(ctx, projectID)
 			p.EmitSuccessMessage(projectID)
 		}
 
-=======
-		p.HandleTasksDeleted(ctx, projectID)
->>>>>>> b38a495c
+		//=======
+		//		p.HandleTasksDeleted(ctx, projectID)
+		//>>>>>>> b38a495c0faab5935c6effddd29991a392a36c70
 	})
 
 	if err != nil {
@@ -1002,44 +992,23 @@
 		projectID := string(msg.Data)
 		p.HandleTasksDeletedRollback(ctx, projectID)
 	})
-<<<<<<< HEAD
+	_, err = nc.QueueSubscribe("WorkflowsDeletionFailed", "task-failed-queue", func(msg *nats.Msg) {
+		projectID := string(msg.Data)
+		p.HandleTasksDeletedRollback(ctx, projectID)
+	})
+	//<<<<<<< HEAD
 
 	_, err = nc.QueueSubscribe("WorkflowsDeleted", "workflows-deleted-queue", func(msg *nats.Msg) {
 		projectID := string(msg.Data)
 		if _, exists := pendingProjectDeletion[projectID]; !exists {
 			pendingProjectDeletion[projectID] = make(map[string]bool)
-=======
-	span.SetStatus(codes.Ok, "")
-}
-
-func (p *ProjectsHandler) HandleTasksDeleted(ctx context.Context, projectID string) {
-	ctx, span := p.tracer.Start(ctx, "ProjectsHandler.HandleTasksDeleted")
-	defer span.End()
-	project, _ := p.repo.GetById(ctx, projectID)
-	subject := "project.removed"
-	for _, userID := range project.UserIDs {
-		message := struct {
-			UserID      string `json:"userId"`
-			ProjectName string `json:"projectName"`
-		}{
-			UserID:      userID,
-			ProjectName: project.Name,
->>>>>>> b38a495c
 		}
 		pendingProjectDeletion[projectID]["WorkflowsDeleted"] = true
 		p.logger.Printf("Received WorkflowsDeleted")
 
-<<<<<<< HEAD
 		if p.isDeletionReady(projectID) {
-			p.HandleTasksDeleted(projectID)
+			p.HandleTasksDeleted(ctx, projectID)
 			p.EmitSuccessMessage(projectID)
-=======
-		if err := p.sendNotification(ctx, subject, message); err != nil {
-			span.RecordError(err)
-			span.SetStatus(codes.Error, err.Error())
-			p.logger.Println(err.Error())
-			return
->>>>>>> b38a495c
 		}
 
 	})
@@ -1078,7 +1047,35 @@
 	return status["TasksDeleted"] && status["WorkflowsDeleted"]
 }
 
-func (p *ProjectsHandler) HandleTasksDeleted(projectID string) {
+//func (p *ProjectsHandler) HandleTasksDeleted(projectID string) {
+//=======
+//	span.SetStatus(codes.Ok, "")
+//}
+
+func (p *ProjectsHandler) HandleTasksDeleted(ctx context.Context, projectID string) {
+	ctx, span := p.tracer.Start(ctx, "ProjectsHandler.HandleTasksDeleted")
+	defer span.End()
+	//project, _ := p.repo.GetById(ctx, projectID)
+	//subject := "project.removed"
+	//for _, userID := range project.UserIDs {
+	//	message := struct {
+	//		UserID      string `json:"userId"`
+	//		ProjectName string `json:"projectName"`
+	//	}{
+	//		UserID:      userID,
+	//		ProjectName: project.Name,
+	//	}
+	//
+	//	if err := p.sendNotification(ctx, subject, message); err != nil {
+	//		span.RecordError(err)
+	//		span.SetStatus(codes.Error, err.Error())
+	//		p.logger.Println(err.Error())
+	//		return
+	//	}
+	//}
+
+	p.logger.Println("a message has been sent")
+	//>>>>>>> b38a495c0faab5935c6effddd29991a392a36c70
 
 	err := p.repo.DeleteProject(ctx, projectID)
 	if err != nil {
