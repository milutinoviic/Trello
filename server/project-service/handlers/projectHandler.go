package handlers

import (
	"context"
	"encoding/json"
	"errors"
	"fmt"
	"github.com/gorilla/mux"
	"github.com/nats-io/nats.go"
	"go.opentelemetry.io/otel/codes"
	"go.opentelemetry.io/otel/trace"
	"log"
	"net/http"
	"project-service/client"
	"project-service/model"
	"project-service/repositories"
	"strconv"
	"strings"
)

type KeyProject struct{}
type KeyRole struct{}

type ProjectsHandler struct {
<<<<<<< HEAD
	logger   *log.Logger
	repo     *repositories.ProjectRepo
	natsConn *nats.Conn
	tracer   trace.Tracer
=======
	logger     *log.Logger
	repo       *repositories.ProjectRepo
	natsConn   *nats.Conn
	userClient client.UserClient
	taskClient client.TaskClient
>>>>>>> 6b280dc7
}

type Task struct {
	Status  TaskStatus `bson:"status" json:"status"`
	UserIDs []string   `bson:"user_ids" json:"user_ids"`
}
type TaskStatus string

func (p *ProjectsHandler) MiddlewareExtractUserFromCookie(next http.Handler) http.Handler {
	return http.HandlerFunc(func(rw http.ResponseWriter, h *http.Request) {
		cookie, err := h.Cookie("auth_token")
		if err != nil {
			http.Error(rw, "No token found in cookie", http.StatusUnauthorized)
			p.logger.Println("No token in cookie:", err)
			return
		}

		userID, role, err := p.verifyTokenWithUserService(cookie.Value)
		if err != nil {
			http.Error(rw, "Invalid token", http.StatusUnauthorized)
			p.logger.Println("Invalid token:", err)
			return
		}

		ctx := context.WithValue(h.Context(), KeyProject{}, userID)
		ctx = context.WithValue(ctx, KeyRole{}, role)

		h = h.WithContext(ctx)

		next.ServeHTTP(rw, h)
	})
}

func (p *ProjectsHandler) verifyTokenWithUserService(token string) (string, string, error) {
	userServiceURL := "http://user-server:8080/validate-token"
	reqBody := fmt.Sprintf(`{"token": "%s"}`, token)
	req, err := http.NewRequest("POST", userServiceURL, strings.NewReader(reqBody))
	if err != nil {
		return "", "", err
	}
	req.Header.Set("Content-Type", "application/json")

	client := &http.Client{}
	resp, err := client.Do(req)
	if err != nil {
		return "", "", err
	}
	defer resp.Body.Close()

	if resp.StatusCode != http.StatusOK {
		return "", "", fmt.Errorf("failed to validate token, status: %s", resp.Status)
	}

	var result struct {
		UserID string `json:"user_id"`
		Role   string `json:"role"`
	}

	err = json.NewDecoder(resp.Body).Decode(&result)
	if err != nil {
		return "", "", err
	}

	return result.UserID, result.Role, nil
}

<<<<<<< HEAD
func NewProjectsHandler(l *log.Logger, r *repositories.ProjectRepo, natsConn *nats.Conn, tracer trace.Tracer) *ProjectsHandler {
	return &ProjectsHandler{l, r, natsConn, tracer}
=======
func NewProjectsHandler(l *log.Logger, r *repositories.ProjectRepo, natsConn *nats.Conn, userClient client.UserClient, taskClient client.TaskClient) *ProjectsHandler {
	return &ProjectsHandler{l, r, natsConn, userClient, taskClient}
>>>>>>> 6b280dc7
}

func (p *ProjectsHandler) GetAllProjects(rw http.ResponseWriter, h *http.Request) {
	_, span := p.tracer.Start(context.Background(), "ProjectsHandler.GetAllProjects")
	defer span.End()
	projects, err := p.repo.GetAll()
	if err != nil {
		span.RecordError(err)
		span.SetStatus(codes.Error, err.Error())
		p.logger.Print("Database exception: ", err)
	}

	if projects == nil {
		return
	}

	err = projects.ToJSON(rw)
	if err != nil {
		span.RecordError(err)
		span.SetStatus(codes.Error, err.Error())
		http.Error(rw, "Unable to convert to json", http.StatusInternalServerError)
		p.logger.Fatal("Unable to convert to json :", err)
		return
	}
	span.SetStatus(codes.Ok, "Successfully got projects")
}

func (p *ProjectsHandler) GetAllProjectsByUser(rw http.ResponseWriter, h *http.Request) {
	_, span := p.tracer.Start(context.Background(), "ProjectsHandler.GetAllProjectsByUser")
	defer span.End()
	role, e := h.Context().Value(KeyRole{}).(string)
	if !e {
		span.RecordError(errors.New("No role found in context"))
		span.SetStatus(codes.Error, errors.New("No rule found").Error())
		http.Error(rw, "Role not defined", http.StatusBadRequest)
		return
	}
	userId, ok := h.Context().Value(KeyProject{}).(string)
	if !ok {
		span.RecordError(errors.New("No role found in context"))
		span.SetStatus(codes.Error, errors.New("No rule found").Error())
		http.Error(rw, "User ID not found", http.StatusUnauthorized)
		p.logger.Println("User ID not found in context")
		return
	}
	var projects model.Projects
	var err error
	p.logger.Println("USER ID JE " + userId)
	if role == "manager" {
		projects, err = p.repo.GetAllByManager(userId)
	} else if role == "member" {
		projects, err = p.repo.GetAllByMember(userId)
	} else {
		span.RecordError(errors.New("There is an error"))
		span.SetStatus(codes.Error, errors.New("There is an error").Error())
		http.Error(rw, "Invalid role specified", http.StatusBadRequest)
		return
	}

	if err != nil {
		span.RecordError(err)
		span.SetStatus(codes.Error, err.Error())
		p.logger.Print("Database exception: ", err)
		http.Error(rw, "Database error", http.StatusInternalServerError)
		return
	}
	if projects == nil {

		http.Error(rw, "No projects found", http.StatusNotFound)
		return
	}

	err = projects.ToJSON(rw)
	if err != nil {
		span.RecordError(err)
		span.SetStatus(codes.Error, err.Error())
		http.Error(rw, "Unable to convert to json", http.StatusInternalServerError)
		p.logger.Fatal("Unable to convert to json :", err)
		return
	}
	span.SetStatus(codes.Ok, "Successfully got projects")
}

func (p *ProjectsHandler) GetProjectById(rw http.ResponseWriter, h *http.Request) {
	_, span := p.tracer.Start(context.Background(), "ProjectsHandler.GetProjectById")
	defer span.End()
	vars := mux.Vars(h)
	id := vars["id"]

	project, err := p.repo.GetById(id)
	if err != nil {
		span.RecordError(err)
		span.SetStatus(codes.Error, err.Error())
		p.logger.Print("Database exception: ", err)
	}

	if project == nil {
		span.RecordError(errors.New("project is null"))
		span.SetStatus(codes.Error, "project is null")
		http.Error(rw, "Patient with given id not found", http.StatusNotFound)
		p.logger.Printf("Patient with id: '%s' not found", id)
		return
	}

	err = project.ToJSON(rw)
	if err != nil {
		span.RecordError(err)
		span.SetStatus(codes.Error, err.Error())
		http.Error(rw, "Unable to convert to json", http.StatusInternalServerError)
		p.logger.Fatal("Unable to convert to json :", err)
		return
	}
	span.SetStatus(codes.Ok, "Successfully got project")
}

func (p *ProjectsHandler) PostProject(rw http.ResponseWriter, h *http.Request) {
	_, span := p.tracer.Start(context.Background(), "ProjectsHandler.PostProject")
	defer span.End()
	patient := h.Context().Value(KeyProject{}).(*model.Project)
	err := p.repo.Insert(patient)
	if err != nil {
		span.RecordError(err)
		span.SetStatus(codes.Error, err.Error())
		return
	}
	rw.WriteHeader(http.StatusCreated)
	span.SetStatus(codes.Ok, "Successfully created project")
}

func (p *ProjectsHandler) MiddlewareContentTypeSet(next http.Handler) http.Handler {
	return http.HandlerFunc(func(rw http.ResponseWriter, h *http.Request) {
		p.logger.Println("Method [", h.Method, "] - Hit path :", h.URL.Path)

		rw.Header().Add("Content-Type", "application/json")

		next.ServeHTTP(rw, h)
	})
}

func (p *ProjectsHandler) MiddlewarePatientDeserialization(next http.Handler) http.Handler {
	return http.HandlerFunc(func(rw http.ResponseWriter, h *http.Request) {
		patient := &model.Project{}
		err := patient.FromJSON(h.Body)
		if err != nil {
			http.Error(rw, "Unable to decode json", http.StatusBadRequest)
			p.logger.Fatal(err)
			return
		}

		ctx := context.WithValue(h.Context(), KeyProject{}, patient)
		h = h.WithContext(ctx)

		next.ServeHTTP(rw, h)
	})
}

func (p *ProjectsHandler) AddUsersToProject(rw http.ResponseWriter, h *http.Request) {
	_, span := p.tracer.Start(context.Background(), "ProjectsHandler.AddUsersToProject")
	defer span.End()
	vars := mux.Vars(h)
	projectId := vars["id"]

	var userIds []string
	err := json.NewDecoder(h.Body).Decode(&userIds)
	if err != nil {
		span.RecordError(err)
		span.SetStatus(codes.Error, err.Error())
		http.Error(rw, "Unable to decode json", http.StatusBadRequest)
		return
	}

	project, err := p.repo.GetById(projectId)
	if err != nil {
		span.RecordError(err)
		span.SetStatus(codes.Error, err.Error())
		http.Error(rw, err.Error(), http.StatusInternalServerError)
		return
	}

	userId, ok := h.Context().Value(KeyProject{}).(string)
	if !ok {
		span.RecordError(errors.New("Unable to get user id"))
		span.SetStatus(codes.Error, "Unable to get user id")
		http.Error(rw, "User ID not found", http.StatusUnauthorized)
		p.logger.Println("User ID not found in context")
		return
	}

	if project.Manager != userId {
		span.RecordError(errors.New("Project Manager does not match"))
		span.SetStatus(codes.Error, "Project Manager does not match")
		http.Error(rw, "Only the project manager can add users", http.StatusForbidden)
		return
	}

	if !hasActiveTasksPlaceholder() {
		span.RecordError(errors.New("Does not have active tasks placeholder"))
		span.SetStatus(codes.Error, "Does not have active tasks placeholder")
		http.Error(rw, "Cannot add users to a project without active tasks", http.StatusForbidden)
		return
	}

	maxMembers, err := strconv.Atoi(project.MaxMembers)
	if err != nil {
		span.RecordError(err)
		span.SetStatus(codes.Error, err.Error())
		http.Error(rw, "Invalid maximum members value", http.StatusInternalServerError)
		return
	}

	minMembers, err := strconv.Atoi(project.MinMembers)
	if err != nil {
		span.RecordError(err)
		span.SetStatus(codes.Error, err.Error())
		http.Error(rw, "Invalid minimum members value", http.StatusInternalServerError)
		return
	}

	currentMembersCount := len(userIds)

	if currentMembersCount > maxMembers {
		span.RecordError(errors.New("Cannot add more users than the maximum limit"))
		span.SetStatus(codes.Error, "Cannot add more users than the maximum limit")
		http.Error(rw, "Cannot add more users than the maximum limit", http.StatusForbidden)
		return
	}

	if currentMembersCount < minMembers {
		span.RecordError(errors.New("Cannot add users to a project without meeting the minimum member requirement"))
		span.SetStatus(codes.Error, "Cannot add users to a project without meeting the minimum member requirement")
		http.Error(rw, "Cannot add users to a project without meeting the minimum member requirement", http.StatusForbidden)
		return
	}

	err = p.repo.AddUsersToProject(projectId, userIds)
	if err != nil {
		span.RecordError(err)
		span.SetStatus(codes.Error, err.Error())
		http.Error(rw, err.Error(), http.StatusInternalServerError)
		return
	}

	nc, err := Conn()
	if err != nil {
		span.RecordError(err)
		span.SetStatus(codes.Error, err.Error())
		log.Println("Error connecting to NATS:", err)
		http.Error(rw, "Failed to connect to message broker", http.StatusInternalServerError)
		return
	}
	defer nc.Close()

	for _, uid := range userIds {
		subject := "project.joined"

		message := struct {
			UserID      string `json:"userId"`
			ProjectName string `json:"projectName"`
		}{
			UserID:      uid,
			ProjectName: project.Name,
		}

		jsonMessage, err := json.Marshal(message)
		if err != nil {
			span.RecordError(err)
			span.SetStatus(codes.Error, err.Error())
			log.Println("Error marshalling message:", err)
			continue
		}

		err = nc.Publish(subject, jsonMessage)
		if err != nil {
			span.RecordError(err)
			span.SetStatus(codes.Error, err.Error())
			log.Println("Error publishing message to NATS:", err)
		}
	}
	p.logger.Println("a message has been sent")

	rw.WriteHeader(http.StatusNoContent)
	span.SetStatus(codes.Ok, "Successfully added users to project")
}

func Conn() (*nats.Conn, error) {
	conn, err := nats.Connect("nats://nats:4222")
	if err != nil {
		log.Fatal(err)
		return nil, err
	}
	return conn, nil
}

func (p *ProjectsHandler) RemoveUserFromProject(rw http.ResponseWriter, h *http.Request) {
	_, span := p.tracer.Start(context.Background(), "ProjectsHandler.RemoveUserFromProject")
	defer span.End()
	vars := mux.Vars(h)
	projectId := vars["id"]
	userId := vars["userId"]

	project, err := p.repo.GetById(projectId)
	if project == nil {
		span.RecordError(err)
		span.SetStatus(codes.Error, err.Error())
		http.Error(rw, "Project not found", http.StatusNotFound)
		return
	}
	cookie, err := h.Cookie("auth_token")

	if p.checkTasks(*project, userId, cookie) {
		span.RecordError(err)
		span.SetStatus(codes.Error, err.Error())
		http.Error(rw, "User id added to active tasks, deletion blocked", http.StatusConflict)
		return
	}

	err = p.repo.RemoveUserFromProject(projectId, userId)
	if err != nil {
		span.RecordError(err)
		span.SetStatus(codes.Error, err.Error())
		http.Error(rw, err.Error(), http.StatusInternalServerError)
		return
	}

	nc, err := Conn()
	if err != nil {
		span.RecordError(err)
		span.SetStatus(codes.Error, err.Error())
		log.Println("Error connecting to NATS:", err)
		http.Error(rw, "Failed to connect to message broker", http.StatusInternalServerError)
		return
	}
	defer nc.Close()

	subject := "project.removed"

	message := struct {
		UserID      string `json:"userId"`
		ProjectName string `json:"projectName"`
	}{
		UserID:      userId,
		ProjectName: project.Name,
	}

	jsonMessage, err := json.Marshal(message)
	if err != nil {
		span.RecordError(err)
		span.SetStatus(codes.Error, err.Error())
		log.Println("Error marshalling message:", err)
		return
	}

	err = nc.Publish(subject, jsonMessage)
	if err != nil {
		span.RecordError(err)
		span.SetStatus(codes.Error, err.Error())
		log.Println("Error publishing message to NATS:", err)
	}

	p.logger.Println("a message has been sent")
	rw.WriteHeader(http.StatusOK)
	span.SetStatus(codes.Ok, "Successfully removed user from project")
}

func (p *ProjectsHandler) DeleteProject(rw http.ResponseWriter, h *http.Request) {
	_, span := p.tracer.Start(context.Background(), "ProjectsHandler.DeleteProject")
	defer span.End()
	vars := mux.Vars(h)
	projectId := vars["id"]

	project, err := p.repo.GetById(projectId)
	if project == nil {
		span.RecordError(err)
		span.SetStatus(codes.Error, err.Error())
		http.Error(rw, "Project not found", http.StatusNotFound)
		return
	}

	//TODO: before deleting project implement archive project functionality, in case if 'rollback' is necessary
	//TODO: finish SAGA pattern with rollback

	err = p.repo.DeleteProject(projectId)
	if err != nil {
		span.RecordError(err)
		span.SetStatus(codes.Error, err.Error())
		http.Error(rw, err.Error(), http.StatusInternalServerError)
		return
	}

	// publish a "ProjectDeleted" event to NATS, => this will be executed in taskHnadler/HandleProjectDeleted
	err = p.natsConn.Publish("ProjectDeleted", []byte(projectId))
	if err != nil {
		span.RecordError(err)
		span.SetStatus(codes.Error, err.Error())
		p.logger.Printf("Failed to publish ProjectDeleted event: %v", err)
		http.Error(rw, "Failed to publish event", http.StatusInternalServerError)
		return
	}

	rw.WriteHeader(http.StatusOK)
	span.SetStatus(codes.Ok, "Successfully deleted project")
}

func (ph *ProjectsHandler) checkTasks(project model.Project, userID string, authTokenCookie *http.Cookie) bool {
	_, span := ph.tracer.Start(context.Background(), "ProjectsHandler.checkTasks")
	defer span.End()
	client := &http.Client{}
	taskServiceURL := fmt.Sprintf("http://task-server:8080/tasks/%s", project.ID.Hex())
	taskReq, err := http.NewRequest("GET", taskServiceURL, nil)
	if err != nil {
		span.RecordError(err)
		span.SetStatus(codes.Error, err.Error())
		ph.logger.Println("Failed to create request to task-service:", err)
		return false
	}
	taskReq.Header.Set("Content-Type", "application/json")
	taskReq.AddCookie(authTokenCookie)

	taskResp, err := client.Do(taskReq)
	if err != nil {
		span.RecordError(err)
		span.SetStatus(codes.Error, err.Error())
		ph.logger.Println("Failed to reach task-service:", err)
		return false
	}
	defer taskResp.Body.Close()

	if taskResp.StatusCode != http.StatusOK {
		span.RecordError(errors.New("Task service returned non-200 status code"))
		span.SetStatus(codes.Error, "Task service returned non-200 status code")
		ph.logger.Printf("Unexpected response from task-service for project %s: %s", project.ID, taskResp.Status)
		return false
	}

	var tasks []Task
	if err := json.NewDecoder(taskResp.Body).Decode(&tasks); err != nil {
		span.RecordError(err)
		span.SetStatus(codes.Error, err.Error())
		ph.logger.Println("Failed to decode task-service response:", err)
		return false
	}
	for _, task := range tasks {
		if task.Status == "Pending" || task.Status == "InProgress" {
			for _, id := range task.UserIDs {
				if id == userID {

					span.SetStatus(codes.Ok, "Successful function")
					return true
				}
			}
		}
	}
	span.SetStatus(codes.Ok, "Successful function")
	return false
}

func hasActiveTasksPlaceholder() bool {
	return true
}

func (uh *ProjectsHandler) MiddlewareCheckRoles(allowedRoles []string, next http.Handler) http.Handler {

	return http.HandlerFunc(func(rw http.ResponseWriter, h *http.Request) {
		role, ok := h.Context().Value(KeyRole{}).(string)
		if !ok {
			http.Error(rw, "Forbidden", http.StatusForbidden)
			uh.logger.Println("Role not found in context")
			return
		}

		allowed := false
		for _, r := range allowedRoles {
			if role == r {
				allowed = true
				break
			}
		}

		if !allowed {
			http.Error(rw, "Forbidden", http.StatusForbidden)
			uh.logger.Println("Role validation failed: missing permissions")
			return
		}

		next.ServeHTTP(rw, h)
	})
}

func (p *ProjectsHandler) IsUserInProject(rw http.ResponseWriter, h *http.Request) {
	_, span := p.tracer.Start(context.Background(), "ProjectsHandler.IsUserInProject")
	defer span.End()
	vars := mux.Vars(h)
	projectID := vars["id"]
	userID := vars["userId"]

	isMember := p.isUserInProject(projectID, userID)

	if isMember {
		rw.WriteHeader(http.StatusOK)
		json.NewEncoder(rw).Encode(map[string]bool{"is_member": true})
	} else {
		rw.WriteHeader(http.StatusNotFound)
		json.NewEncoder(rw).Encode(map[string]bool{"is_member": false})
	}
	span.SetStatus(codes.Ok, "Successful function")
}

func (p *ProjectsHandler) isUserInProject(projectID, userID string) bool {
	_, span := p.tracer.Start(context.Background(), "ProjectsHandler.isUserInProject")
	defer span.End()
	project, err := p.repo.GetById(projectID)
	if err != nil {
		span.RecordError(err)
		span.SetStatus(codes.Error, err.Error())
		p.logger.Println("Error fetching project:", err)
		return false
	}

	span.SetStatus(codes.Ok, "Successful function")
	return contains(project.UserIDs, userID)
}

func contains(slice []string, item string) bool {
	for _, s := range slice {
		if s == item {
			return true
		}
	}
	return false
}

func (p *ProjectsHandler) CheckIfUserIsManager(rw http.ResponseWriter, h *http.Request) {
	_, span := p.tracer.Start(context.Background(), "ProjectsHandler.CheckIfUserIsManager")
	defer span.End()
	role, ok := h.Context().Value(KeyRole{}).(string)
	if !ok {
		span.RecordError(errors.New("Role not found in context"))
		span.SetStatus(codes.Error, "Role not found in context")
		http.Error(rw, "Role not found in context", http.StatusUnauthorized)
		return
	}

	userId, ok := h.Context().Value(KeyProject{}).(string)
	if !ok {
		span.RecordError(errors.New("User not found in context"))
		span.SetStatus(codes.Error, "User not found in context")
		http.Error(rw, "User ID not found in context", http.StatusUnauthorized)
		return
	}

	vars := mux.Vars(h)
	projectId := vars["id"]

	if role != "manager" {
		rw.WriteHeader(http.StatusOK)
		_, _ = rw.Write([]byte("false"))
		return
	}

	isManager, err := p.repo.IsUserManagerOfProject(userId, projectId)
	if err != nil {
		span.RecordError(err)
		span.SetStatus(codes.Error, err.Error())
		http.Error(rw, "Error checking manager status", http.StatusInternalServerError)
		return
	}

	rw.Header().Set("Content-Type", "application/json")
	rw.WriteHeader(http.StatusOK)
	if isManager {
		_, _ = rw.Write([]byte("true"))
	} else {
		_, _ = rw.Write([]byte("false"))
	}
<<<<<<< HEAD
	span.SetStatus(codes.Ok, "Successful function")
=======
}

func (p *ProjectsHandler) GetProjectDetailsById(rw http.ResponseWriter, h *http.Request) {
	// Step 1: Extract the auth_token cookie from the incoming request
	cookie, err := h.Cookie("auth_token")
	if err != nil {
		http.Error(rw, "No token found in cookie", http.StatusUnauthorized)
		p.logger.Println("No token in cookie:", err)
		return
	}

	// Step 2: Get the project ID from the URL
	vars := mux.Vars(h)
	id := vars["id"]

	// Step 3: Fetch the project from the database
	project, err := p.repo.GetById(id)
	if err != nil {
		p.logger.Print("Database exception: ", err)
		http.Error(rw, "Error fetching project details", http.StatusInternalServerError)
		return
	}

	// If project is not found, return an error
	if project == nil {
		http.Error(rw, "Project with given id not found", http.StatusNotFound)
		p.logger.Printf("Project with id: '%s' not found", id)
		return
	}

	// Step 4: Fetch the user details associated with the project
	usersDetails, err := p.userClient.GetByIdsWithCookies(project.UserIDs, cookie)
	if err != nil {
		http.Error(rw, "Error fetching user details", http.StatusInternalServerError)
		return
	}

	// Step 5: Fetch the tasks associated with the project
	tasksDetails, err := p.taskClient.GetTasksByProjectId(id, cookie)
	if err != nil {
		http.Error(rw, "Error fetching task details", http.StatusInternalServerError)
		return
	}

	// Step 6: Construct the response with project details, user details, and tasks
	projectDetails := client.ProjectDetails{
		ID:         project.ID,
		Name:       project.Name,
		EndDate:    project.EndDate,
		MinMembers: project.MinMembers,
		MaxMembers: project.MaxMembers,
		Users:      usersDetails,
		Tasks:      tasksDetails, // Add the task details to the response
		UserIDs:    project.UserIDs,
		Manager:    project.Manager,
	}

	// Step 7: Send the project details with users and tasks as a response
	err = projectDetails.ToJSON(rw)
	if err != nil {
		http.Error(rw, "Unable to convert to json", http.StatusInternalServerError)
		p.logger.Fatal("Unable to convert to json:", err)
		return
	}
>>>>>>> 6b280dc7
}<|MERGE_RESOLUTION|>--- conflicted
+++ resolved
@@ -22,18 +22,12 @@
 type KeyRole struct{}
 
 type ProjectsHandler struct {
-<<<<<<< HEAD
-	logger   *log.Logger
-	repo     *repositories.ProjectRepo
-	natsConn *nats.Conn
-	tracer   trace.Tracer
-=======
 	logger     *log.Logger
 	repo       *repositories.ProjectRepo
 	natsConn   *nats.Conn
+	tracer     trace.Tracer
 	userClient client.UserClient
 	taskClient client.TaskClient
->>>>>>> 6b280dc7
 }
 
 type Task struct {
@@ -100,13 +94,8 @@
 	return result.UserID, result.Role, nil
 }
 
-<<<<<<< HEAD
-func NewProjectsHandler(l *log.Logger, r *repositories.ProjectRepo, natsConn *nats.Conn, tracer trace.Tracer) *ProjectsHandler {
-	return &ProjectsHandler{l, r, natsConn, tracer}
-=======
-func NewProjectsHandler(l *log.Logger, r *repositories.ProjectRepo, natsConn *nats.Conn, userClient client.UserClient, taskClient client.TaskClient) *ProjectsHandler {
-	return &ProjectsHandler{l, r, natsConn, userClient, taskClient}
->>>>>>> 6b280dc7
+func NewProjectsHandler(l *log.Logger, r *repositories.ProjectRepo, natsConn *nats.Conn, tracer trace.Tracer, userClient client.UserClient, taskClient client.TaskClient) *ProjectsHandler {
+	return &ProjectsHandler{logger: l, repo: r, natsConn: natsConn, tracer: tracer, userClient: userClient, taskClient: taskClient}
 }
 
 func (p *ProjectsHandler) GetAllProjects(rw http.ResponseWriter, h *http.Request) {
@@ -681,9 +670,7 @@
 	} else {
 		_, _ = rw.Write([]byte("false"))
 	}
-<<<<<<< HEAD
 	span.SetStatus(codes.Ok, "Successful function")
-=======
 }
 
 func (p *ProjectsHandler) GetProjectDetailsById(rw http.ResponseWriter, h *http.Request) {
@@ -748,5 +735,4 @@
 		p.logger.Fatal("Unable to convert to json:", err)
 		return
 	}
->>>>>>> 6b280dc7
 }