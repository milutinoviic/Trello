package handlers

import (
	"context"
	"encoding/json"
	"github.com/gorilla/mux"
	"log"
	"net/http"
	"project-service/model"
	"project-service/repositories"
	"strconv"
)

type KeyProject struct{}

type ProjectsHandler struct {
	logger *log.Logger
	// NoSQL: injecting product repository
	repo *repositories.ProjectRepo
}

<<<<<<< HEAD
const testManager = "gabifranjo@gmail.com"

=======
>>>>>>> 9ab3d3b1
func NewProjectsHandler(l *log.Logger, r *repositories.ProjectRepo) *ProjectsHandler {
	return &ProjectsHandler{l, r}
}

func (p *ProjectsHandler) GetAllProjects(rw http.ResponseWriter, h *http.Request) {
	projects, err := p.repo.GetAll()
	if err != nil {
		p.logger.Print("Database exception: ", err)
	}

	if projects == nil {
		return
	}

	err = projects.ToJSON(rw)
	if err != nil {
		http.Error(rw, "Unable to convert to json", http.StatusInternalServerError)
		p.logger.Fatal("Unable to convert to json :", err)
		return
	}
}

func (p *ProjectsHandler) GetProjectById(rw http.ResponseWriter, h *http.Request) {
	vars := mux.Vars(h)
	id := vars["id"]

	project, err := p.repo.GetById(id)
	if err != nil {
		p.logger.Print("Database exception: ", err)
	}

	if project == nil {
		http.Error(rw, "Patient with given id not found", http.StatusNotFound)
		p.logger.Printf("Patient with id: '%s' not found", id)
		return
	}

	err = project.ToJSON(rw)
	if err != nil {
		http.Error(rw, "Unable to convert to json", http.StatusInternalServerError)
		p.logger.Fatal("Unable to convert to json :", err)
		return
	}
}

func (p *ProjectsHandler) PostProject(rw http.ResponseWriter, h *http.Request) {
	patient := h.Context().Value(KeyProject{}).(*model.Project)
	p.repo.Insert(patient)
	rw.WriteHeader(http.StatusCreated)
}

func (p *ProjectsHandler) MiddlewareContentTypeSet(next http.Handler) http.Handler {
	return http.HandlerFunc(func(rw http.ResponseWriter, h *http.Request) {
		p.logger.Println("Method [", h.Method, "] - Hit path :", h.URL.Path)

		rw.Header().Add("Content-Type", "application/json")

		next.ServeHTTP(rw, h)
	})
}

func (p *ProjectsHandler) MiddlewarePatientDeserialization(next http.Handler) http.Handler {
	return http.HandlerFunc(func(rw http.ResponseWriter, h *http.Request) {
		patient := &model.Project{}
		err := patient.FromJSON(h.Body)
		if err != nil {
			http.Error(rw, "Unable to decode json", http.StatusBadRequest)
			p.logger.Fatal(err)
			return
		}

		ctx := context.WithValue(h.Context(), KeyProject{}, patient)
		h = h.WithContext(ctx)

		next.ServeHTTP(rw, h)
	})
}

func (p *ProjectsHandler) AddUsersToProject(rw http.ResponseWriter, h *http.Request) {
	vars := mux.Vars(h)
	projectId := vars["id"]

	var userIds []string
	err := json.NewDecoder(h.Body).Decode(&userIds)
	if err != nil {
		http.Error(rw, "Unable to decode json", http.StatusBadRequest)
		return
	}

	project, err := p.repo.GetById(projectId)
	if err != nil {
		http.Error(rw, err.Error(), http.StatusInternalServerError)
		return
	}

	if project.Manager != testManager {
		http.Error(rw, "Only the project manager can add users", http.StatusForbidden)
		return
	}

	if !hasActiveTasksPlaceholder() {
		http.Error(rw, "Cannot add users to a project without active tasks", http.StatusForbidden)
		return
	}

	maxMembers, err := strconv.Atoi(project.MaxMembers)
	if err != nil {
		http.Error(rw, "Invalid maximum members value", http.StatusInternalServerError)
		return
	}

	if len(userIds) > maxMembers {
		http.Error(rw, "Cannot add more users than the maximum limit", http.StatusForbidden)
		return
	}

	err = p.repo.AddUsersToProject(projectId, userIds)
	if err != nil {
		http.Error(rw, err.Error(), http.StatusInternalServerError)
		return
	}

	rw.WriteHeader(http.StatusNoContent)
}

<<<<<<< HEAD
func hasActiveTasksPlaceholder() bool {
	return true
=======
func (p *ProjectsHandler) RemoveUserFromProject(rw http.ResponseWriter, h *http.Request) {
	vars := mux.Vars(h)
	projectId := vars["id"]
	userId := vars["userId"]

	err := p.repo.RemoveUserFromProject(projectId, userId)
	if err != nil {
		http.Error(rw, err.Error(), http.StatusInternalServerError)
		return
	}

	rw.WriteHeader(http.StatusOK)
>>>>>>> 9ab3d3b1
}<|MERGE_RESOLUTION|>--- conflicted
+++ resolved
@@ -19,11 +19,8 @@
 	repo *repositories.ProjectRepo
 }
 
-<<<<<<< HEAD
 const testManager = "gabifranjo@gmail.com"
 
-=======
->>>>>>> 9ab3d3b1
 func NewProjectsHandler(l *log.Logger, r *repositories.ProjectRepo) *ProjectsHandler {
 	return &ProjectsHandler{l, r}
 }
@@ -135,8 +132,21 @@
 		return
 	}
 
-	if len(userIds) > maxMembers {
+	minMembers, err := strconv.Atoi(project.MinMembers)
+	if err != nil {
+		http.Error(rw, "Invalid minimum members value", http.StatusInternalServerError)
+		return
+	}
+
+	currentMembersCount := len(userIds)
+
+	if currentMembersCount > maxMembers {
 		http.Error(rw, "Cannot add more users than the maximum limit", http.StatusForbidden)
+		return
+	}
+
+	if currentMembersCount < minMembers {
+		http.Error(rw, "Cannot add users to a project without meeting the minimum member requirement", http.StatusForbidden)
 		return
 	}
 
@@ -149,10 +159,6 @@
 	rw.WriteHeader(http.StatusNoContent)
 }
 
-<<<<<<< HEAD
-func hasActiveTasksPlaceholder() bool {
-	return true
-=======
 func (p *ProjectsHandler) RemoveUserFromProject(rw http.ResponseWriter, h *http.Request) {
 	vars := mux.Vars(h)
 	projectId := vars["id"]
@@ -165,5 +171,8 @@
 	}
 
 	rw.WriteHeader(http.StatusOK)
->>>>>>> 9ab3d3b1
+}
+
+func hasActiveTasksPlaceholder() bool {
+	return true
 }