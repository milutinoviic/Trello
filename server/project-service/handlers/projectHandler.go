--- conflicted
+++ resolved
@@ -86,11 +86,7 @@
 	}
 	req.Header.Set("Content-Type", "application/json")
 
-<<<<<<< HEAD
-	c, err := createTLSClient()
-=======
 	tlsClient, err := createTLSClient()
->>>>>>> 5ac3480f
 	if err != nil {
 		return "", "", fmt.Errorf("failed to create TLS tlsClient: %s", err)
 	}
@@ -120,11 +116,7 @@
 	)
 
 	classifier := retrier.WhitelistClassifier{domain.ErrRespTmp{}}
-<<<<<<< HEAD
-	retryAgain := retrier.New(retrier.ConstantBackoff(3, 1000*time.Millisecond), classifier)
-=======
 	r := retrier.New(retrier.ConstantBackoff(3, 1000*time.Millisecond), classifier)
->>>>>>> 5ac3480f
 
 	var timeout time.Duration
 	deadline, reqHasDeadline := ctx.Deadline()
@@ -132,11 +124,7 @@
 	var userID, role string
 	retryCount := 0
 
-<<<<<<< HEAD
-	err = retryAgain.RunCtx(reqCtx, func(ctx context.Context) error {
-=======
 	err = r.RunCtx(reqCtx, func(ctx context.Context) error {
->>>>>>> 5ac3480f
 		retryCount++
 		p.logger.Printf("Attempting validate-token request, attempt #%d", retryCount)
 
@@ -149,11 +137,7 @@
 				req.Header.Add("Timeout", strconv.Itoa(int(timeout.Milliseconds())))
 			}
 
-<<<<<<< HEAD
-			resp, err := c.Do(req)
-=======
 			resp, err := tlsClient.Do(req)
->>>>>>> 5ac3480f
 			if err != nil {
 				return nil, err
 			}
@@ -223,16 +207,12 @@
 		MaxConnsPerHost:     10,
 	}
 
-<<<<<<< HEAD
-	c := &http.Client{
-=======
 	client := &http.Client{
->>>>>>> 5ac3480f
 		Timeout:   10 * time.Second,
 		Transport: transport,
 	}
 
-	return c, nil
+	return client, nil
 }
 
 func NewProjectsHandler(l *log.Logger, custLogger *customLogger.Logger, r *repositories.ProjectRepo, tracer trace.Tracer, userClient client.UserClient, taskClient client.TaskClient) *ProjectsHandler {
@@ -1058,7 +1038,7 @@
 		},
 	)
 
-	// Set up the retryAgain with backoff strategy for retrying the request
+	// Set up the retrier with backoff strategy for retrying the request
 	classifier := retrier.WhitelistClassifier{domain.ErrRespTmp{}}
 	retryAgain := retrier.New(retrier.ConstantBackoff(3, 1000*time.Millisecond), classifier)
 
