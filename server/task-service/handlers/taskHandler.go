package handlers

import (
	"bytes"
	"context"
	"crypto/tls"
	"crypto/x509"
	"encoding/json"
	"errors"
	"fmt"
	"github.com/colinmarc/hdfs/v2"
	"github.com/eapache/go-resiliency/retrier"
	"github.com/google/uuid"
	"github.com/gorilla/mux"
	"github.com/nats-io/nats.go"
	"github.com/sirupsen/logrus"
	"github.com/sony/gobreaker"
	"go.mongodb.org/mongo-driver/bson/primitive"
<<<<<<< HEAD
=======
	"go.opentelemetry.io/otel"
>>>>>>> 55d0e493
	"go.opentelemetry.io/otel/codes"
	"go.opentelemetry.io/otel/propagation"
	"go.opentelemetry.io/otel/trace"
	"io"
	"io/ioutil"
	"log"
	"net/http"
	"os"
	"path/filepath"
	"slices"
	"strconv"
	"strings"
	"task--service/client"
	"task--service/customLogger"
	"task--service/domain"
	"task--service/model"
	"task--service/repositories"
	"time"
)

type TasksHandler struct {
	logger       *log.Logger
	repo         *repositories.TaskRepository
	documentRepo *repositories.TaskDocumentRepository
	natsConn     *nats.Conn
	tracer       trace.Tracer
	userClient   client.UserClient
	custLogger   *customLogger.Logger
}

type KeyTask struct{}
type KeyId struct{}
type KeyRole struct{}

func NewTasksHandler(l *log.Logger, r *repositories.TaskRepository, docRepo *repositories.TaskDocumentRepository, natsConn *nats.Conn, tracer trace.Tracer, userClient client.UserClient, custLogger *customLogger.Logger) *TasksHandler {
	return &TasksHandler{
		logger:       l,
		repo:         r,
		documentRepo: docRepo,
		natsConn:     natsConn,
		tracer:       tracer,
		userClient:   userClient,
		custLogger:   custLogger,
	}
<<<<<<< HEAD
=======
}

func ExtractTraceInfoMiddleware(next http.Handler) http.Handler {
	return http.HandlerFunc(func(w http.ResponseWriter, r *http.Request) {
		ctx := otel.GetTextMapPropagator().Extract(r.Context(), propagation.HeaderCarrier(r.Header))
		next.ServeHTTP(w, r.WithContext(ctx))
	})
>>>>>>> 55d0e493
}

func (t *TasksHandler) PostTask(rw http.ResponseWriter, h *http.Request) {
	ctx, span := t.tracer.Start(h.Context(), "TaskHandler.PostTask")
	defer span.End()
	task := h.Context().Value(KeyTask{}).(*model.Task)
	t.logger.Printf("Received %s request for %s", h.Method, h.URL.Path)
	t.custLogger.Info(nil, fmt.Sprintf("Received %s request for %s", h.Method, h.URL.Path))

	// Preuzimanje Task-a iz Context-a
	task, ok := h.Context().Value(KeyTask{}).(*model.Task)
	if !ok || task == nil {
		errMsg := "Invalid task data in context"
		t.logger.Printf(errMsg)
		t.custLogger.Error(nil, errMsg)
		http.Error(rw, "Invalid task data", http.StatusBadRequest)
		return
	}
	t.custLogger.Info(logrus.Fields{"taskID": task.ID}, "Task data retrieved successfully")

	// Ubacivanje Task-a u repozitorijum
	err := t.repo.Insert(ctx, task)

	if err != nil {
		span.RecordError(err)
		span.SetStatus(codes.Error, err.Error())
		errMsg := "Unable to create task: " + err.Error()
		t.logger.Printf(errMsg)
		t.custLogger.Error(logrus.Fields{"taskID": task.ID}, errMsg)
		http.Error(rw, "Unable to create task", http.StatusInternalServerError)
		return
	}
	span.SetStatus(codes.Ok, "Successfully created task")
	t.custLogger.Info(logrus.Fields{"taskID": task.ID}, "Task created successfully")
	t.custLogger.Info(logrus.Fields{"projectID": task.ProjectID}, "ProjectID")

	currentTime := time.Now().Add(1 * time.Hour)
	formattedTime := currentTime.Format(time.RFC3339)

	event := map[string]interface{}{
		"type": "TaskCreated",
		"time": formattedTime,
		"event": map[string]interface{}{
			"taskId":    task.ID,
			"projectId": task.ProjectID,
		},
		"projectId": task.ProjectID,
	}

	// Send the event to the analytic service
	if err := t.sendEventToAnalyticsService(ctx, event); err != nil {
		http.Error(rw, "Failed to send event to analytics service", http.StatusInternalServerError)
		return
	}

	taskIDStr := task.ID.Hex()
	// Slanje odgovora
	rw.WriteHeader(http.StatusCreated)
	response := map[string]interface{}{
		"message": "Task created successfully",
		"task":    taskIDStr,
	}
	err = json.NewEncoder(rw).Encode(response)
	if err != nil {
		errMsg := "Error writing response: " + err.Error()
		t.logger.Printf(errMsg)
		t.custLogger.Error(nil, errMsg)
		return
	}
	t.custLogger.Info(nil, "Task creation response sent successfully")
}

func (t *TasksHandler) GetAllTask(rw http.ResponseWriter, h *http.Request) {
	ctx, span := t.tracer.Start(h.Context(), "TaskHandler.GetAllTask")
	defer span.End()
	t.logger.Printf("Received %s request for %s", h.Method, h.URL.Path)
	t.custLogger.Info(nil, fmt.Sprintf("Received %s request for %s", h.Method, h.URL.Path))

	// Preuzimanje svih zadataka iz repozitorijuma
	projects, err := t.repo.GetAllTask(ctx)
	if err != nil {
		span.RecordError(err)
		span.SetStatus(codes.Error, err.Error())
		t.logger.Print("Database exception: ", err)
		errMsg := "Database exception: " + err.Error()
		t.logger.Print(errMsg)
		t.custLogger.Error(nil, errMsg)
		http.Error(rw, "Internal server error", http.StatusInternalServerError)
		return
	}
	t.custLogger.Info(nil, "All tasks retrieved successfully")

	// Konvertovanje u JSON i slanje odgovora
	err = projects.ToJSON(rw)
	if err != nil {
		span.RecordError(err)
		span.SetStatus(codes.Error, err.Error())
		http.Error(rw, "Unable to convert to json", http.StatusInternalServerError)
		errMsg := "Unable to convert to JSON: " + err.Error()
		t.custLogger.Error(nil, errMsg)
		http.Error(rw, "Unable to convert to JSON", http.StatusInternalServerError)
		return
	}
	t.custLogger.Info(nil, "Tasks successfully converted to JSON and sent in response")
	span.SetStatus(codes.Ok, "Successfully retrieved all tasks")
}

func (t *TasksHandler) GetAllTasksByProjectId(rw http.ResponseWriter, h *http.Request) {
	ctx, span := t.tracer.Start(h.Context(), "TaskHandler.GetAllTasksByProjectId")
	defer span.End()
	t.logger.Printf("Received %s request for %s", h.Method, h.URL.Path)
	t.custLogger.Info(nil, fmt.Sprintf("Received %s request for %s", h.Method, h.URL.Path))

	// Ekstrakcija projectID iz URL-a
	vars := mux.Vars(h)
	projectID := vars["projectId"]
	t.custLogger.Info(logrus.Fields{"projectID": projectID}, "Extracted project ID from request")

	// Preuzimanje zadataka za dati projectID
	tasks, err := t.repo.GetAllByProjectId(ctx, projectID)

	//http.Error(rw, "Service unavailable for testing", http.StatusServiceUnavailable)
	//return

	if err != nil {
		span.RecordError(err)
		span.SetStatus(codes.Error, err.Error())
		t.logger.Print("Database exception: ", err)
		errMsg := "Database exception while fetching tasks"
		t.logger.Print(errMsg, err)
		t.custLogger.Error(logrus.Fields{"projectID": projectID}, errMsg+": "+err.Error())
		http.Error(rw, "Failed to fetch tasks", http.StatusInternalServerError)
		return
	}
	t.custLogger.Info(logrus.Fields{"projectID": projectID, "taskCount": len(tasks)}, "Tasks fetched successfully")

	// Enkodovanje zadataka u JSON i slanje odgovora
	if err := json.NewEncoder(rw).Encode(tasks); err != nil {
		span.RecordError(err)
		span.SetStatus(codes.Error, err.Error())
		http.Error(rw, "Failed to encode response", http.StatusInternalServerError)
		errMsg := "Failed to encode response"
		t.logger.Printf("%s: %v", errMsg, err)
		t.custLogger.Error(logrus.Fields{"projectID": projectID}, errMsg+": "+err.Error())
		http.Error(rw, errMsg, http.StatusInternalServerError)
		return
	}
	span.SetStatus(codes.Ok, "Successfully retrieved all tasks")

	t.custLogger.Info(logrus.Fields{"projectID": projectID}, "Tasks successfully encoded and sent in response")
}

func (t *TasksHandler) GetAllTasksDetailsByProjectId(rw http.ResponseWriter, h *http.Request) {
	ctx, span := t.tracer.Start(h.Context(), "TaskHandler.GetAllTasksDetailsByProjectId")
	defer span.End()
	t.logger.Printf("Received %s request for %s", h.Method, h.URL.Path)
	t.custLogger.Info(nil, fmt.Sprintf("Received %s request for %s", h.Method, h.URL.Path))

	// Step 1: Get the project ID from the URL
	vars := mux.Vars(h)
	projectID := vars["projectId"]
	t.custLogger.Info(logrus.Fields{"projectID": projectID}, "Extracted project ID from request")

	// Step 2: Validate token in cookies
	cookie, err := h.Cookie("auth_token")
	if err != nil {
		errMsg := "No token found in cookie"
		t.logger.Println(errMsg, err)
		t.custLogger.Error(nil, errMsg+": "+err.Error())
		http.Error(rw, errMsg, http.StatusUnauthorized)
		return
	}
	t.custLogger.Info(nil, "Authorization token found in cookie")

	// Step 3: Fetch tasks for the given project
	tasks, err := t.repo.GetAllByProjectId(ctx, projectID)
	if err != nil {
		errMsg := "Database exception while fetching tasks"
		t.logger.Print(errMsg, err)
		t.custLogger.Error(logrus.Fields{"projectID": projectID}, errMsg+": "+err.Error())
		http.Error(rw, "Failed to fetch tasks", http.StatusInternalServerError)
		return
	}
	t.custLogger.Info(logrus.Fields{"projectID": projectID, "taskCount": len(tasks)}, "Tasks fetched successfully")

	// Step 4: Prepare a slice to store tasks with user details
	var tasksWithUserDetails []client.TaskDetails

	// Step 5: Fetch user details for each task
	for _, task := range tasks {
		t.custLogger.Info(logrus.Fields{"taskID": task.ID}, "Fetching user details for task")
		usersDetails, err := t.userClient.GetByIdsWithCookies(task.UserIDs, cookie)
		if err != nil {
			errMsg := "Error fetching user details"
			t.logger.Printf("%s for task ID '%s': %v", errMsg, task.ID, err)
			t.custLogger.Error(logrus.Fields{"taskID": task.ID}, errMsg+": "+err.Error())
			http.Error(rw, "Error fetching user details for tasks", http.StatusInternalServerError)
			return
		}
		t.custLogger.Info(logrus.Fields{"taskID": task.ID, "userCount": len(usersDetails)}, "User details fetched successfully")

		// Step 6: Map task to TaskDetails and include user details
		taskDetails := client.TaskDetails{
			ID:           task.ID,
			ProjectID:    task.ProjectID,
			Name:         task.Name,
			Description:  task.Description,
			Status:       task.Status,
			CreatedAt:    task.CreatedAt,
			UpdatedAt:    task.UpdatedAt,
			UserIDs:      task.UserIDs,
			Users:        usersDetails,
			Dependencies: task.Dependencies,
			Blocked:      task.Blocked,
		}

		// Add the task with user details to the result slice
		tasksWithUserDetails = append(tasksWithUserDetails, taskDetails)
	}

	t.logger.Printf("Tasks with details is: %+v", tasksWithUserDetails)

	// Step 7: Return the tasks with user details in the response
	if err := json.NewEncoder(rw).Encode(tasksWithUserDetails); err != nil {
		errMsg := "Failed to encode response"
		t.logger.Printf("%s: %v", errMsg, err)
		t.custLogger.Error(nil, errMsg+": "+err.Error())
		http.Error(rw, errMsg, http.StatusInternalServerError)
		return
	}
	t.custLogger.Info(logrus.Fields{"projectID": projectID}, "Tasks with user details successfully returned in response")
}

func (t *TasksHandler) HandleProjectDeleted(ctx context.Context, projectID string) {
	ctx, span := t.tracer.Start(ctx, "TaskHandler.HandleProjectDeleted")
	defer span.End()

	err := t.repo.DeleteAllTasksByProjectId(ctx, projectID)
	if err != nil {
		span.RecordError(err)
		span.SetStatus(codes.Error, err.Error())
		t.logger.Printf("Failed to delete tasks for project %s: %v", projectID, err)

		_ = t.natsConn.Publish("TaskDeletionFailed", []byte(projectID))
	}
	t.logger.Printf("Successfully deleted all tasks for project %s", projectID)

	err = t.natsConn.Publish("TasksDeleted", []byte(projectID))
	if err != nil {
		t.logger.Printf("Failed to publish TasksDeleted event for project %s: %v", projectID, err)
	}

	//_ = t.natsConn.Publish("TaskDeletionFailed", []byte(projectID)) // uncomment this, and comment out the code above to test 'rollback' function

	span.SetStatus(codes.Ok, "Successfully deleted all tasks")
}

func (t *TasksHandler) MiddlewareContentTypeSet(next http.Handler) http.Handler {
	return http.HandlerFunc(func(rw http.ResponseWriter, h *http.Request) {
		t.logger.Println("Method [", h.Method, "] - Hit path :", h.URL.Path)
		rw.Header().Add("Content-Type", "application/json")
		next.ServeHTTP(rw, h)
	})
}

func (t *TasksHandler) MiddlewareTaskDeserialization(next http.Handler) http.Handler {
	return http.HandlerFunc(func(rw http.ResponseWriter, h *http.Request) {
		task := &model.Task{}
		err := task.FromJSON(h.Body)
		if err != nil {
			http.Error(rw, "Unable to decode json", http.StatusBadRequest)
			t.logger.Println("Error decoding JSON:", err)
			return
		}

		ctx := context.WithValue(h.Context(), KeyTask{}, task)
		h = h.WithContext(ctx)

		next.ServeHTTP(rw, h)
	})
}

func (uh *TasksHandler) MiddlewareCheckRoles(allowedRoles []string, next http.Handler) http.Handler {
	return http.HandlerFunc(func(rw http.ResponseWriter, h *http.Request) {
		role, ok := h.Context().Value(KeyRole{}).(string)
		if !ok {
			http.Error(rw, "Forbidden", http.StatusForbidden)
			uh.logger.Println("Role not found in context")
			return
		}

		allowed := false
		for _, r := range allowedRoles {
			if role == r {
				allowed = true
				break
			}
		}

		if !allowed {
			http.Error(rw, "Forbidden", http.StatusForbidden)
			uh.logger.Println("Role validation failed: missing permissions")
			return
		}

		next.ServeHTTP(rw, h)
	})
}

func (p *TasksHandler) MiddlewareExtractUserFromCookie(next http.Handler) http.Handler {
	return http.HandlerFunc(func(rw http.ResponseWriter, h *http.Request) {
		p.logger.Printf("Received %s request for %s", h.Method, h.URL.Path)
		p.custLogger.Info(nil, fmt.Sprintf("Received %s request for %s", h.Method, h.URL.Path))

		// Ekstrakcija auth_token iz kolačića
		cookie, err := h.Cookie("auth_token")
		if err != nil {
			errMsg := "No token found in cookie"
			p.logger.Println(errMsg, err)
			p.custLogger.Error(nil, errMsg+": "+err.Error())
			http.Error(rw, errMsg, http.StatusUnauthorized)
			return
		}
		p.custLogger.Info(nil, "Authorization token found in cookie")

		// Verifikacija tokena preko korisničkog servisa
		userID, role, err := p.verifyTokenWithUserService(h.Context(), cookie.Value)
		if err != nil {
			errMsg := "Invalid token"
			p.logger.Println(errMsg, err)
			p.custLogger.Error(nil, errMsg+": "+err.Error())
			http.Error(rw, errMsg, http.StatusUnauthorized)
			return
		}
		p.custLogger.Info(logrus.Fields{"userID": userID, "role": role}, "Token verified successfully")

		// Dodavanje korisničkih podataka u kontekst
		ctx := context.WithValue(h.Context(), KeyId{}, userID)
		ctx = context.WithValue(ctx, KeyRole{}, role)
		h = h.WithContext(ctx)

		// Nastavak do sledećeg handler-a
		p.custLogger.Info(logrus.Fields{"userID": userID, "role": role}, "Context updated with user ID and role, proceeding to next handler")
		next.ServeHTTP(rw, h)
	})
}

func (p *TasksHandler) verifyTokenWithUserService(ctx context.Context, token string) (string, string, error) {
	ctx, span := p.tracer.Start(ctx, "TaskHandler.verifyTokenWithUserService")
	defer span.End()

	linkToUserService := os.Getenv("LINK_TO_USER_SERVICE")
	userServiceURL := fmt.Sprintf("%s/validate-token", linkToUserService)
	p.logger.Printf("Validating token with user service at %s", userServiceURL)
	p.custLogger.Info(nil, fmt.Sprintf("Sending token validation request to %s", userServiceURL))

	reqBody := fmt.Sprintf(`{"token": "%s"}`, token)
	req, err := http.NewRequest("POST", userServiceURL, strings.NewReader(reqBody))
	if err != nil {
		span.RecordError(err)
		span.SetStatus(codes.Error, err.Error())
		p.logger.Printf("Failed to create token validation request: %v", err)
		p.custLogger.Error(nil, "Failed to create token validation request: "+err.Error())
		return "", "", err
	}
	req.Header.Set("Content-Type", "application/json")
	otel.GetTextMapPropagator().Inject(ctx, propagation.HeaderCarrier(req.Header))
	clientToDo, err := createTLSClient()
	if err != nil {
		log.Printf("Error creating TLS client: %v\n", err)
		return "", "", err
	}

	circuitBreaker := gobreaker.NewCircuitBreaker(
		gobreaker.Settings{
			Name:        "UserServiceCircuitBreaker",
			MaxRequests: 5,
			Timeout:     5 * time.Second,
			Interval:    0,
			ReadyToTrip: func(counts gobreaker.Counts) bool {
				return counts.ConsecutiveFailures > 2
			},
			OnStateChange: func(name string, from gobreaker.State, to gobreaker.State) {
				log.Printf("Circuit Breaker '%s' changed from '%s' to '%s'\n", name, from, to)
			},
			IsSuccessful: func(err error) bool {
				if err == nil {
					return true
				}
				if _, ok := err.(domain.ErrRespTmp); ok {
					return false
				}
				return false
			},
		},
	)

	classifier := retrier.WhitelistClassifier{domain.ErrRespTmp{}}
	retryAgain := retrier.New(retrier.ConstantBackoff(3, 1000*time.Millisecond), classifier)

	var timeout time.Duration
	deadline, reqHasDeadline := ctx.Deadline()

	retryCount := 0
	var userID, role string

	err = retryAgain.RunCtx(ctx, func(ctx context.Context) error {
		retryCount++
		log.Printf("Attempting validate-token request, attempt #%d", retryCount)

		if reqHasDeadline {
			timeout = time.Until(deadline)
		}

		_, err := circuitBreaker.Execute(func() (interface{}, error) {
			if timeout > 0 {
				req.Header.Add("Timeout", strconv.Itoa(int(timeout.Milliseconds())))
			}

			resp, err := clientToDo.Do(req)
			if err != nil {
				return nil, err
			}
			defer resp.Body.Close()

			if resp.StatusCode == http.StatusServiceUnavailable || resp.StatusCode == http.StatusGatewayTimeout {
				return nil, domain.ErrRespTmp{
					URL:        resp.Request.URL.String(),
					Method:     resp.Request.Method,
					StatusCode: resp.StatusCode,
				}
			}

			if resp.StatusCode != http.StatusOK {
				return nil, fmt.Errorf("failed to validate token, status: %s", resp.Status)
			}

			var result struct {
				UserID string `json:"user_id"`
				Role   string `json:"role"`
			}
			err = json.NewDecoder(resp.Body).Decode(&result)
			if err != nil {
				return nil, err
			}

			userID = result.UserID
			role = result.Role

			return result, nil
		})

		if err != nil {
			return err
		}
		return nil
	})

	if err != nil {
		span.RecordError(err)
		span.SetStatus(codes.Error, err.Error())
		log.Printf("Error during validate-token request after retries: %v", err)
		p.custLogger.Error(nil, fmt.Sprintf("Error during validate-token request after retries: %v", err))
		return "", "", fmt.Errorf("error validating token: %w", err)
	}

	p.custLogger.Info(logrus.Fields{"userID": userID, "role": role}, "Token validated successfully")
	span.SetStatus(codes.Ok, "Successfully validated token")

	return userID, role, nil
}

func createTLSClient() (*http.Client, error) {
	caCert, err := ioutil.ReadFile("/app/cert.crt")
	if err != nil {
		return nil, err
	}
	caCertPool := x509.NewCertPool()
	if !caCertPool.AppendCertsFromPEM(caCert) {
		return nil, err
	}

	tlsConfig := &tls.Config{
		RootCAs: caCertPool,
	}

	transport := &http.Transport{
		TLSClientConfig:     tlsConfig,
		MaxIdleConns:        10,
		MaxIdleConnsPerHost: 10,
		MaxConnsPerHost:     10,
	}

	c := &http.Client{
		Timeout:   10 * time.Second,
		Transport: transport,
	}

	return c, nil
}

func (t *TasksHandler) LogTaskMemberChange(rw http.ResponseWriter, h *http.Request) {
	ctx, span := t.tracer.Start(h.Context(), "TaskHandler.LogTaskMemberChange")
	defer span.End()
	vars := mux.Vars(h)
	taskID := vars["taskId"]
	action := vars["action"] // Can be "add" or "remove"
	userID := vars["userId"]

	t.logger.Println("User id is " + userID)
	t.logger.Println("Action is " + action)

	if action != "add" && action != "remove" {
		span.RecordError(errors.New("Invalid action"))
		span.SetStatus(codes.Error, "Invalid action")
		http.Error(rw, "Invalid action", http.StatusBadRequest)
		return
	}

	task, err := t.repo.GetByID(ctx, taskID)
	if err != nil {
		span.RecordError(err)
		span.SetStatus(codes.Error, err.Error())
		http.Error(rw, "Task not found", http.StatusNotFound)
		t.logger.Println("Error fetching task:", err)
		return
	}

	if action == "add" {
		if !t.isUserInProject(ctx, task.ProjectID, userID) {
			span.RecordError(errors.New("Invalid userId"))
			span.SetStatus(codes.Error, "Invalid userId")
			http.Error(rw, "User not part of the project", http.StatusForbidden)
			return
		}

		if contains(task.UserIDs, userID) {
			span.RecordError(errors.New("user is already a member of this task"))
			span.SetStatus(codes.Error, "User is already a member of this task")
			http.Error(rw, "User is already a member of this task", http.StatusConflict)
			return
		}
	}

	if action == "remove" {
		if task.Status == model.Completed {
			span.RecordError(errors.New("cannot remove task"))
			span.SetStatus(codes.Error, "cannot remove task")
			http.Error(rw, "Cannot remove member from a completed task", http.StatusForbidden)
			return
		}

		if !contains(task.UserIDs, userID) {
			span.RecordError(errors.New("Invalid userId"))
			span.SetStatus(codes.Error, "Invalid userId")
			t.logger.Println("Invalid userId " + userID)
			http.Error(rw, "User is not a member of this task", http.StatusBadRequest)
			return
		}
	}

	activity := model.TaskMemberActivity{
		TaskID:    taskID,
		UserID:    userID,
		Action:    action,
		Timestamp: time.Now(),
		Processed: false,
	}

	err = t.repo.InsertTaskMemberActivity(ctx, &activity)
	if err != nil {
		span.RecordError(err)
		span.SetStatus(codes.Error, err.Error())
		http.Error(rw, "Failed to log task member change", http.StatusInternalServerError)
		t.logger.Println("Error inserting task member change:", err)
		return
	}

	if action == "add" {
		task.UserIDs = append(task.UserIDs, userID)
		nc, err := Conn()
		if err != nil {
			span.RecordError(err)
			span.SetStatus(codes.Error, err.Error())
			log.Println("Error connecting to NATS:", err)
			http.Error(rw, "Failed to connect to message broker", http.StatusInternalServerError)
			return
		}
		defer nc.Close()

		subject := "task.joined"

		message := struct {
			UserID   string `json:"userId"`
			TaskName string `json:"taskName"`
		}{
			UserID:   userID,
			TaskName: task.Name,
		}

		jsonMessage, err := json.Marshal(message)
		if err != nil {
			span.RecordError(err)
			span.SetStatus(codes.Error, err.Error())
			log.Println("Error marshalling message:", err)
			return
		}

		err = nc.Publish(subject, jsonMessage)
		if err != nil {
			span.RecordError(err)
			span.SetStatus(codes.Error, err.Error())
			log.Println("Error publishing message to NATS:", err)
		}

		currentTime := time.Now().Add(1 * time.Hour)
		formattedTime := currentTime.Format(time.RFC3339)

		event := map[string]interface{}{
			"type": "MemberAddedTask",
			"time": formattedTime,
			"event": map[string]interface{}{
				"memberId": userID,
				"taskId":   task.ID,
			},
			"projectId": task.ProjectID,
		}

		if err := t.sendEventToAnalyticsService(ctx, event); err != nil {
			http.Error(rw, "Failed to send event to analytics service", http.StatusInternalServerError)
			return
		}

		t.logger.Println("a message has been sent")
	} else {
		task.UserIDs = remove(task.UserIDs, userID)
		nc, err := Conn()
		if err != nil {
			span.RecordError(err)
			span.SetStatus(codes.Error, err.Error())
			log.Println("Error connecting to NATS:", err)
			http.Error(rw, "Failed to connect to message broker", http.StatusInternalServerError)
			return
		}
		defer nc.Close()

		subject := "task.removed"

		message := struct {
			UserID   string `json:"userId"`
			TaskName string `json:"taskName"`
		}{
			UserID:   userID,
			TaskName: task.Name,
		}

		jsonMessage, err := json.Marshal(message)
		if err != nil {
			span.RecordError(err)
			span.SetStatus(codes.Error, err.Error())
			log.Println("Error marshalling message:", err)
			return
		}

		err = nc.Publish(subject, jsonMessage)
		if err != nil {
			span.RecordError(err)
			span.SetStatus(codes.Error, err.Error())
			log.Println("Error publishing message to NATS:", err)
		}

		currentTime := time.Now().Add(1 * time.Hour)
		formattedTime := currentTime.Format(time.RFC3339)

		event := map[string]interface{}{
			"type": "MemberRemovedTask",
			"time": formattedTime,
			"event": map[string]interface{}{
				"memberId": userID,
				"taskId":   task.ID,
			},
			"projectId": task.ProjectID,
		}

		if err := t.sendEventToAnalyticsService(ctx, event); err != nil {
			http.Error(rw, "Failed to send event to analytics service", http.StatusInternalServerError)
			return
		}

		t.logger.Println("a message has been sent")
	}

	err = t.repo.Update(ctx, task)
	if err != nil {
		span.RecordError(err)
		span.SetStatus(codes.Error, err.Error())
		http.Error(rw, "Failed to update task", http.StatusInternalServerError)
		t.logger.Println("Error updating task:", err)
		return
	}

	t.ProcessTaskMemberActivity(ctx)

	rw.Header().Set("Content-Type", "application/json")
	rw.WriteHeader(http.StatusCreated)
	json.NewEncoder(rw).Encode(map[string]string{
		"message": "Task member change logged and task updated successfully",
	})

	span.SetStatus(codes.Ok, "Successfully updated task")
}

func Conn() (*nats.Conn, error) {
	connection := os.Getenv("NATS_URL")
	conn, err := nats.Connect(connection)
	if err != nil {
		log.Fatal(err)
		return nil, err
	}
	return conn, nil
}

func (t *TasksHandler) ProcessTaskMemberActivity(ctx context.Context) {
	ctx, span := t.tracer.Start(ctx, "TaskHandler.ProcessTaskMemberActivity")
	defer span.End()
	activities, err := t.repo.GetUnprocessedActivities(ctx)
	if err != nil {
		span.RecordError(err)
		span.SetStatus(codes.Error, err.Error())
		t.logger.Println("Error fetching unprocessed changes:", err)
		return
	}

	for _, activity := range activities {
		task, err := t.repo.GetByID(ctx, activity.TaskID)
		if err != nil {
			span.RecordError(err)
			span.SetStatus(codes.Error, err.Error())
			t.logger.Println("Error fetching task for change:", err)
			continue
		}

		switch activity.Action {
		case "add":
			if !contains(task.UserIDs, activity.UserID) {
				task.UserIDs = append(task.UserIDs, activity.UserID)
			}
		case "remove":
			if contains(task.UserIDs, activity.UserID) {
				task.UserIDs = remove(task.UserIDs, activity.UserID)
			}
		}

		err = t.repo.Update(ctx, task)
		if err != nil {
			span.RecordError(err)
			span.SetStatus(codes.Error, err.Error())
			t.logger.Println("Error updating task:", err)
			continue
		}

		err = t.repo.MarkChangeAsProcessed(ctx, activity.ID)
		if err != nil {
			span.RecordError(err)
			span.SetStatus(codes.Error, err.Error())
			t.logger.Println("Error marking change as processed:", err)
			continue
		}
	}
	span.SetStatus(codes.Ok, "Successfully updated task")
}

func contains(slice []string, item string) bool {
	for _, v := range slice {
		if v == item {
			return true
		}
	}
	return false
}

func remove(slice []string, item string) []string {
	result := []string{}
	for _, v := range slice {
		if v != item {
			result = append(result, v)
		}
	}
	return result
}

func (t *TasksHandler) isUserInProject(ctx context.Context, projectID, userID string) bool {
	ctx, span := t.tracer.Start(ctx, "TaskHandler.isUserInProject")
	defer span.End()

	linkToProjectService := os.Getenv("LINK_TO_PROJECT_SERVICE")
	projectServiceURL := fmt.Sprintf("%s/projects/%s/users/%s/check", linkToProjectService, projectID, userID)

	clientToDo, err := createTLSClient()
	if err != nil {
		span.RecordError(err)
		span.SetStatus(codes.Error, err.Error())
		t.logger.Println("Error creating TLS client:", err)
		return false
	}

	resp, err := clientToDo.Get(projectServiceURL)
	if err != nil {
		span.RecordError(err)
		span.SetStatus(codes.Error, err.Error())
		t.logger.Println("Error making GET request:", err)
		return false
	}
	otel.GetTextMapPropagator().Inject(ctx, propagation.HeaderCarrier(resp.Header))
	defer resp.Body.Close()
	t.logger.Println("Response code: " + resp.Status)
	switch resp.StatusCode {
	case http.StatusOK:
		return true
	case http.StatusNotFound:
		return false
	default:
		t.logger.Println("Unexpected status code:", resp.StatusCode)
		span.SetStatus(codes.Ok, "Function is working with unexpected response")
		return false
	}
}

func (th *TasksHandler) HandleStatusUpdate(rw http.ResponseWriter, req *http.Request) {
	ctx, span := th.tracer.Start(req.Context(), "TaskHandler.HandleStatusUpdate")
	defer span.End()

	th.logger.Println("Received request to update task status")
	th.custLogger.Info(nil, "Received request to update task status")

	var requestBody struct {
		ID     string `json:"id"`
		Status string `json:"status"`
	}
	err := json.NewDecoder(req.Body).Decode(&requestBody)
	if err != nil {
		span.RecordError(err)
		span.SetStatus(codes.Error, "Invalid request body")
		http.Error(rw, "Invalid request body", http.StatusBadRequest)
		th.logger.Println("Failed to parse request body:", err)
		th.custLogger.Error(nil, "Invalid request body: "+err.Error())
		return
	}

	th.custLogger.Info(logrus.Fields{"taskID": requestBody.ID, "status": requestBody.Status}, "Parsed request body successfully")

	task, err := th.repo.GetByID(ctx, requestBody.ID)
	if err != nil {
		span.RecordError(err)
		span.SetStatus(codes.Error, "Failed to find task")
		http.Error(rw, "Task not found", http.StatusNotFound)
		th.logger.Println("Task not found:", err)
		th.custLogger.Error(nil, "Task not found: "+err.Error())
		return
	}

	task.Status = model.TaskStatus(requestBody.Status)

	err = th.repo.UpdateStatus(ctx, task)
	if err != nil {
		span.RecordError(err)
		span.SetStatus(codes.Error, err.Error())
		th.logger.Println("Failed to update task status:", err)
		http.Error(rw, "Failed to update status", http.StatusInternalServerError)
		errMsg := "Failed to update task status"
		th.logger.Println(errMsg, err)
		th.custLogger.Error(logrus.Fields{"taskID": task.ID, "status": task.Status}, errMsg+": "+err.Error())
		return
	}

	th.custLogger.Info(logrus.Fields{"taskID": task.ID, "status": task.Status}, "Task status updated successfully")

	err = th.publishStatusUpdate(ctx, task)
	if err != nil {
		th.logger.Println("Error publishing status update:", err)
		http.Error(rw, "Failed to notify task members", http.StatusInternalServerError)
		return
	}

	currentTime := time.Now().Add(1 * time.Hour)
	formattedTime := currentTime.Format(time.RFC3339)
	id, ok := req.Context().Value(KeyId{}).(string)
	if !ok || id == "" {
		span.RecordError(errors.New("User ID is missing or invalid"))
		span.SetStatus(codes.Error, "User ID is missing or invalid")
		http.Error(rw, "User ID is missing or invalid", http.StatusUnauthorized)
		th.logger.Println("Error retrieving user ID from context")
		errMsg := "User ID is missing or invalid"
		th.logger.Println(errMsg)
		th.custLogger.Error(nil, errMsg)
		http.Error(rw, errMsg, http.StatusUnauthorized)
		return
	}

	event := map[string]interface{}{
		"type": "TaskStatusChanged",
		"time": formattedTime,
		"event": map[string]interface{}{
			"taskId":    task.ID,
			"projectId": task.ProjectID,
			"status":    task.Status,
			"changedBy": id,
		},
		"projectId": task.ProjectID,
	}

	if err := th.sendEventToAnalyticsService(ctx, event); err != nil {
		http.Error(rw, "Failed to send event to analytics service", http.StatusInternalServerError)
		return
	}

	rw.WriteHeader(http.StatusOK)
	th.logger.Println("Task status updated successfully")
	span.SetStatus(codes.Ok, "Successfully updated task")
	th.custLogger.Info(logrus.Fields{"taskID": task.ID, "status": task.Status}, "Response sent successfully")
}

func (p *TasksHandler) sendEventToAnalyticsService(ctx context.Context, event interface{}) error {
	ctx, span := p.tracer.Start(ctx, "TaskHandler.SendEventToAnalyticsService")
	defer span.End()
	linkToUserServer := os.Getenv("LINK_TO_ANALYTIC_SERVICE")
	analyticsServiceURL := fmt.Sprintf("%s/event/append", linkToUserServer)

	eventData, err := json.Marshal(event)
	if err != nil {
		span.RecordError(err)
		span.SetStatus(codes.Error, err.Error())
		log.Printf("Error marshalling event: %v", err)
		return err
	}

	req, err := http.NewRequest("POST", analyticsServiceURL, bytes.NewBuffer(eventData))
	if err != nil {
		span.RecordError(err)
		span.SetStatus(codes.Error, err.Error())
		log.Printf("Error creating request: %v", err)
		return err
	}

	req.Header.Set("Content-Type", "application/json")
	otel.GetTextMapPropagator().Inject(context.Background(), propagation.HeaderCarrier(req.Header))
	client, err := createTLSClient()
	if err != nil {
		span.RecordError(err)
		span.SetStatus(codes.Error, err.Error())
		log.Printf("Error creating TLS client: %v", err)
		return fmt.Errorf("failed to create TLS client: %v", err)
	}

	resp, err := client.Do(req)
	if err != nil {
		span.RecordError(err)
		span.SetStatus(codes.Error, err.Error())
		log.Printf("Error sending request to analytics service: %v", err)
		return err
	}
	defer resp.Body.Close()

	if resp.StatusCode != http.StatusOK {
		span.RecordError(errors.New("failed to send event to analytics service"))
		span.SetStatus(codes.Error, "failed to send event to analytics service")
		log.Printf("Failed to send event to analytics service: %s", resp.Status)
		return fmt.Errorf("failed to send event to analytics service: %s", resp.Status)
	}
	span.SetStatus(codes.Ok, "Successfully sent event to analytics service")
	return nil
}

func (t *TasksHandler) publishStatusUpdate(ctx context.Context, task *model.Task) error {
	ctx, span := t.tracer.Start(ctx, "TaskHandler.publishStatusUpdate")
	defer span.End()
	nc, err := Conn()
	if err != nil {
		span.RecordError(err)
		span.SetStatus(codes.Error, err.Error())
		return fmt.Errorf("failed to connect to NATS: %w", err)
	}
	defer nc.Close()

	message := struct {
		TaskName   string   `json:"taskName"`
		TaskStatus string   `json:"taskStatus"`
		MemberIds  []string `json:"memberIds"`
	}{
		TaskName:   task.Name,
		TaskStatus: string(task.Status),
		MemberIds:  task.UserIDs,
	}

	jsonMessage, err := json.Marshal(message)
	if err != nil {
		span.RecordError(err)
		span.SetStatus(codes.Error, err.Error())
		return fmt.Errorf("failed to marshal message: %w", err)
	}

	subject := "task.status.update"
	err = nc.Publish(subject, jsonMessage)
	if err != nil {
		span.RecordError(err)
		span.SetStatus(codes.Error, err.Error())
		return fmt.Errorf("failed to publish message to NATS: %w", err)
	}

	t.logger.Println("Task status update message sent to NATS")
	span.SetStatus(codes.Ok, "Successfully publish message to NATS")
	return nil
}

func (th *TasksHandler) HandleCheckingIfUserIsInTask(rw http.ResponseWriter, r *http.Request) {
	th.logger.Println("Received request to check if user is part of the task")
	th.custLogger.Info(nil, "Received request to check if user is part of the task")

	// Ekstrakcija zadatka iz konteksta
	_, span := th.tracer.Start(r.Context(), "TaskHandler.HandleCheckingIfUserIsInTask")
	defer span.End()
	task, ok := r.Context().Value(KeyTask{}).(*model.Task)
	if !ok || task == nil {
		span.RecordError(errors.New("task data is missing or invalid"))
		span.SetStatus(codes.Error, "task data is missing or invalid")
		http.Error(rw, "Task data is missing or invalid", http.StatusBadRequest)
		th.logger.Println("Error retrieving task from context")
		errMsg := "Task data is missing or invalid"
		th.logger.Println(errMsg)
		th.custLogger.Error(nil, errMsg)
		http.Error(rw, errMsg, http.StatusBadRequest)
		return
	}
	th.custLogger.Info(logrus.Fields{"taskID": task.ID}, "Task extracted from context successfully")

	id, ok := r.Context().Value(KeyId{}).(string)
	if !ok || id == "" {
		span.RecordError(errors.New("User ID is missing or invalid"))
		span.SetStatus(codes.Error, "User ID is missing or invalid")
		http.Error(rw, "User ID is missing or invalid", http.StatusUnauthorized)
		th.logger.Println("Error retrieving user ID from context")
		errMsg := "User ID is missing or invalid"
		th.logger.Println(errMsg)
		th.custLogger.Error(nil, errMsg)
		http.Error(rw, errMsg, http.StatusUnauthorized)
		return
	}
	th.custLogger.Info(logrus.Fields{"userID": id}, "User ID extracted from context successfully")

	itContains := slices.Contains(task.UserIDs, id)
	rw.Header().Set("Content-Type", "text/plain")

	if itContains {
		rw.WriteHeader(http.StatusOK)
		rw.Write([]byte("true"))
		th.logger.Println("User is part of the task")
		th.custLogger.Info(logrus.Fields{"taskID": task.ID, "userID": id}, "User is part of the task")
	} else {
		rw.WriteHeader(http.StatusOK)
		rw.Write([]byte("false"))
		th.logger.Println("User is not part of the task")
		th.custLogger.Info(logrus.Fields{"taskID": task.ID, "userID": id}, "User is not part of the task")
	}
	span.SetStatus(codes.Ok, "Successfully checked user")
}

<<<<<<< HEAD
func (h *TasksHandler) saveFileToHDFS(localFilePath, hdfsDirPath, hdfsFileName string) error {
=======
func (h *TasksHandler) saveFileToHDFS(ctx context.Context, localFilePath, hdfsDirPath, hdfsFileName string) error {
	ctx, span := h.tracer.Start(ctx, "TaskHandler.SaveFileToHDFS")
	defer span.End()
>>>>>>> 55d0e493
	hdfsAddress := "namenode:9000"

	// Kreiranje HDFS klijenta
	hdfsClient, err := hdfs.New(hdfsAddress)
	if err != nil {
<<<<<<< HEAD
=======
		span.RecordError(err)
		span.SetStatus(codes.Error, err.Error())
>>>>>>> 55d0e493
		return fmt.Errorf("failed to initialize HDFS client: %w", err)
	}

	// Kreiranje direktorijuma u HDFS (ako ne postoji)
	err = hdfsClient.MkdirAll(hdfsDirPath, 0755)
	if err != nil {
<<<<<<< HEAD
=======
		span.RecordError(err)
		span.SetStatus(codes.Error, err.Error())
>>>>>>> 55d0e493
		return fmt.Errorf("failed to create directory in HDFS: %w", err)
	}

	// Putanja do fajla u HDFS
	hdfsFilePath := filepath.Join(hdfsDirPath, hdfsFileName)

	// Provera da li fajl postoji i brisanje ako postoji
	_, err = hdfsClient.Stat(hdfsFilePath)
	if err == nil {
		log.Printf("File exists in HDFS. Deleting: %s\n", hdfsFilePath)
		err = hdfsClient.Remove(hdfsFilePath)
		if err != nil {
<<<<<<< HEAD
			return fmt.Errorf("failed to delete existing file in HDFS: %w", err)
		}
	} else if !os.IsNotExist(err) {
=======
			span.RecordError(err)
			span.SetStatus(codes.Error, err.Error())
			return fmt.Errorf("failed to delete existing file in HDFS: %w", err)
		}
	} else if !os.IsNotExist(err) {
		span.RecordError(err)
		span.SetStatus(codes.Error, err.Error())
>>>>>>> 55d0e493
		return fmt.Errorf("failed to check if file exists in HDFS: %w", err)
	}

	// Otvaranje lokalnog fajla za čitanje
	localFile, err := os.Open(localFilePath)
	if err != nil {
<<<<<<< HEAD
=======
		span.RecordError(err)
		span.SetStatus(codes.Error, err.Error())
>>>>>>> 55d0e493
		return fmt.Errorf("failed to open local file: %w", err)
	}
	defer localFile.Close()

	// Kreiranje fajla u HDFS
	hdfsFile, err := hdfsClient.Create(hdfsFilePath)
	if err != nil {
<<<<<<< HEAD
=======
		span.RecordError(err)
		span.SetStatus(codes.Error, err.Error())
>>>>>>> 55d0e493
		return fmt.Errorf("failed to create file in HDFS: %w", err)
	}
	defer hdfsFile.Close()

	// Kopiranje sadržaja iz lokalnog fajla u HDFS fajl
	_, err = io.Copy(hdfsFile, localFile)
	if err != nil {
<<<<<<< HEAD
=======
		span.RecordError(err)
		span.SetStatus(codes.Error, err.Error())
>>>>>>> 55d0e493
		return fmt.Errorf("failed to write to HDFS file: %w", err)
	}

	log.Printf("File successfully written to HDFS: %s\n", hdfsFilePath)
<<<<<<< HEAD
=======
	span.SetStatus(codes.Ok, "Successfully saved file to HDFS")
>>>>>>> 55d0e493
	return nil
}

func (h *TasksHandler) UploadTaskDocument(w http.ResponseWriter, r *http.Request) {
<<<<<<< HEAD
	// Parsiranje multipart forme
	err := r.ParseMultipartForm(10 << 20) // 10 MB
	if err != nil {
=======
	ctx, span := h.tracer.Start(r.Context(), "TaskHandler.UploadTaskDocument")
	defer span.End()
	// Parsiranje multipart forme
	err := r.ParseMultipartForm(10 << 20) // 10 MB
	if err != nil {
		span.RecordError(err)
		span.SetStatus(codes.Error, err.Error())
>>>>>>> 55d0e493
		http.Error(w, "Unable to parse form", http.StatusBadRequest)
		return
	}
	h.logger.Println("DEBUG::parsed form")

	// Preuzimanje fajla
	file, header, err := r.FormFile("file")
	if err != nil {
<<<<<<< HEAD
=======
		span.RecordError(err)
		span.SetStatus(codes.Error, err.Error())
>>>>>>> 55d0e493
		http.Error(w, "Unable to get file from form", http.StatusBadRequest)
		return
	}
	defer file.Close()
	h.logger.Println("DEBUG::Got file from form")

	// Preuzimanje taskId iz forme
	taskId := r.FormValue("taskId")
	if taskId == "" {
<<<<<<< HEAD
=======
		span.RecordError(errors.New("missing taskId"))
		span.SetStatus(codes.Error, "missing taskId")
>>>>>>> 55d0e493
		http.Error(w, "Missing taskId in form data", http.StatusBadRequest)
		return
	}
	h.logger.Println("DEBUG::TaskId is found")

	// Kreiranje privremenog fajla na lokalnom disku
	tempDir := os.TempDir()
	tempFilePath := filepath.Join(tempDir, uuid.New().String()+"_"+header.Filename)
	tempFile, err := os.Create(tempFilePath)
	if err != nil {
<<<<<<< HEAD
=======
		span.RecordError(err)
		span.SetStatus(codes.Error, err.Error())
>>>>>>> 55d0e493
		http.Error(w, "Unable to create temporary file", http.StatusInternalServerError)
		return
	}
	defer tempFile.Close()

	h.logger.Println("DEBUG::Created temp file")

	// Kopiranje sadržaja iz primljenog fajla u privremeni fajl
	_, err = io.Copy(tempFile, file)
	if err != nil {
<<<<<<< HEAD
=======
		span.RecordError(err)
		span.SetStatus(codes.Error, err.Error())
>>>>>>> 55d0e493
		http.Error(w, "Unable to save file", http.StatusInternalServerError)
		return
	}
	h.logger.Println("DEBUG::Saved temp file")

	// Sačuvajte fajl u HDFS koristeći izdvojenu funkciju
	hdfsDirPath := "/example/"
	hdfsFileName := uuid.New().String() + "_" + header.Filename //header.Filename					//da ime bude bez uuid
<<<<<<< HEAD
	err = h.saveFileToHDFS(tempFilePath, hdfsDirPath, hdfsFileName)
	if err != nil {
=======
	err = h.saveFileToHDFS(ctx, tempFilePath, hdfsDirPath, hdfsFileName)
	if err != nil {
		span.RecordError(err)
		span.SetStatus(codes.Error, err.Error())
>>>>>>> 55d0e493
		http.Error(w, fmt.Sprintf("Failed to save file to HDFS: %v", err), http.StatusInternalServerError)
		return
	}

	h.logger.Println("DEBUG::File saved to HDFS")

	// Kreiranje TaskDocument objekta
	taskDocument := model.TaskDocument{
		ID:         primitive.NewObjectID(),
		TaskID:     taskId,
		FileName:   header.Filename,
		FileType:   header.Header.Get("Content-Type"),
		FilePath:   filepath.Join(hdfsDirPath, hdfsFileName),
		UploadedAt: primitive.NewDateTimeFromTime(time.Now()),
	}

<<<<<<< HEAD
	err = h.documentRepo.SaveTaskDocument(&taskDocument)
	if err != nil {
=======
	err = h.documentRepo.SaveTaskDocument(ctx, &taskDocument)
	if err != nil {
		span.RecordError(err)
		span.SetStatus(codes.Error, err.Error())
>>>>>>> 55d0e493
		http.Error(w, "Unable to save task document to database", http.StatusInternalServerError)
		return
	}

	h.logger.Println("DEBUG::Saved task document to database")

<<<<<<< HEAD
=======
	span.SetStatus(codes.Ok, "Successfully saved task document to HDFS")
>>>>>>> 55d0e493
	// Uspešan odgovor
	w.WriteHeader(http.StatusCreated)
	w.Write([]byte("File uploaded successfully"))
}

func (h *TasksHandler) GetTaskDocumentsByTaskID(w http.ResponseWriter, r *http.Request) {
<<<<<<< HEAD
=======
	ctx, span := h.tracer.Start(r.Context(), "TaskHandler.GetTaskDocumentsByTaskID")
	defer span.End()
>>>>>>> 55d0e493
	// Preuzimanje taskId iz query parametra
	vars := mux.Vars(r)
	taskID := vars["taskId"]

	h.logger.Printf("Fetching documents for taskId: %s", taskID)

	// Pozivanje metode iz repozitorijuma da se dobiju task dokumenti
<<<<<<< HEAD
	documents, err := h.documentRepo.GetTaskDocumentsByTaskID(taskID)
	if err != nil {
=======
	documents, err := h.documentRepo.GetTaskDocumentsByTaskID(ctx, taskID)
	if err != nil {
		span.RecordError(err)
		span.SetStatus(codes.Error, err.Error())
>>>>>>> 55d0e493
		h.logger.Printf("Error fetching documents for taskId %s: %v", taskID, err)
		http.Error(w, "Unable to fetch task documents", http.StatusInternalServerError)
		return
	}

	// Vraćanje rezultata kao JSON
	w.Header().Set("Content-Type", "application/json")
	err = json.NewEncoder(w).Encode(documents)
	if err != nil {
<<<<<<< HEAD
=======
		span.RecordError(err)
		span.SetStatus(codes.Error, err.Error())
>>>>>>> 55d0e493
		h.logger.Printf("Error encoding documents for taskId %s: %v", taskID, err)
		http.Error(w, "Unable to encode task documents", http.StatusInternalServerError)
		return
	}
<<<<<<< HEAD

	h.logger.Printf("Successfully fetched %d documents for taskId %s", len(documents), taskID)
}

func (h *TasksHandler) getFileFromHDFS(hdfsFilePath string) ([]byte, error) {
=======
	span.SetStatus(codes.Ok, "Successfully fetched documents for taskId")
	h.logger.Printf("Successfully fetched %d documents for taskId %s", len(documents), taskID)
}

func (h *TasksHandler) getFileFromHDFS(ctx context.Context, hdfsFilePath string) ([]byte, error) {
	ctx, span := h.tracer.Start(ctx, "TaskHandler.GetFileFromHDFS")
	defer span.End()
>>>>>>> 55d0e493
	hdfsAddress := "namenode:9000"

	// Kreiranje HDFS klijenta
	hdfsClient, err := hdfs.New(hdfsAddress)
	if err != nil {
<<<<<<< HEAD
=======
		span.RecordError(err)
		span.SetStatus(codes.Error, err.Error())
>>>>>>> 55d0e493
		return nil, fmt.Errorf("failed to initialize HDFS client: %w", err)
	}

	// Otvaranje fajla iz HDFS-a
	hdfsFile, err := hdfsClient.Open(hdfsFilePath)
	if err != nil {
<<<<<<< HEAD
=======
		span.RecordError(err)
		span.SetStatus(codes.Error, err.Error())
>>>>>>> 55d0e493
		return nil, fmt.Errorf("failed to open HDFS file: %w", err)
	}
	defer hdfsFile.Close()

	// Čitanje sadržaja fajla
	fileContent, err := io.ReadAll(hdfsFile)
	if err != nil {
<<<<<<< HEAD
		return nil, fmt.Errorf("failed to read HDFS file: %w", err)
	}

=======
		span.RecordError(err)
		span.SetStatus(codes.Error, err.Error())
		return nil, fmt.Errorf("failed to read HDFS file: %w", err)
	}
	span.SetStatus(codes.Ok, "Successfully read HDFS file")
>>>>>>> 55d0e493
	return fileContent, nil
}

func (h *TasksHandler) DownloadTaskDocument(w http.ResponseWriter, r *http.Request) {
<<<<<<< HEAD

	vars := mux.Vars(r)
	taskDocumentId, ok := vars["taskDocumentId"]
	if !ok || taskDocumentId == "" {
=======
	ctx, span := h.tracer.Start(r.Context(), "TaskHandler.DownloadTaskDocument")
	defer span.End()
	vars := mux.Vars(r)
	taskDocumentId, ok := vars["taskDocumentId"]
	if !ok || taskDocumentId == "" {
		span.RecordError(errors.New("missing taskDocumentId"))
		span.SetStatus(codes.Error, "missing taskDocumentId")
>>>>>>> 55d0e493
		http.Error(w, "Missing taskDocumentId in path parameters", http.StatusBadRequest)
		return
	}

	docID, err := primitive.ObjectIDFromHex(taskDocumentId)
	if err != nil {
<<<<<<< HEAD
=======
		span.RecordError(err)
		span.SetStatus(codes.Error, err.Error())
>>>>>>> 55d0e493
		http.Error(w, "Invalid taskDocumentId format", http.StatusBadRequest)
		return
	}

	// Preuzimanje TaskDocument iz repozitorijuma
<<<<<<< HEAD
	taskDocument, err := h.documentRepo.GetTaskDocumentByID(docID)
	if err != nil {
=======
	taskDocument, err := h.documentRepo.GetTaskDocumentByID(ctx, docID)
	if err != nil {
		span.RecordError(err)
		span.SetStatus(codes.Error, err.Error())
>>>>>>> 55d0e493
		http.Error(w, fmt.Sprintf("Failed to fetch task document: %v", err), http.StatusInternalServerError)
		return
	}
	if taskDocument == nil {
<<<<<<< HEAD
=======
		span.RecordError(errors.New("task document not found"))
		span.SetStatus(codes.Error, "task document not found")
>>>>>>> 55d0e493
		http.Error(w, "Task document not found", http.StatusNotFound)
		return
	}

	hdfsFilePath := taskDocument.FilePath

	// Preuzimanje fajla iz HDFS-a
<<<<<<< HEAD
	fileContent, err := h.getFileFromHDFS(hdfsFilePath)
	if err != nil {
=======
	fileContent, err := h.getFileFromHDFS(ctx, hdfsFilePath)
	if err != nil {
		span.RecordError(err)
		span.SetStatus(codes.Error, err.Error())
>>>>>>> 55d0e493
		http.Error(w, fmt.Sprintf("Failed to get file from HDFS: %v", err), http.StatusInternalServerError)
		return
	}

	// Postavljanje zaglavlja HTTP odgovora
	w.Header().Set("Content-Disposition", fmt.Sprintf("attachment; filename=%s", hdfsFilePath))
	w.Header().Set("Content-Type", "application/octet-stream")
	w.Header().Set("Content-Length", fmt.Sprintf("%d", len(fileContent)))

	// Slanje sadržaja fajla kao HTTP odgovor
	_, err = w.Write(fileContent)
	if err != nil {
<<<<<<< HEAD
		http.Error(w, "Failed to send file content", http.StatusInternalServerError)
		return
	}
=======
		span.RecordError(err)
		span.SetStatus(codes.Error, err.Error())
		http.Error(w, "Failed to send file content", http.StatusInternalServerError)
		return
	}
	span.SetStatus(codes.Ok, "Successfully sent file content")
>>>>>>> 55d0e493
	h.logger.Println("----------------------------------------------------------------------")
	h.logger.Println("DEBUG::File sent successfully:", hdfsFilePath)
	h.logger.Println("----------------------------------------------------------------------")

}
func (th *TasksHandler) BlockTask(rw http.ResponseWriter, r *http.Request) {
	ctx, span := th.tracer.Start(r.Context(), "TaskHandler.BlockTask")
	defer span.End()
	th.logger.Println("Received request to block task")
	th.custLogger.Info(nil, "Received request to block task")

	vars := mux.Vars(r)
	taskId := vars["taskId"]
	task, err := th.repo.GetByID(ctx, taskId)
	if err != nil {
		span.RecordError(err)
		span.SetStatus(codes.Error, err.Error())
		th.logger.Print("Database exception:", err)
		rw.WriteHeader(http.StatusInternalServerError)
		return
	}
	err = th.repo.UpdateFlag(ctx, task)
	if err != nil {
		span.RecordError(err)
		span.SetStatus(codes.Error, err.Error())
		th.logger.Print("Database exception:", err)
		rw.WriteHeader(http.StatusInternalServerError)
		return
	}
	span.SetStatus(codes.Ok, "Successfully blocked task")

}

func (th *TasksHandler) AddDependencyToTask(rw http.ResponseWriter, r *http.Request) {
	ctx, span := th.tracer.Start(r.Context(), "TaskHandler.AddDependencyToTask")
	defer span.End()

	th.logger.Println("Received request to add dependency to task")
	th.custLogger.Info(nil, "Received request to add dependency to task")

	vars := mux.Vars(r)
	taskId := vars["taskId"]
	task, err := th.repo.GetByID(ctx, taskId)
	if err != nil {
		span.RecordError(err)
		span.SetStatus(codes.Error, err.Error())
		th.logger.Print("Database exception:", err)
		rw.WriteHeader(http.StatusInternalServerError)
		return
	}
	dependencyId := vars["dependencyId"]
	//dependency, err := th.repo.GetByID(dependencyId)
	//if err != nil {
	//	th.logger.Print("Database exception:", err)
	//	rw.WriteHeader(http.StatusInternalServerError)
	//	return
	//}
	th.logger.Println("dependencyId: ", dependencyId)
	th.logger.Println("taskId: ", taskId)

	err = th.repo.AddDependency(ctx, task, dependencyId)
	if err != nil {
		span.RecordError(err)
		span.SetStatus(codes.Error, err.Error())
		th.logger.Print("Database exception:", err)
		rw.WriteHeader(http.StatusInternalServerError)
		return
	}
	span.SetStatus(codes.Ok, "Successfully added dependency to task")

}

// TODO: check this and make it work( it has to receive a nats request and block task)
func (th *TasksHandler) listenForDependencyUpdates(ctx context.Context) {
	ctx, span := th.tracer.Start(ctx, "TaskHandler.listenForDependencyUpdates")
	defer span.End()
	nc, err := Conn()
	if err != nil {
		span.RecordError(err)
		span.SetStatus(codes.Error, err.Error())
		th.logger.Printf("Failed to connect to NATS: %v", err)
		return
	}
	defer nc.Close()

	_, err = nc.Subscribe("task.dependency.updated", func(msg *nats.Msg) {
		th.logger.Printf("Message received: %s", string(msg.Data))
		var event map[string]string
		err := json.Unmarshal(msg.Data, &event)
		if err != nil {
			span.RecordError(err)
			span.SetStatus(codes.Error, err.Error())
			th.logger.Printf("Error unmarshalling event: %v", err)
			return
		}

		taskID := event["taskID"]
		dependencyID := event["dependencyID"]

		th.logger.Printf("Processing dependency update for TaskID: %s, DependencyID: %s", taskID, dependencyID)
		th.updateBlockedStatus(ctx, dependencyID)
	})
	if err != nil {
		span.RecordError(err)
		span.SetStatus(codes.Error, err.Error())
		log.Fatalf("Error subscribing to NATS subject: %v", err)
	}

	span.SetStatus(codes.Ok, "Successfully subscribed to NATS subject")

	select {}
}

func (th *TasksHandler) updateBlockedStatus(ctx context.Context, taskID string) {
	ctx, span := th.tracer.Start(ctx, "TaskHandler.UpdateBlockedStatus")
	defer span.End()
	th.custLogger.Info(nil, "Received nats request to change flag of task to blocked")
	th.logger.Println("Received nats request to change flag of task to blocked")

	task, err := th.repo.GetByID(ctx, taskID)
	if err != nil {
		span.RecordError(err)
		span.SetStatus(codes.Error, err.Error())
		th.custLogger.Info(nil, "Cannot find task by id")
		return
	}
	task.Blocked = true
	err = th.repo.UpdateFlag(ctx, task)
	if err != nil {
		span.RecordError(err)
		span.SetStatus(codes.Error, err.Error())
		th.custLogger.Info(nil, "Cannot find task by id")
		return
	}
	span.SetStatus(codes.Ok, "Successfully blocked task")
}<|MERGE_RESOLUTION|>--- conflicted
+++ resolved
@@ -16,10 +16,7 @@
 	"github.com/sirupsen/logrus"
 	"github.com/sony/gobreaker"
 	"go.mongodb.org/mongo-driver/bson/primitive"
-<<<<<<< HEAD
-=======
 	"go.opentelemetry.io/otel"
->>>>>>> 55d0e493
 	"go.opentelemetry.io/otel/codes"
 	"go.opentelemetry.io/otel/propagation"
 	"go.opentelemetry.io/otel/trace"
@@ -64,8 +61,6 @@
 		userClient:   userClient,
 		custLogger:   custLogger,
 	}
-<<<<<<< HEAD
-=======
 }
 
 func ExtractTraceInfoMiddleware(next http.Handler) http.Handler {
@@ -73,7 +68,6 @@
 		ctx := otel.GetTextMapPropagator().Extract(r.Context(), propagation.HeaderCarrier(r.Header))
 		next.ServeHTTP(w, r.WithContext(ctx))
 	})
->>>>>>> 55d0e493
 }
 
 func (t *TasksHandler) PostTask(rw http.ResponseWriter, h *http.Request) {
@@ -1140,34 +1134,24 @@
 	span.SetStatus(codes.Ok, "Successfully checked user")
 }
 
-<<<<<<< HEAD
-func (h *TasksHandler) saveFileToHDFS(localFilePath, hdfsDirPath, hdfsFileName string) error {
-=======
 func (h *TasksHandler) saveFileToHDFS(ctx context.Context, localFilePath, hdfsDirPath, hdfsFileName string) error {
 	ctx, span := h.tracer.Start(ctx, "TaskHandler.SaveFileToHDFS")
 	defer span.End()
->>>>>>> 55d0e493
 	hdfsAddress := "namenode:9000"
 
 	// Kreiranje HDFS klijenta
 	hdfsClient, err := hdfs.New(hdfsAddress)
 	if err != nil {
-<<<<<<< HEAD
-=======
-		span.RecordError(err)
-		span.SetStatus(codes.Error, err.Error())
->>>>>>> 55d0e493
+		span.RecordError(err)
+		span.SetStatus(codes.Error, err.Error())
 		return fmt.Errorf("failed to initialize HDFS client: %w", err)
 	}
 
 	// Kreiranje direktorijuma u HDFS (ako ne postoji)
 	err = hdfsClient.MkdirAll(hdfsDirPath, 0755)
 	if err != nil {
-<<<<<<< HEAD
-=======
-		span.RecordError(err)
-		span.SetStatus(codes.Error, err.Error())
->>>>>>> 55d0e493
+		span.RecordError(err)
+		span.SetStatus(codes.Error, err.Error())
 		return fmt.Errorf("failed to create directory in HDFS: %w", err)
 	}
 
@@ -1180,11 +1164,6 @@
 		log.Printf("File exists in HDFS. Deleting: %s\n", hdfsFilePath)
 		err = hdfsClient.Remove(hdfsFilePath)
 		if err != nil {
-<<<<<<< HEAD
-			return fmt.Errorf("failed to delete existing file in HDFS: %w", err)
-		}
-	} else if !os.IsNotExist(err) {
-=======
 			span.RecordError(err)
 			span.SetStatus(codes.Error, err.Error())
 			return fmt.Errorf("failed to delete existing file in HDFS: %w", err)
@@ -1192,18 +1171,14 @@
 	} else if !os.IsNotExist(err) {
 		span.RecordError(err)
 		span.SetStatus(codes.Error, err.Error())
->>>>>>> 55d0e493
 		return fmt.Errorf("failed to check if file exists in HDFS: %w", err)
 	}
 
 	// Otvaranje lokalnog fajla za čitanje
 	localFile, err := os.Open(localFilePath)
 	if err != nil {
-<<<<<<< HEAD
-=======
-		span.RecordError(err)
-		span.SetStatus(codes.Error, err.Error())
->>>>>>> 55d0e493
+		span.RecordError(err)
+		span.SetStatus(codes.Error, err.Error())
 		return fmt.Errorf("failed to open local file: %w", err)
 	}
 	defer localFile.Close()
@@ -1211,11 +1186,8 @@
 	// Kreiranje fajla u HDFS
 	hdfsFile, err := hdfsClient.Create(hdfsFilePath)
 	if err != nil {
-<<<<<<< HEAD
-=======
-		span.RecordError(err)
-		span.SetStatus(codes.Error, err.Error())
->>>>>>> 55d0e493
+		span.RecordError(err)
+		span.SetStatus(codes.Error, err.Error())
 		return fmt.Errorf("failed to create file in HDFS: %w", err)
 	}
 	defer hdfsFile.Close()
@@ -1223,36 +1195,24 @@
 	// Kopiranje sadržaja iz lokalnog fajla u HDFS fajl
 	_, err = io.Copy(hdfsFile, localFile)
 	if err != nil {
-<<<<<<< HEAD
-=======
-		span.RecordError(err)
-		span.SetStatus(codes.Error, err.Error())
->>>>>>> 55d0e493
+		span.RecordError(err)
+		span.SetStatus(codes.Error, err.Error())
 		return fmt.Errorf("failed to write to HDFS file: %w", err)
 	}
 
 	log.Printf("File successfully written to HDFS: %s\n", hdfsFilePath)
-<<<<<<< HEAD
-=======
 	span.SetStatus(codes.Ok, "Successfully saved file to HDFS")
->>>>>>> 55d0e493
 	return nil
 }
 
 func (h *TasksHandler) UploadTaskDocument(w http.ResponseWriter, r *http.Request) {
-<<<<<<< HEAD
+	ctx, span := h.tracer.Start(r.Context(), "TaskHandler.UploadTaskDocument")
+	defer span.End()
 	// Parsiranje multipart forme
 	err := r.ParseMultipartForm(10 << 20) // 10 MB
 	if err != nil {
-=======
-	ctx, span := h.tracer.Start(r.Context(), "TaskHandler.UploadTaskDocument")
-	defer span.End()
-	// Parsiranje multipart forme
-	err := r.ParseMultipartForm(10 << 20) // 10 MB
-	if err != nil {
-		span.RecordError(err)
-		span.SetStatus(codes.Error, err.Error())
->>>>>>> 55d0e493
+		span.RecordError(err)
+		span.SetStatus(codes.Error, err.Error())
 		http.Error(w, "Unable to parse form", http.StatusBadRequest)
 		return
 	}
@@ -1261,11 +1221,8 @@
 	// Preuzimanje fajla
 	file, header, err := r.FormFile("file")
 	if err != nil {
-<<<<<<< HEAD
-=======
-		span.RecordError(err)
-		span.SetStatus(codes.Error, err.Error())
->>>>>>> 55d0e493
+		span.RecordError(err)
+		span.SetStatus(codes.Error, err.Error())
 		http.Error(w, "Unable to get file from form", http.StatusBadRequest)
 		return
 	}
@@ -1275,11 +1232,8 @@
 	// Preuzimanje taskId iz forme
 	taskId := r.FormValue("taskId")
 	if taskId == "" {
-<<<<<<< HEAD
-=======
 		span.RecordError(errors.New("missing taskId"))
 		span.SetStatus(codes.Error, "missing taskId")
->>>>>>> 55d0e493
 		http.Error(w, "Missing taskId in form data", http.StatusBadRequest)
 		return
 	}
@@ -1290,11 +1244,8 @@
 	tempFilePath := filepath.Join(tempDir, uuid.New().String()+"_"+header.Filename)
 	tempFile, err := os.Create(tempFilePath)
 	if err != nil {
-<<<<<<< HEAD
-=======
-		span.RecordError(err)
-		span.SetStatus(codes.Error, err.Error())
->>>>>>> 55d0e493
+		span.RecordError(err)
+		span.SetStatus(codes.Error, err.Error())
 		http.Error(w, "Unable to create temporary file", http.StatusInternalServerError)
 		return
 	}
@@ -1305,11 +1256,8 @@
 	// Kopiranje sadržaja iz primljenog fajla u privremeni fajl
 	_, err = io.Copy(tempFile, file)
 	if err != nil {
-<<<<<<< HEAD
-=======
-		span.RecordError(err)
-		span.SetStatus(codes.Error, err.Error())
->>>>>>> 55d0e493
+		span.RecordError(err)
+		span.SetStatus(codes.Error, err.Error())
 		http.Error(w, "Unable to save file", http.StatusInternalServerError)
 		return
 	}
@@ -1318,15 +1266,10 @@
 	// Sačuvajte fajl u HDFS koristeći izdvojenu funkciju
 	hdfsDirPath := "/example/"
 	hdfsFileName := uuid.New().String() + "_" + header.Filename //header.Filename					//da ime bude bez uuid
-<<<<<<< HEAD
-	err = h.saveFileToHDFS(tempFilePath, hdfsDirPath, hdfsFileName)
-	if err != nil {
-=======
 	err = h.saveFileToHDFS(ctx, tempFilePath, hdfsDirPath, hdfsFileName)
 	if err != nil {
 		span.RecordError(err)
 		span.SetStatus(codes.Error, err.Error())
->>>>>>> 55d0e493
 		http.Error(w, fmt.Sprintf("Failed to save file to HDFS: %v", err), http.StatusInternalServerError)
 		return
 	}
@@ -1343,36 +1286,25 @@
 		UploadedAt: primitive.NewDateTimeFromTime(time.Now()),
 	}
 
-<<<<<<< HEAD
-	err = h.documentRepo.SaveTaskDocument(&taskDocument)
-	if err != nil {
-=======
 	err = h.documentRepo.SaveTaskDocument(ctx, &taskDocument)
 	if err != nil {
 		span.RecordError(err)
 		span.SetStatus(codes.Error, err.Error())
->>>>>>> 55d0e493
 		http.Error(w, "Unable to save task document to database", http.StatusInternalServerError)
 		return
 	}
 
 	h.logger.Println("DEBUG::Saved task document to database")
 
-<<<<<<< HEAD
-=======
 	span.SetStatus(codes.Ok, "Successfully saved task document to HDFS")
->>>>>>> 55d0e493
 	// Uspešan odgovor
 	w.WriteHeader(http.StatusCreated)
 	w.Write([]byte("File uploaded successfully"))
 }
 
 func (h *TasksHandler) GetTaskDocumentsByTaskID(w http.ResponseWriter, r *http.Request) {
-<<<<<<< HEAD
-=======
 	ctx, span := h.tracer.Start(r.Context(), "TaskHandler.GetTaskDocumentsByTaskID")
 	defer span.End()
->>>>>>> 55d0e493
 	// Preuzimanje taskId iz query parametra
 	vars := mux.Vars(r)
 	taskID := vars["taskId"]
@@ -1380,15 +1312,10 @@
 	h.logger.Printf("Fetching documents for taskId: %s", taskID)
 
 	// Pozivanje metode iz repozitorijuma da se dobiju task dokumenti
-<<<<<<< HEAD
-	documents, err := h.documentRepo.GetTaskDocumentsByTaskID(taskID)
-	if err != nil {
-=======
 	documents, err := h.documentRepo.GetTaskDocumentsByTaskID(ctx, taskID)
 	if err != nil {
 		span.RecordError(err)
 		span.SetStatus(codes.Error, err.Error())
->>>>>>> 55d0e493
 		h.logger.Printf("Error fetching documents for taskId %s: %v", taskID, err)
 		http.Error(w, "Unable to fetch task documents", http.StatusInternalServerError)
 		return
@@ -1398,22 +1325,12 @@
 	w.Header().Set("Content-Type", "application/json")
 	err = json.NewEncoder(w).Encode(documents)
 	if err != nil {
-<<<<<<< HEAD
-=======
-		span.RecordError(err)
-		span.SetStatus(codes.Error, err.Error())
->>>>>>> 55d0e493
+		span.RecordError(err)
+		span.SetStatus(codes.Error, err.Error())
 		h.logger.Printf("Error encoding documents for taskId %s: %v", taskID, err)
 		http.Error(w, "Unable to encode task documents", http.StatusInternalServerError)
 		return
 	}
-<<<<<<< HEAD
-
-	h.logger.Printf("Successfully fetched %d documents for taskId %s", len(documents), taskID)
-}
-
-func (h *TasksHandler) getFileFromHDFS(hdfsFilePath string) ([]byte, error) {
-=======
 	span.SetStatus(codes.Ok, "Successfully fetched documents for taskId")
 	h.logger.Printf("Successfully fetched %d documents for taskId %s", len(documents), taskID)
 }
@@ -1421,28 +1338,21 @@
 func (h *TasksHandler) getFileFromHDFS(ctx context.Context, hdfsFilePath string) ([]byte, error) {
 	ctx, span := h.tracer.Start(ctx, "TaskHandler.GetFileFromHDFS")
 	defer span.End()
->>>>>>> 55d0e493
 	hdfsAddress := "namenode:9000"
 
 	// Kreiranje HDFS klijenta
 	hdfsClient, err := hdfs.New(hdfsAddress)
 	if err != nil {
-<<<<<<< HEAD
-=======
-		span.RecordError(err)
-		span.SetStatus(codes.Error, err.Error())
->>>>>>> 55d0e493
+		span.RecordError(err)
+		span.SetStatus(codes.Error, err.Error())
 		return nil, fmt.Errorf("failed to initialize HDFS client: %w", err)
 	}
 
 	// Otvaranje fajla iz HDFS-a
 	hdfsFile, err := hdfsClient.Open(hdfsFilePath)
 	if err != nil {
-<<<<<<< HEAD
-=======
-		span.RecordError(err)
-		span.SetStatus(codes.Error, err.Error())
->>>>>>> 55d0e493
+		span.RecordError(err)
+		span.SetStatus(codes.Error, err.Error())
 		return nil, fmt.Errorf("failed to open HDFS file: %w", err)
 	}
 	defer hdfsFile.Close()
@@ -1450,27 +1360,15 @@
 	// Čitanje sadržaja fajla
 	fileContent, err := io.ReadAll(hdfsFile)
 	if err != nil {
-<<<<<<< HEAD
+		span.RecordError(err)
+		span.SetStatus(codes.Error, err.Error())
 		return nil, fmt.Errorf("failed to read HDFS file: %w", err)
 	}
-
-=======
-		span.RecordError(err)
-		span.SetStatus(codes.Error, err.Error())
-		return nil, fmt.Errorf("failed to read HDFS file: %w", err)
-	}
 	span.SetStatus(codes.Ok, "Successfully read HDFS file")
->>>>>>> 55d0e493
 	return fileContent, nil
 }
 
 func (h *TasksHandler) DownloadTaskDocument(w http.ResponseWriter, r *http.Request) {
-<<<<<<< HEAD
-
-	vars := mux.Vars(r)
-	taskDocumentId, ok := vars["taskDocumentId"]
-	if !ok || taskDocumentId == "" {
-=======
 	ctx, span := h.tracer.Start(r.Context(), "TaskHandler.DownloadTaskDocument")
 	defer span.End()
 	vars := mux.Vars(r)
@@ -1478,41 +1376,29 @@
 	if !ok || taskDocumentId == "" {
 		span.RecordError(errors.New("missing taskDocumentId"))
 		span.SetStatus(codes.Error, "missing taskDocumentId")
->>>>>>> 55d0e493
 		http.Error(w, "Missing taskDocumentId in path parameters", http.StatusBadRequest)
 		return
 	}
 
 	docID, err := primitive.ObjectIDFromHex(taskDocumentId)
 	if err != nil {
-<<<<<<< HEAD
-=======
-		span.RecordError(err)
-		span.SetStatus(codes.Error, err.Error())
->>>>>>> 55d0e493
+		span.RecordError(err)
+		span.SetStatus(codes.Error, err.Error())
 		http.Error(w, "Invalid taskDocumentId format", http.StatusBadRequest)
 		return
 	}
 
 	// Preuzimanje TaskDocument iz repozitorijuma
-<<<<<<< HEAD
-	taskDocument, err := h.documentRepo.GetTaskDocumentByID(docID)
-	if err != nil {
-=======
 	taskDocument, err := h.documentRepo.GetTaskDocumentByID(ctx, docID)
 	if err != nil {
 		span.RecordError(err)
 		span.SetStatus(codes.Error, err.Error())
->>>>>>> 55d0e493
 		http.Error(w, fmt.Sprintf("Failed to fetch task document: %v", err), http.StatusInternalServerError)
 		return
 	}
 	if taskDocument == nil {
-<<<<<<< HEAD
-=======
 		span.RecordError(errors.New("task document not found"))
 		span.SetStatus(codes.Error, "task document not found")
->>>>>>> 55d0e493
 		http.Error(w, "Task document not found", http.StatusNotFound)
 		return
 	}
@@ -1520,15 +1406,10 @@
 	hdfsFilePath := taskDocument.FilePath
 
 	// Preuzimanje fajla iz HDFS-a
-<<<<<<< HEAD
-	fileContent, err := h.getFileFromHDFS(hdfsFilePath)
-	if err != nil {
-=======
 	fileContent, err := h.getFileFromHDFS(ctx, hdfsFilePath)
 	if err != nil {
 		span.RecordError(err)
 		span.SetStatus(codes.Error, err.Error())
->>>>>>> 55d0e493
 		http.Error(w, fmt.Sprintf("Failed to get file from HDFS: %v", err), http.StatusInternalServerError)
 		return
 	}
@@ -1541,18 +1422,12 @@
 	// Slanje sadržaja fajla kao HTTP odgovor
 	_, err = w.Write(fileContent)
 	if err != nil {
-<<<<<<< HEAD
+		span.RecordError(err)
+		span.SetStatus(codes.Error, err.Error())
 		http.Error(w, "Failed to send file content", http.StatusInternalServerError)
 		return
 	}
-=======
-		span.RecordError(err)
-		span.SetStatus(codes.Error, err.Error())
-		http.Error(w, "Failed to send file content", http.StatusInternalServerError)
-		return
-	}
 	span.SetStatus(codes.Ok, "Successfully sent file content")
->>>>>>> 55d0e493
 	h.logger.Println("----------------------------------------------------------------------")
 	h.logger.Println("DEBUG::File sent successfully:", hdfsFilePath)
 	h.logger.Println("----------------------------------------------------------------------")
