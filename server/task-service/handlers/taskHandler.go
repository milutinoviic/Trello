--- conflicted
+++ resolved
@@ -16,10 +16,7 @@
 	"github.com/sirupsen/logrus"
 	"github.com/sony/gobreaker"
 	"go.mongodb.org/mongo-driver/bson/primitive"
-<<<<<<< HEAD
-=======
 	"go.opentelemetry.io/otel"
->>>>>>> b38a495c
 	"go.opentelemetry.io/otel/codes"
 	"go.opentelemetry.io/otel/propagation"
 	"go.opentelemetry.io/otel/trace"
@@ -64,8 +61,6 @@
 		userClient:   userClient,
 		custLogger:   custLogger,
 	}
-<<<<<<< HEAD
-=======
 }
 
 func ExtractTraceInfoMiddleware(next http.Handler) http.Handler {
@@ -73,7 +68,6 @@
 		ctx := otel.GetTextMapPropagator().Extract(r.Context(), propagation.HeaderCarrier(r.Header))
 		next.ServeHTTP(w, r.WithContext(ctx))
 	})
->>>>>>> b38a495c
 }
 
 func (t *TasksHandler) PostTask(rw http.ResponseWriter, h *http.Request) {
@@ -134,7 +128,8 @@
 	rw.WriteHeader(http.StatusCreated)
 	response := map[string]interface{}{
 		"message": "Task created successfully",
-		"task":    taskIDStr,
+		"task":    task,
+		"taskId":  taskIDStr,
 	}
 	err = json.NewEncoder(rw).Encode(response)
 	if err != nil {
@@ -311,8 +306,8 @@
 	ctx, span := t.tracer.Start(ctx, "TaskHandler.HandleProjectDeleted")
 	defer span.End()
 
-<<<<<<< HEAD
-	err := t.repo.UpdateAllTasksByProjectId(projectID)
+	//<<<<<<< HEAD
+	err := t.repo.UpdateAllTasksByProjectId(ctx, projectID, true)
 	if err != nil {
 		span.RecordError(err)
 		span.SetStatus(codes.Error, err.Error())
@@ -332,14 +327,14 @@
 	span.SetStatus(codes.Ok, "Successfully deleted all tasks")
 }
 
-func (t *TasksHandler) DeletedTasks(projectID string) {
+func (t *TasksHandler) DeletedTasks(ctx context.Context, projectID string) {
 	_, span := t.tracer.Start(context.Background(), "TaskHandler.HandleProjectDeleted")
 	defer span.End()
 
-	err := t.repo.DeleteAllTasksByProjectId(projectID)
-=======
+	//	err := t.repo.DeleteAllTasksByProjectId(projectID)
+	//=======
 	err := t.repo.DeleteAllTasksByProjectId(ctx, projectID)
->>>>>>> b38a495c
+	//>>>>>>> b38a495c0faab5935c6effddd29991a392a36c70
 	if err != nil {
 		span.RecordError(err)
 		span.SetStatus(codes.Error, err.Error())
@@ -951,13 +946,13 @@
 		return
 	}
 
-<<<<<<< HEAD
-	task, err := th.repo.GetByID(requestBody.ID)
-=======
+	//<<<<<<< HEAD
+	//	task, err := th.repo.GetByID(requestBody.ID)
+	//=======
 	th.custLogger.Info(logrus.Fields{"taskID": requestBody.ID, "status": requestBody.Status}, "Parsed request body successfully")
 
 	task, err := th.repo.GetByID(ctx, requestBody.ID)
->>>>>>> b38a495c
+	//>>>>>>> b38a495c0faab5935c6effddd29991a392a36c70
 	if err != nil {
 		span.RecordError(err)
 		span.SetStatus(codes.Error, "Failed to find task")
@@ -1000,16 +995,16 @@
 
 	th.custLogger.Info(logrus.Fields{"taskID": task.ID, "status": task.Status}, "Task status updated successfully")
 
-<<<<<<< HEAD
+	//<<<<<<< HEAD
 	if string(task.Status) == "Completed" {
 		for _, id := range task.Dependencies {
-			dependentTask, err := th.repo.GetByID(id)
+			dependentTask, err := th.repo.GetByID(ctx, id)
 			if err != nil {
 				th.logger.Println("Error fetching dependent task with ID", id, ":", err)
 				http.Error(rw, "Error updating blocked flag for task", http.StatusInternalServerError)
 				return
 			}
-			th.repo.UpdateFlag(dependentTask, false)
+			th.repo.UpdateFlag(ctx, dependentTask, false)
 			if err != nil {
 				th.logger.Println("Error updating blocked flag for task ID", id, ":", err)
 				http.Error(rw, "Error updating blocked flag for task", http.StatusInternalServerError)
@@ -1021,10 +1016,10 @@
 
 	}
 
-	err = th.publishStatusUpdate(task)
-=======
+	//	err = th.publishStatusUpdate(task)
+	//=======
 	err = th.publishStatusUpdate(ctx, task)
->>>>>>> b38a495c
+	//>>>>>>> b38a495c0faab5935c6effddd29991a392a36c70
 	if err != nil {
 		th.logger.Println("Error publishing status update:", err)
 		http.Error(rw, "Failed to notify task members", http.StatusInternalServerError)
@@ -1213,34 +1208,28 @@
 	span.SetStatus(codes.Ok, "Successfully checked user")
 }
 
-<<<<<<< HEAD
-func (h *TasksHandler) saveFileToHDFS(localFilePath, hdfsDirPath, hdfsFileName string) error {
-=======
+// <<<<<<< HEAD
+// func (h *TasksHandler) saveFileToHDFS(localFilePath, hdfsDirPath, hdfsFileName string) error {
+// =======
 func (h *TasksHandler) saveFileToHDFS(ctx context.Context, localFilePath, hdfsDirPath, hdfsFileName string) error {
 	ctx, span := h.tracer.Start(ctx, "TaskHandler.SaveFileToHDFS")
 	defer span.End()
->>>>>>> b38a495c
+	//>>>>>>> b38a495c0faab5935c6effddd29991a392a36c70
 	hdfsAddress := "namenode:9000"
 
 	// Kreiranje HDFS klijenta
 	hdfsClient, err := hdfs.New(hdfsAddress)
 	if err != nil {
-<<<<<<< HEAD
-=======
-		span.RecordError(err)
-		span.SetStatus(codes.Error, err.Error())
->>>>>>> b38a495c
+		span.RecordError(err)
+		span.SetStatus(codes.Error, err.Error())
 		return fmt.Errorf("failed to initialize HDFS client: %w", err)
 	}
 
 	// Kreiranje direktorijuma u HDFS (ako ne postoji)
 	err = hdfsClient.MkdirAll(hdfsDirPath, 0755)
 	if err != nil {
-<<<<<<< HEAD
-=======
-		span.RecordError(err)
-		span.SetStatus(codes.Error, err.Error())
->>>>>>> b38a495c
+		span.RecordError(err)
+		span.SetStatus(codes.Error, err.Error())
 		return fmt.Errorf("failed to create directory in HDFS: %w", err)
 	}
 
@@ -1253,11 +1242,6 @@
 		log.Printf("File exists in HDFS. Deleting: %s\n", hdfsFilePath)
 		err = hdfsClient.Remove(hdfsFilePath)
 		if err != nil {
-<<<<<<< HEAD
-			return fmt.Errorf("failed to delete existing file in HDFS: %w", err)
-		}
-	} else if !os.IsNotExist(err) {
-=======
 			span.RecordError(err)
 			span.SetStatus(codes.Error, err.Error())
 			return fmt.Errorf("failed to delete existing file in HDFS: %w", err)
@@ -1265,18 +1249,14 @@
 	} else if !os.IsNotExist(err) {
 		span.RecordError(err)
 		span.SetStatus(codes.Error, err.Error())
->>>>>>> b38a495c
 		return fmt.Errorf("failed to check if file exists in HDFS: %w", err)
 	}
 
 	// Otvaranje lokalnog fajla za čitanje
 	localFile, err := os.Open(localFilePath)
 	if err != nil {
-<<<<<<< HEAD
-=======
-		span.RecordError(err)
-		span.SetStatus(codes.Error, err.Error())
->>>>>>> b38a495c
+		span.RecordError(err)
+		span.SetStatus(codes.Error, err.Error())
 		return fmt.Errorf("failed to open local file: %w", err)
 	}
 	defer localFile.Close()
@@ -1284,11 +1264,8 @@
 	// Kreiranje fajla u HDFS
 	hdfsFile, err := hdfsClient.Create(hdfsFilePath)
 	if err != nil {
-<<<<<<< HEAD
-=======
-		span.RecordError(err)
-		span.SetStatus(codes.Error, err.Error())
->>>>>>> b38a495c
+		span.RecordError(err)
+		span.SetStatus(codes.Error, err.Error())
 		return fmt.Errorf("failed to create file in HDFS: %w", err)
 	}
 	defer hdfsFile.Close()
@@ -1296,36 +1273,24 @@
 	// Kopiranje sadržaja iz lokalnog fajla u HDFS fajl
 	_, err = io.Copy(hdfsFile, localFile)
 	if err != nil {
-<<<<<<< HEAD
-=======
-		span.RecordError(err)
-		span.SetStatus(codes.Error, err.Error())
->>>>>>> b38a495c
+		span.RecordError(err)
+		span.SetStatus(codes.Error, err.Error())
 		return fmt.Errorf("failed to write to HDFS file: %w", err)
 	}
 
 	log.Printf("File successfully written to HDFS: %s\n", hdfsFilePath)
-<<<<<<< HEAD
-=======
 	span.SetStatus(codes.Ok, "Successfully saved file to HDFS")
->>>>>>> b38a495c
 	return nil
 }
 
 func (h *TasksHandler) UploadTaskDocument(w http.ResponseWriter, r *http.Request) {
-<<<<<<< HEAD
+	ctx, span := h.tracer.Start(r.Context(), "TaskHandler.UploadTaskDocument")
+	defer span.End()
 	// Parsiranje multipart forme
 	err := r.ParseMultipartForm(10 << 20) // 10 MB
 	if err != nil {
-=======
-	ctx, span := h.tracer.Start(r.Context(), "TaskHandler.UploadTaskDocument")
-	defer span.End()
-	// Parsiranje multipart forme
-	err := r.ParseMultipartForm(10 << 20) // 10 MB
-	if err != nil {
-		span.RecordError(err)
-		span.SetStatus(codes.Error, err.Error())
->>>>>>> b38a495c
+		span.RecordError(err)
+		span.SetStatus(codes.Error, err.Error())
 		http.Error(w, "Unable to parse form", http.StatusBadRequest)
 		return
 	}
@@ -1334,11 +1299,8 @@
 	// Preuzimanje fajla
 	file, header, err := r.FormFile("file")
 	if err != nil {
-<<<<<<< HEAD
-=======
-		span.RecordError(err)
-		span.SetStatus(codes.Error, err.Error())
->>>>>>> b38a495c
+		span.RecordError(err)
+		span.SetStatus(codes.Error, err.Error())
 		http.Error(w, "Unable to get file from form", http.StatusBadRequest)
 		return
 	}
@@ -1348,11 +1310,8 @@
 	// Preuzimanje taskId iz forme
 	taskId := r.FormValue("taskId")
 	if taskId == "" {
-<<<<<<< HEAD
-=======
 		span.RecordError(errors.New("missing taskId"))
 		span.SetStatus(codes.Error, "missing taskId")
->>>>>>> b38a495c
 		http.Error(w, "Missing taskId in form data", http.StatusBadRequest)
 		return
 	}
@@ -1363,11 +1322,8 @@
 	tempFilePath := filepath.Join(tempDir, uuid.New().String()+"_"+header.Filename)
 	tempFile, err := os.Create(tempFilePath)
 	if err != nil {
-<<<<<<< HEAD
-=======
-		span.RecordError(err)
-		span.SetStatus(codes.Error, err.Error())
->>>>>>> b38a495c
+		span.RecordError(err)
+		span.SetStatus(codes.Error, err.Error())
 		http.Error(w, "Unable to create temporary file", http.StatusInternalServerError)
 		return
 	}
@@ -1378,11 +1334,8 @@
 	// Kopiranje sadržaja iz primljenog fajla u privremeni fajl
 	_, err = io.Copy(tempFile, file)
 	if err != nil {
-<<<<<<< HEAD
-=======
-		span.RecordError(err)
-		span.SetStatus(codes.Error, err.Error())
->>>>>>> b38a495c
+		span.RecordError(err)
+		span.SetStatus(codes.Error, err.Error())
 		http.Error(w, "Unable to save file", http.StatusInternalServerError)
 		return
 	}
@@ -1391,15 +1344,10 @@
 	// Sačuvajte fajl u HDFS koristeći izdvojenu funkciju
 	hdfsDirPath := "/example/"
 	hdfsFileName := uuid.New().String() + "_" + header.Filename //header.Filename					//da ime bude bez uuid
-<<<<<<< HEAD
-	err = h.saveFileToHDFS(tempFilePath, hdfsDirPath, hdfsFileName)
-	if err != nil {
-=======
 	err = h.saveFileToHDFS(ctx, tempFilePath, hdfsDirPath, hdfsFileName)
 	if err != nil {
 		span.RecordError(err)
 		span.SetStatus(codes.Error, err.Error())
->>>>>>> b38a495c
 		http.Error(w, fmt.Sprintf("Failed to save file to HDFS: %v", err), http.StatusInternalServerError)
 		return
 	}
@@ -1416,36 +1364,25 @@
 		UploadedAt: primitive.NewDateTimeFromTime(time.Now()),
 	}
 
-<<<<<<< HEAD
-	err = h.documentRepo.SaveTaskDocument(&taskDocument)
-	if err != nil {
-=======
 	err = h.documentRepo.SaveTaskDocument(ctx, &taskDocument)
 	if err != nil {
 		span.RecordError(err)
 		span.SetStatus(codes.Error, err.Error())
->>>>>>> b38a495c
 		http.Error(w, "Unable to save task document to database", http.StatusInternalServerError)
 		return
 	}
 
 	h.logger.Println("DEBUG::Saved task document to database")
 
-<<<<<<< HEAD
-=======
 	span.SetStatus(codes.Ok, "Successfully saved task document to HDFS")
->>>>>>> b38a495c
 	// Uspešan odgovor
 	w.WriteHeader(http.StatusCreated)
 	w.Write([]byte("File uploaded successfully"))
 }
 
 func (h *TasksHandler) GetTaskDocumentsByTaskID(w http.ResponseWriter, r *http.Request) {
-<<<<<<< HEAD
-=======
 	ctx, span := h.tracer.Start(r.Context(), "TaskHandler.GetTaskDocumentsByTaskID")
 	defer span.End()
->>>>>>> b38a495c
 	// Preuzimanje taskId iz query parametra
 	vars := mux.Vars(r)
 	taskID := vars["taskId"]
@@ -1453,15 +1390,10 @@
 	h.logger.Printf("Fetching documents for taskId: %s", taskID)
 
 	// Pozivanje metode iz repozitorijuma da se dobiju task dokumenti
-<<<<<<< HEAD
-	documents, err := h.documentRepo.GetTaskDocumentsByTaskID(taskID)
-	if err != nil {
-=======
 	documents, err := h.documentRepo.GetTaskDocumentsByTaskID(ctx, taskID)
 	if err != nil {
 		span.RecordError(err)
 		span.SetStatus(codes.Error, err.Error())
->>>>>>> b38a495c
 		h.logger.Printf("Error fetching documents for taskId %s: %v", taskID, err)
 		http.Error(w, "Unable to fetch task documents", http.StatusInternalServerError)
 		return
@@ -1471,22 +1403,12 @@
 	w.Header().Set("Content-Type", "application/json")
 	err = json.NewEncoder(w).Encode(documents)
 	if err != nil {
-<<<<<<< HEAD
-=======
-		span.RecordError(err)
-		span.SetStatus(codes.Error, err.Error())
->>>>>>> b38a495c
+		span.RecordError(err)
+		span.SetStatus(codes.Error, err.Error())
 		h.logger.Printf("Error encoding documents for taskId %s: %v", taskID, err)
 		http.Error(w, "Unable to encode task documents", http.StatusInternalServerError)
 		return
 	}
-<<<<<<< HEAD
-
-	h.logger.Printf("Successfully fetched %d documents for taskId %s", len(documents), taskID)
-}
-
-func (h *TasksHandler) getFileFromHDFS(hdfsFilePath string) ([]byte, error) {
-=======
 	span.SetStatus(codes.Ok, "Successfully fetched documents for taskId")
 	h.logger.Printf("Successfully fetched %d documents for taskId %s", len(documents), taskID)
 }
@@ -1494,28 +1416,21 @@
 func (h *TasksHandler) getFileFromHDFS(ctx context.Context, hdfsFilePath string) ([]byte, error) {
 	ctx, span := h.tracer.Start(ctx, "TaskHandler.GetFileFromHDFS")
 	defer span.End()
->>>>>>> b38a495c
 	hdfsAddress := "namenode:9000"
 
 	// Kreiranje HDFS klijenta
 	hdfsClient, err := hdfs.New(hdfsAddress)
 	if err != nil {
-<<<<<<< HEAD
-=======
-		span.RecordError(err)
-		span.SetStatus(codes.Error, err.Error())
->>>>>>> b38a495c
+		span.RecordError(err)
+		span.SetStatus(codes.Error, err.Error())
 		return nil, fmt.Errorf("failed to initialize HDFS client: %w", err)
 	}
 
 	// Otvaranje fajla iz HDFS-a
 	hdfsFile, err := hdfsClient.Open(hdfsFilePath)
 	if err != nil {
-<<<<<<< HEAD
-=======
-		span.RecordError(err)
-		span.SetStatus(codes.Error, err.Error())
->>>>>>> b38a495c
+		span.RecordError(err)
+		span.SetStatus(codes.Error, err.Error())
 		return nil, fmt.Errorf("failed to open HDFS file: %w", err)
 	}
 	defer hdfsFile.Close()
@@ -1523,27 +1438,15 @@
 	// Čitanje sadržaja fajla
 	fileContent, err := io.ReadAll(hdfsFile)
 	if err != nil {
-<<<<<<< HEAD
+		span.RecordError(err)
+		span.SetStatus(codes.Error, err.Error())
 		return nil, fmt.Errorf("failed to read HDFS file: %w", err)
 	}
-
-=======
-		span.RecordError(err)
-		span.SetStatus(codes.Error, err.Error())
-		return nil, fmt.Errorf("failed to read HDFS file: %w", err)
-	}
 	span.SetStatus(codes.Ok, "Successfully read HDFS file")
->>>>>>> b38a495c
 	return fileContent, nil
 }
 
 func (h *TasksHandler) DownloadTaskDocument(w http.ResponseWriter, r *http.Request) {
-<<<<<<< HEAD
-
-	vars := mux.Vars(r)
-	taskDocumentId, ok := vars["taskDocumentId"]
-	if !ok || taskDocumentId == "" {
-=======
 	ctx, span := h.tracer.Start(r.Context(), "TaskHandler.DownloadTaskDocument")
 	defer span.End()
 	vars := mux.Vars(r)
@@ -1551,41 +1454,29 @@
 	if !ok || taskDocumentId == "" {
 		span.RecordError(errors.New("missing taskDocumentId"))
 		span.SetStatus(codes.Error, "missing taskDocumentId")
->>>>>>> b38a495c
 		http.Error(w, "Missing taskDocumentId in path parameters", http.StatusBadRequest)
 		return
 	}
 
 	docID, err := primitive.ObjectIDFromHex(taskDocumentId)
 	if err != nil {
-<<<<<<< HEAD
-=======
-		span.RecordError(err)
-		span.SetStatus(codes.Error, err.Error())
->>>>>>> b38a495c
+		span.RecordError(err)
+		span.SetStatus(codes.Error, err.Error())
 		http.Error(w, "Invalid taskDocumentId format", http.StatusBadRequest)
 		return
 	}
 
 	// Preuzimanje TaskDocument iz repozitorijuma
-<<<<<<< HEAD
-	taskDocument, err := h.documentRepo.GetTaskDocumentByID(docID)
-	if err != nil {
-=======
 	taskDocument, err := h.documentRepo.GetTaskDocumentByID(ctx, docID)
 	if err != nil {
 		span.RecordError(err)
 		span.SetStatus(codes.Error, err.Error())
->>>>>>> b38a495c
 		http.Error(w, fmt.Sprintf("Failed to fetch task document: %v", err), http.StatusInternalServerError)
 		return
 	}
 	if taskDocument == nil {
-<<<<<<< HEAD
-=======
 		span.RecordError(errors.New("task document not found"))
 		span.SetStatus(codes.Error, "task document not found")
->>>>>>> b38a495c
 		http.Error(w, "Task document not found", http.StatusNotFound)
 		return
 	}
@@ -1593,15 +1484,10 @@
 	hdfsFilePath := taskDocument.FilePath
 
 	// Preuzimanje fajla iz HDFS-a
-<<<<<<< HEAD
-	fileContent, err := h.getFileFromHDFS(hdfsFilePath)
-	if err != nil {
-=======
 	fileContent, err := h.getFileFromHDFS(ctx, hdfsFilePath)
 	if err != nil {
 		span.RecordError(err)
 		span.SetStatus(codes.Error, err.Error())
->>>>>>> b38a495c
 		http.Error(w, fmt.Sprintf("Failed to get file from HDFS: %v", err), http.StatusInternalServerError)
 		return
 	}
@@ -1614,18 +1500,12 @@
 	// Slanje sadržaja fajla kao HTTP odgovor
 	_, err = w.Write(fileContent)
 	if err != nil {
-<<<<<<< HEAD
+		span.RecordError(err)
+		span.SetStatus(codes.Error, err.Error())
 		http.Error(w, "Failed to send file content", http.StatusInternalServerError)
 		return
 	}
-=======
-		span.RecordError(err)
-		span.SetStatus(codes.Error, err.Error())
-		http.Error(w, "Failed to send file content", http.StatusInternalServerError)
-		return
-	}
 	span.SetStatus(codes.Ok, "Successfully sent file content")
->>>>>>> b38a495c
 	h.logger.Println("----------------------------------------------------------------------")
 	h.logger.Println("DEBUG::File sent successfully:", hdfsFilePath)
 	h.logger.Println("----------------------------------------------------------------------")
@@ -1647,11 +1527,11 @@
 		rw.WriteHeader(http.StatusInternalServerError)
 		return
 	}
-<<<<<<< HEAD
-	err = th.repo.UpdateFlag(task, true)
-=======
-	err = th.repo.UpdateFlag(ctx, task)
->>>>>>> b38a495c
+	//<<<<<<< HEAD
+	//	err = th.repo.UpdateFlag(task, true)
+	//=======
+	err = th.repo.UpdateFlag(ctx, task, true)
+	//>>>>>>> b38a495c0faab5935c6effddd29991a392a36c70
 	if err != nil {
 		span.RecordError(err)
 		span.SetStatus(codes.Error, err.Error())
@@ -1757,11 +1637,11 @@
 		return
 	}
 	task.Blocked = true
-<<<<<<< HEAD
-	err = th.repo.UpdateFlag(task, true)
-=======
-	err = th.repo.UpdateFlag(ctx, task)
->>>>>>> b38a495c
+	//<<<<<<< HEAD
+	//	err = th.repo.UpdateFlag(task, true)
+	//=======
+	err = th.repo.UpdateFlag(ctx, task, true)
+	//>>>>>>> b38a495c0faab5935c6effddd29991a392a36c70
 	if err != nil {
 		span.RecordError(err)
 		span.SetStatus(codes.Error, err.Error())
@@ -1769,4 +1649,28 @@
 		return
 	}
 	span.SetStatus(codes.Ok, "Successfully blocked task")
+}
+
+func (t *TasksHandler) RollbackTasks(ctx context.Context, projectID string) {
+
+	ctx, span := t.tracer.Start(ctx, "TaskHandler.RollbackTasks")
+	defer span.End()
+
+	err := t.repo.UpdateAllTasksByProjectId(ctx, projectID, false)
+	if err != nil {
+		span.RecordError(err)
+		span.SetStatus(codes.Error, err.Error())
+		t.logger.Printf("Failed to delete tasks for project %s: %v", projectID, err)
+
+		_ = t.natsConn.Publish("WorkflowsDeletionFailed", []byte(projectID))
+	}
+	t.logger.Printf("Successfully deleted all tasks for project %s", projectID)
+
+	err = t.natsConn.Publish("TasksDeleted", []byte(projectID))
+	if err != nil {
+		t.logger.Printf("Failed to publish TasksDeleted event for project %s: %v", projectID, err)
+	}
+
+	span.SetStatus(codes.Ok, "Successfully deleted all tasks")
+
 }