package handlers

import (
	"bytes"
	"context"
	"crypto/tls"
	"crypto/x509"
	"encoding/json"
	"errors"
	"fmt"
	"github.com/colinmarc/hdfs/v2"
	"github.com/eapache/go-resiliency/retrier"
	"github.com/google/uuid"
	"github.com/gorilla/mux"
	"github.com/nats-io/nats.go"
	"github.com/sirupsen/logrus"
	"github.com/sony/gobreaker"
	"go.mongodb.org/mongo-driver/bson/primitive"
	"go.opentelemetry.io/otel/codes"
	"go.opentelemetry.io/otel/trace"
	"io"
	"io/ioutil"
	"log"
	"net/http"
	"os"
	"path/filepath"
	"slices"
	"strconv"
	"strings"
	"task--service/client"
	"task--service/customLogger"
	"task--service/domain"
	"task--service/model"
	"task--service/repositories"
	"time"
)

type TasksHandler struct {
	logger       *log.Logger
	repo         *repositories.TaskRepository
	documentRepo *repositories.TaskDocumentRepository
	natsConn     *nats.Conn
	tracer       trace.Tracer
	userClient   client.UserClient
	custLogger   *customLogger.Logger
}

type KeyTask struct{}
type KeyId struct{}
type KeyRole struct{}

func NewTasksHandler(l *log.Logger, r *repositories.TaskRepository, docRepo *repositories.TaskDocumentRepository, natsConn *nats.Conn, tracer trace.Tracer, userClient client.UserClient, custLogger *customLogger.Logger) *TasksHandler {
	return &TasksHandler{
		logger:       l,
		repo:         r,
		documentRepo: docRepo,
		natsConn:     natsConn,
		tracer:       tracer,
		userClient:   userClient,
		custLogger:   custLogger,
	}
}

func (t *TasksHandler) PostTask(rw http.ResponseWriter, h *http.Request) {
	_, span := t.tracer.Start(context.Background(), "TaskHandler.PostTask")
	defer span.End()
	task := h.Context().Value(KeyTask{}).(*model.Task)
	t.logger.Printf("Received %s request for %s", h.Method, h.URL.Path)
	t.custLogger.Info(nil, fmt.Sprintf("Received %s request for %s", h.Method, h.URL.Path))

	// Preuzimanje Task-a iz Context-a
	task, ok := h.Context().Value(KeyTask{}).(*model.Task)
	if !ok || task == nil {
		errMsg := "Invalid task data in context"
		t.logger.Printf(errMsg)
		t.custLogger.Error(nil, errMsg)
		http.Error(rw, "Invalid task data", http.StatusBadRequest)
		return
	}
	t.custLogger.Info(logrus.Fields{"taskID": task.ID}, "Task data retrieved successfully")

	// Ubacivanje Task-a u repozitorijum
	err := t.repo.Insert(task)

	if err != nil {
		span.RecordError(err)
		span.SetStatus(codes.Error, err.Error())
		errMsg := "Unable to create task: " + err.Error()
		t.logger.Printf(errMsg)
		t.custLogger.Error(logrus.Fields{"taskID": task.ID}, errMsg)
		http.Error(rw, "Unable to create task", http.StatusInternalServerError)
		return
	}
	span.SetStatus(codes.Ok, "Successfully created task")
	t.custLogger.Info(logrus.Fields{"taskID": task.ID}, "Task created successfully")
	t.custLogger.Info(logrus.Fields{"projectID": task.ProjectID}, "ProjectID")
<<<<<<< HEAD

	currentTime := time.Now().Add(1 * time.Hour)
	formattedTime := currentTime.Format(time.RFC3339)

	event := map[string]interface{}{
		"type": "TaskCreated",
		"time": formattedTime,
		"event": map[string]interface{}{
			"taskId":    task.ID,
			"projectId": task.ProjectID,
		},
		"projectId": task.ProjectID,
	}

	// Send the event to the analytic service
	if err := t.sendEventToAnalyticsService(event); err != nil {
		http.Error(rw, "Failed to send event to analytics service", http.StatusInternalServerError)
		return
	}

=======

>>>>>>> 8839f2ba
	taskIDStr := task.ID.Hex()
	// Slanje odgovora
	rw.WriteHeader(http.StatusCreated)
	response := map[string]interface{}{
		"message": "Task created successfully",
		"task":    task,
		"taskId":  taskIDStr,
	}
	err = json.NewEncoder(rw).Encode(response)
	if err != nil {
		errMsg := "Error writing response: " + err.Error()
		t.logger.Printf(errMsg)
		t.custLogger.Error(nil, errMsg)
		return
	}
	t.custLogger.Info(nil, "Task creation response sent successfully")
}

func (t *TasksHandler) GetAllTask(rw http.ResponseWriter, h *http.Request) {
	_, span := t.tracer.Start(context.Background(), "TaskHandler.GetAllTask")
	defer span.End()
	t.logger.Printf("Received %s request for %s", h.Method, h.URL.Path)
	t.custLogger.Info(nil, fmt.Sprintf("Received %s request for %s", h.Method, h.URL.Path))

	// Preuzimanje svih zadataka iz repozitorijuma
	projects, err := t.repo.GetAllTask()
	if err != nil {
		span.RecordError(err)
		span.SetStatus(codes.Error, err.Error())
		t.logger.Print("Database exception: ", err)
		errMsg := "Database exception: " + err.Error()
		t.logger.Print(errMsg)
		t.custLogger.Error(nil, errMsg)
		http.Error(rw, "Internal server error", http.StatusInternalServerError)
		return
	}
	t.custLogger.Info(nil, "All tasks retrieved successfully")

	// Konvertovanje u JSON i slanje odgovora
	err = projects.ToJSON(rw)
	if err != nil {
		span.RecordError(err)
		span.SetStatus(codes.Error, err.Error())
		http.Error(rw, "Unable to convert to json", http.StatusInternalServerError)
		errMsg := "Unable to convert to JSON: " + err.Error()
		t.custLogger.Error(nil, errMsg)
		http.Error(rw, "Unable to convert to JSON", http.StatusInternalServerError)
		return
	}
	t.custLogger.Info(nil, "Tasks successfully converted to JSON and sent in response")
	span.SetStatus(codes.Ok, "Successfully retrieved all tasks")
}

func (t *TasksHandler) GetAllTasksByProjectId(rw http.ResponseWriter, h *http.Request) {
	_, span := t.tracer.Start(context.Background(), "TaskHandler.GetAllTasksByProjectId")
	defer span.End()
	t.logger.Printf("Received %s request for %s", h.Method, h.URL.Path)
	t.custLogger.Info(nil, fmt.Sprintf("Received %s request for %s", h.Method, h.URL.Path))

	// Ekstrakcija projectID iz URL-a
	vars := mux.Vars(h)
	projectID := vars["projectId"]
	t.custLogger.Info(logrus.Fields{"projectID": projectID}, "Extracted project ID from request")

	// Preuzimanje zadataka za dati projectID
	tasks, err := t.repo.GetAllByProjectId(projectID)

	//http.Error(rw, "Service unavailable for testing", http.StatusServiceUnavailable)
	//return

	if err != nil {
		span.RecordError(err)
		span.SetStatus(codes.Error, err.Error())
		t.logger.Print("Database exception: ", err)
		errMsg := "Database exception while fetching tasks"
		t.logger.Print(errMsg, err)
		t.custLogger.Error(logrus.Fields{"projectID": projectID}, errMsg+": "+err.Error())
		http.Error(rw, "Failed to fetch tasks", http.StatusInternalServerError)
		return
	}
	t.custLogger.Info(logrus.Fields{"projectID": projectID, "taskCount": len(tasks)}, "Tasks fetched successfully")

	// Enkodovanje zadataka u JSON i slanje odgovora
	if err := json.NewEncoder(rw).Encode(tasks); err != nil {
		span.RecordError(err)
		span.SetStatus(codes.Error, err.Error())
		http.Error(rw, "Failed to encode response", http.StatusInternalServerError)
		errMsg := "Failed to encode response"
		t.logger.Printf("%s: %v", errMsg, err)
		t.custLogger.Error(logrus.Fields{"projectID": projectID}, errMsg+": "+err.Error())
		http.Error(rw, errMsg, http.StatusInternalServerError)
		return
	}
	span.SetStatus(codes.Ok, "Successfully retrieved all tasks")

	t.custLogger.Info(logrus.Fields{"projectID": projectID}, "Tasks successfully encoded and sent in response")
}

func (t *TasksHandler) GetAllTasksDetailsByProjectId(rw http.ResponseWriter, h *http.Request) {
	t.logger.Printf("Received %s request for %s", h.Method, h.URL.Path)
	t.custLogger.Info(nil, fmt.Sprintf("Received %s request for %s", h.Method, h.URL.Path))

	// Step 1: Get the project ID from the URL
	vars := mux.Vars(h)
	projectID := vars["projectId"]
	t.custLogger.Info(logrus.Fields{"projectID": projectID}, "Extracted project ID from request")

	// Step 2: Validate token in cookies
	cookie, err := h.Cookie("auth_token")
	if err != nil {
		errMsg := "No token found in cookie"
		t.logger.Println(errMsg, err)
		t.custLogger.Error(nil, errMsg+": "+err.Error())
		http.Error(rw, errMsg, http.StatusUnauthorized)
		return
	}
	t.custLogger.Info(nil, "Authorization token found in cookie")

	// Step 3: Fetch tasks for the given project
	tasks, err := t.repo.GetAllByProjectId(projectID)
	if err != nil {
		errMsg := "Database exception while fetching tasks"
		t.logger.Print(errMsg, err)
		t.custLogger.Error(logrus.Fields{"projectID": projectID}, errMsg+": "+err.Error())
		http.Error(rw, "Failed to fetch tasks", http.StatusInternalServerError)
		return
	}
	t.custLogger.Info(logrus.Fields{"projectID": projectID, "taskCount": len(tasks)}, "Tasks fetched successfully")

	// Step 4: Prepare a slice to store tasks with user details
	var tasksWithUserDetails []client.TaskDetails

	// Step 5: Fetch user details for each task
	for _, task := range tasks {
		t.custLogger.Info(logrus.Fields{"taskID": task.ID}, "Fetching user details for task")
		usersDetails, err := t.userClient.GetByIdsWithCookies(task.UserIDs, cookie)
		if err != nil {
			errMsg := "Error fetching user details"
			t.logger.Printf("%s for task ID '%s': %v", errMsg, task.ID, err)
			t.custLogger.Error(logrus.Fields{"taskID": task.ID}, errMsg+": "+err.Error())
			http.Error(rw, "Error fetching user details for tasks", http.StatusInternalServerError)
			return
		}
		t.custLogger.Info(logrus.Fields{"taskID": task.ID, "userCount": len(usersDetails)}, "User details fetched successfully")

		// Step 6: Map task to TaskDetails and include user details
		taskDetails := client.TaskDetails{
			ID:           task.ID,
			ProjectID:    task.ProjectID,
			Name:         task.Name,
			Description:  task.Description,
			Status:       task.Status,
			CreatedAt:    task.CreatedAt,
			UpdatedAt:    task.UpdatedAt,
			UserIDs:      task.UserIDs,
			Users:        usersDetails,
			Dependencies: task.Dependencies,
			Blocked:      task.Blocked,
		}

		// Add the task with user details to the result slice
		tasksWithUserDetails = append(tasksWithUserDetails, taskDetails)
	}

	t.logger.Printf("Tasks with details is: %+v", tasksWithUserDetails)

	// Step 7: Return the tasks with user details in the response
	if err := json.NewEncoder(rw).Encode(tasksWithUserDetails); err != nil {
		errMsg := "Failed to encode response"
		t.logger.Printf("%s: %v", errMsg, err)
		t.custLogger.Error(nil, errMsg+": "+err.Error())
		http.Error(rw, errMsg, http.StatusInternalServerError)
		return
	}
	t.custLogger.Info(logrus.Fields{"projectID": projectID}, "Tasks with user details successfully returned in response")
}

func (t *TasksHandler) HandleProjectDeleted(projectID string) {
	_, span := t.tracer.Start(context.Background(), "TaskHandler.HandleProjectDeleted")
	defer span.End()

	err := t.repo.DeleteAllTasksByProjectId(projectID)
	if err != nil {
		span.RecordError(err)
		span.SetStatus(codes.Error, err.Error())
		t.logger.Printf("Failed to delete tasks for project %s: %v", projectID, err)

		_ = t.natsConn.Publish("TaskDeletionFailed", []byte(projectID))
	}
	t.logger.Printf("Successfully deleted all tasks for project %s", projectID)

	err = t.natsConn.Publish("TasksDeleted", []byte(projectID))
	if err != nil {
		t.logger.Printf("Failed to publish TasksDeleted event for project %s: %v", projectID, err)
	}

	//_ = t.natsConn.Publish("TaskDeletionFailed", []byte(projectID)) // uncomment this, and comment out the code above to test 'rollback' function

	span.SetStatus(codes.Ok, "Successfully deleted all tasks")
}

func (t *TasksHandler) MiddlewareContentTypeSet(next http.Handler) http.Handler {
	return http.HandlerFunc(func(rw http.ResponseWriter, h *http.Request) {
		t.logger.Println("Method [", h.Method, "] - Hit path :", h.URL.Path)
		rw.Header().Add("Content-Type", "application/json")
		next.ServeHTTP(rw, h)
	})
}

func (t *TasksHandler) MiddlewareTaskDeserialization(next http.Handler) http.Handler {
	return http.HandlerFunc(func(rw http.ResponseWriter, h *http.Request) {
		task := &model.Task{}
		err := task.FromJSON(h.Body)
		if err != nil {
			http.Error(rw, "Unable to decode json", http.StatusBadRequest)
			t.logger.Println("Error decoding JSON:", err)
			return
		}

		ctx := context.WithValue(h.Context(), KeyTask{}, task)
		h = h.WithContext(ctx)

		next.ServeHTTP(rw, h)
	})
}

func (uh *TasksHandler) MiddlewareCheckRoles(allowedRoles []string, next http.Handler) http.Handler {
	return http.HandlerFunc(func(rw http.ResponseWriter, h *http.Request) {
		role, ok := h.Context().Value(KeyRole{}).(string)
		if !ok {
			http.Error(rw, "Forbidden", http.StatusForbidden)
			uh.logger.Println("Role not found in context")
			return
		}

		allowed := false
		for _, r := range allowedRoles {
			if role == r {
				allowed = true
				break
			}
		}

		if !allowed {
			http.Error(rw, "Forbidden", http.StatusForbidden)
			uh.logger.Println("Role validation failed: missing permissions")
			return
		}

		next.ServeHTTP(rw, h)
	})
}

func (p *TasksHandler) MiddlewareExtractUserFromCookie(next http.Handler) http.Handler {
	return http.HandlerFunc(func(rw http.ResponseWriter, h *http.Request) {
		p.logger.Printf("Received %s request for %s", h.Method, h.URL.Path)
		p.custLogger.Info(nil, fmt.Sprintf("Received %s request for %s", h.Method, h.URL.Path))

		// Ekstrakcija auth_token iz kolačića
		cookie, err := h.Cookie("auth_token")
		if err != nil {
			errMsg := "No token found in cookie"
			p.logger.Println(errMsg, err)
			p.custLogger.Error(nil, errMsg+": "+err.Error())
			http.Error(rw, errMsg, http.StatusUnauthorized)
			return
		}
		p.custLogger.Info(nil, "Authorization token found in cookie")

		// Verifikacija tokena preko korisničkog servisa
		userID, role, err := p.verifyTokenWithUserService(h.Context(), cookie.Value)
		if err != nil {
			errMsg := "Invalid token"
			p.logger.Println(errMsg, err)
			p.custLogger.Error(nil, errMsg+": "+err.Error())
			http.Error(rw, errMsg, http.StatusUnauthorized)
			return
		}
		p.custLogger.Info(logrus.Fields{"userID": userID, "role": role}, "Token verified successfully")

		// Dodavanje korisničkih podataka u kontekst
		ctx := context.WithValue(h.Context(), KeyId{}, userID)
		ctx = context.WithValue(ctx, KeyRole{}, role)
		h = h.WithContext(ctx)

		// Nastavak do sledećeg handler-a
		p.custLogger.Info(logrus.Fields{"userID": userID, "role": role}, "Context updated with user ID and role, proceeding to next handler")
		next.ServeHTTP(rw, h)
	})
}

func (p *TasksHandler) verifyTokenWithUserService(ctx context.Context, token string) (string, string, error) {
	_, span := p.tracer.Start(ctx, "TaskHandler.verifyTokenWithUserService")
	defer span.End()

	linkToUserService := os.Getenv("LINK_TO_USER_SERVICE")
	userServiceURL := fmt.Sprintf("%s/validate-token", linkToUserService)
	p.logger.Printf("Validating token with user service at %s", userServiceURL)
	p.custLogger.Info(nil, fmt.Sprintf("Sending token validation request to %s", userServiceURL))

	reqBody := fmt.Sprintf(`{"token": "%s"}`, token)
	req, err := http.NewRequest("POST", userServiceURL, strings.NewReader(reqBody))
	if err != nil {
		span.RecordError(err)
		span.SetStatus(codes.Error, err.Error())
		p.logger.Printf("Failed to create token validation request: %v", err)
		p.custLogger.Error(nil, "Failed to create token validation request: "+err.Error())
		return "", "", err
	}
	req.Header.Set("Content-Type", "application/json")

	clientToDo, err := createTLSClient()
	if err != nil {
		log.Printf("Error creating TLS client: %v\n", err)
		return "", "", err
	}

	circuitBreaker := gobreaker.NewCircuitBreaker(
		gobreaker.Settings{
			Name:        "UserServiceCircuitBreaker",
			MaxRequests: 5,
			Timeout:     5 * time.Second,
			Interval:    0,
			ReadyToTrip: func(counts gobreaker.Counts) bool {
				return counts.ConsecutiveFailures > 2
			},
			OnStateChange: func(name string, from gobreaker.State, to gobreaker.State) {
				log.Printf("Circuit Breaker '%s' changed from '%s' to '%s'\n", name, from, to)
			},
			IsSuccessful: func(err error) bool {
				if err == nil {
					return true
				}
				if _, ok := err.(domain.ErrRespTmp); ok {
					return false
				}
				return false
			},
		},
	)

	classifier := retrier.WhitelistClassifier{domain.ErrRespTmp{}}
	retryAgain := retrier.New(retrier.ConstantBackoff(3, 1000*time.Millisecond), classifier)

	var timeout time.Duration
	deadline, reqHasDeadline := ctx.Deadline()

	retryCount := 0
	var userID, role string

	err = retryAgain.RunCtx(ctx, func(ctx context.Context) error {
		retryCount++
		log.Printf("Attempting validate-token request, attempt #%d", retryCount)

		if reqHasDeadline {
			timeout = time.Until(deadline)
		}

		_, err := circuitBreaker.Execute(func() (interface{}, error) {
			if timeout > 0 {
				req.Header.Add("Timeout", strconv.Itoa(int(timeout.Milliseconds())))
			}

			resp, err := clientToDo.Do(req)
			if err != nil {
				return nil, err
			}
			defer resp.Body.Close()

			if resp.StatusCode == http.StatusServiceUnavailable || resp.StatusCode == http.StatusGatewayTimeout {
				return nil, domain.ErrRespTmp{
					URL:        resp.Request.URL.String(),
					Method:     resp.Request.Method,
					StatusCode: resp.StatusCode,
				}
			}

			if resp.StatusCode != http.StatusOK {
				return nil, fmt.Errorf("failed to validate token, status: %s", resp.Status)
			}

			var result struct {
				UserID string `json:"user_id"`
				Role   string `json:"role"`
			}
			err = json.NewDecoder(resp.Body).Decode(&result)
			if err != nil {
				return nil, err
			}

			userID = result.UserID
			role = result.Role

			return result, nil
		})

		if err != nil {
			return err
		}
		return nil
	})

	if err != nil {
		span.RecordError(err)
		span.SetStatus(codes.Error, err.Error())
		log.Printf("Error during validate-token request after retries: %v", err)
		p.custLogger.Error(nil, fmt.Sprintf("Error during validate-token request after retries: %v", err))
		return "", "", fmt.Errorf("error validating token: %w", err)
	}

	p.custLogger.Info(logrus.Fields{"userID": userID, "role": role}, "Token validated successfully")
	span.SetStatus(codes.Ok, "Successfully validated token")

	return userID, role, nil
}

func createTLSClient() (*http.Client, error) {
	caCert, err := ioutil.ReadFile("/app/cert.crt")
	if err != nil {
		return nil, err
	}
	caCertPool := x509.NewCertPool()
	if !caCertPool.AppendCertsFromPEM(caCert) {
		return nil, err
	}

	tlsConfig := &tls.Config{
		RootCAs: caCertPool,
	}

	transport := &http.Transport{
		TLSClientConfig:     tlsConfig,
		MaxIdleConns:        10,
		MaxIdleConnsPerHost: 10,
		MaxConnsPerHost:     10,
	}

	c := &http.Client{
		Timeout:   10 * time.Second,
		Transport: transport,
	}

	return c, nil
}

func (t *TasksHandler) LogTaskMemberChange(rw http.ResponseWriter, h *http.Request) {
	_, span := t.tracer.Start(context.Background(), "TaskHandler.LogTaskMemberChange")
	defer span.End()
	vars := mux.Vars(h)
	taskID := vars["taskId"]
	action := vars["action"] // Can be "add" or "remove"
	userID := vars["userId"]

	t.logger.Println("User id is " + userID)
	t.logger.Println("Action is " + action)

	if action != "add" && action != "remove" {
		span.RecordError(errors.New("Invalid action"))
		span.SetStatus(codes.Error, "Invalid action")
		http.Error(rw, "Invalid action", http.StatusBadRequest)
		return
	}

	task, err := t.repo.GetByID(taskID)
	if err != nil {
		span.RecordError(err)
		span.SetStatus(codes.Error, err.Error())
		http.Error(rw, "Task not found", http.StatusNotFound)
		t.logger.Println("Error fetching task:", err)
		return
	}

	if action == "add" {
		if !t.isUserInProject(task.ProjectID, userID) {
			span.RecordError(errors.New("Invalid userId"))
			span.SetStatus(codes.Error, "Invalid userId")
			http.Error(rw, "User not part of the project", http.StatusForbidden)
			return
		}

		if contains(task.UserIDs, userID) {
			span.RecordError(errors.New("user is already a member of this task"))
			span.SetStatus(codes.Error, "User is already a member of this task")
			http.Error(rw, "User is already a member of this task", http.StatusConflict)
			return
		}
	}

	if action == "remove" {
		if task.Status == model.Completed {
			span.RecordError(errors.New("cannot remove task"))
			span.SetStatus(codes.Error, "cannot remove task")
			http.Error(rw, "Cannot remove member from a completed task", http.StatusForbidden)
			return
		}

		if !contains(task.UserIDs, userID) {
			span.RecordError(errors.New("Invalid userId"))
			span.SetStatus(codes.Error, "Invalid userId")
			t.logger.Println("Invalid userId " + userID)
			http.Error(rw, "User is not a member of this task", http.StatusBadRequest)
			return
		}
	}

	activity := model.TaskMemberActivity{
		TaskID:    taskID,
		UserID:    userID,
		Action:    action,
		Timestamp: time.Now(),
		Processed: false,
	}

	err = t.repo.InsertTaskMemberActivity(&activity)
	if err != nil {
		span.RecordError(err)
		span.SetStatus(codes.Error, err.Error())
		http.Error(rw, "Failed to log task member change", http.StatusInternalServerError)
		t.logger.Println("Error inserting task member change:", err)
		return
	}

	if action == "add" {
		task.UserIDs = append(task.UserIDs, userID)
		nc, err := Conn()
		if err != nil {
			span.RecordError(err)
			span.SetStatus(codes.Error, err.Error())
			log.Println("Error connecting to NATS:", err)
			http.Error(rw, "Failed to connect to message broker", http.StatusInternalServerError)
			return
		}
		defer nc.Close()

		subject := "task.joined"

		message := struct {
			UserID   string `json:"userId"`
			TaskName string `json:"taskName"`
		}{
			UserID:   userID,
			TaskName: task.Name,
		}

		jsonMessage, err := json.Marshal(message)
		if err != nil {
			span.RecordError(err)
			span.SetStatus(codes.Error, err.Error())
			log.Println("Error marshalling message:", err)
			return
		}

		err = nc.Publish(subject, jsonMessage)
		if err != nil {
			span.RecordError(err)
			span.SetStatus(codes.Error, err.Error())
			log.Println("Error publishing message to NATS:", err)
		}

		currentTime := time.Now().Add(1 * time.Hour)
		formattedTime := currentTime.Format(time.RFC3339)

		event := map[string]interface{}{
			"type": "MemberAddedTask",
			"time": formattedTime,
			"event": map[string]interface{}{
				"memberId": userID,
				"taskId":   task.ID,
			},
			"projectId": task.ProjectID,
		}

		if err := t.sendEventToAnalyticsService(event); err != nil {
			http.Error(rw, "Failed to send event to analytics service", http.StatusInternalServerError)
			return
		}

		t.logger.Println("a message has been sent")
	} else {
		task.UserIDs = remove(task.UserIDs, userID)
		nc, err := Conn()
		if err != nil {
			span.RecordError(err)
			span.SetStatus(codes.Error, err.Error())
			log.Println("Error connecting to NATS:", err)
			http.Error(rw, "Failed to connect to message broker", http.StatusInternalServerError)
			return
		}
		defer nc.Close()

		subject := "task.removed"

		message := struct {
			UserID   string `json:"userId"`
			TaskName string `json:"taskName"`
		}{
			UserID:   userID,
			TaskName: task.Name,
		}

		jsonMessage, err := json.Marshal(message)
		if err != nil {
			span.RecordError(err)
			span.SetStatus(codes.Error, err.Error())
			log.Println("Error marshalling message:", err)
			return
		}

		err = nc.Publish(subject, jsonMessage)
		if err != nil {
			span.RecordError(err)
			span.SetStatus(codes.Error, err.Error())
			log.Println("Error publishing message to NATS:", err)
		}

		currentTime := time.Now().Add(1 * time.Hour)
		formattedTime := currentTime.Format(time.RFC3339)

		event := map[string]interface{}{
			"type": "MemberRemovedTask",
			"time": formattedTime,
			"event": map[string]interface{}{
				"memberId": userID,
				"taskId":   task.ID,
			},
			"projectId": task.ProjectID,
		}

		if err := t.sendEventToAnalyticsService(event); err != nil {
			http.Error(rw, "Failed to send event to analytics service", http.StatusInternalServerError)
			return
		}

		t.logger.Println("a message has been sent")
	}

	err = t.repo.Update(task)
	if err != nil {
		span.RecordError(err)
		span.SetStatus(codes.Error, err.Error())
		http.Error(rw, "Failed to update task", http.StatusInternalServerError)
		t.logger.Println("Error updating task:", err)
		return
	}

	t.ProcessTaskMemberActivity()

	rw.Header().Set("Content-Type", "application/json")
	rw.WriteHeader(http.StatusCreated)
	json.NewEncoder(rw).Encode(map[string]string{
		"message": "Task member change logged and task updated successfully",
	})

	span.SetStatus(codes.Ok, "Successfully updated task")
}

func Conn() (*nats.Conn, error) {
	connection := os.Getenv("NATS_URL")
	conn, err := nats.Connect(connection)
	if err != nil {
		log.Fatal(err)
		return nil, err
	}
	return conn, nil
}

func (t *TasksHandler) ProcessTaskMemberActivity() {
	_, span := t.tracer.Start(context.Background(), "TaskHandler.ProcessTaskMemberActivity")
	defer span.End()
	activities, err := t.repo.GetUnprocessedActivities()
	if err != nil {
		span.RecordError(err)
		span.SetStatus(codes.Error, err.Error())
		t.logger.Println("Error fetching unprocessed changes:", err)
		return
	}

	for _, activity := range activities {
		task, err := t.repo.GetByID(activity.TaskID)
		if err != nil {
			span.RecordError(err)
			span.SetStatus(codes.Error, err.Error())
			t.logger.Println("Error fetching task for change:", err)
			continue
		}

		switch activity.Action {
		case "add":
			if !contains(task.UserIDs, activity.UserID) {
				task.UserIDs = append(task.UserIDs, activity.UserID)
			}
		case "remove":
			if contains(task.UserIDs, activity.UserID) {
				task.UserIDs = remove(task.UserIDs, activity.UserID)
			}
		}

		err = t.repo.Update(task)
		if err != nil {
			span.RecordError(err)
			span.SetStatus(codes.Error, err.Error())
			t.logger.Println("Error updating task:", err)
			continue
		}

		err = t.repo.MarkChangeAsProcessed(activity.ID)
		if err != nil {
			span.RecordError(err)
			span.SetStatus(codes.Error, err.Error())
			t.logger.Println("Error marking change as processed:", err)
			continue
		}
	}
	span.SetStatus(codes.Ok, "Successfully updated task")
}

func contains(slice []string, item string) bool {
	for _, v := range slice {
		if v == item {
			return true
		}
	}
	return false
}

func remove(slice []string, item string) []string {
	result := []string{}
	for _, v := range slice {
		if v != item {
			result = append(result, v)
		}
	}
	return result
}

func (t *TasksHandler) isUserInProject(projectID, userID string) bool {
	_, span := t.tracer.Start(context.Background(), "TaskHandler.isUserInProject")
	defer span.End()

	linkToProjectService := os.Getenv("LINK_TO_PROJECT_SERVICE")
	projectServiceURL := fmt.Sprintf("%s/projects/%s/users/%s/check", linkToProjectService, projectID, userID)

	clientToDo, err := createTLSClient()
	if err != nil {
		span.RecordError(err)
		span.SetStatus(codes.Error, err.Error())
		t.logger.Println("Error creating TLS client:", err)
		return false
	}

	resp, err := clientToDo.Get(projectServiceURL)
	if err != nil {
		span.RecordError(err)
		span.SetStatus(codes.Error, err.Error())
		t.logger.Println("Error making GET request:", err)
		return false
	}
	defer resp.Body.Close()
	t.logger.Println("Response code: " + resp.Status)
	switch resp.StatusCode {
	case http.StatusOK:
		return true
	case http.StatusNotFound:
		return false
	default:
		t.logger.Println("Unexpected status code:", resp.StatusCode)
		span.SetStatus(codes.Ok, "Function is working with unexpected response")
		return false
	}
}

func (th *TasksHandler) HandleStatusUpdate(rw http.ResponseWriter, req *http.Request) {
	_, span := th.tracer.Start(context.Background(), "TaskHandler.HandleStatusUpdate")
	defer span.End()

	th.logger.Println("Received request to update task status")
	th.custLogger.Info(nil, "Received request to update task status")

	var requestBody struct {
		ID     string `json:"id"`
		Status string `json:"status"`
	}
	err := json.NewDecoder(req.Body).Decode(&requestBody)
	if err != nil {
		span.RecordError(err)
		span.SetStatus(codes.Error, "Invalid request body")
		http.Error(rw, "Invalid request body", http.StatusBadRequest)
		th.logger.Println("Failed to parse request body:", err)
		th.custLogger.Error(nil, "Invalid request body: "+err.Error())
		return
	}

	th.custLogger.Info(logrus.Fields{"taskID": requestBody.ID, "status": requestBody.Status}, "Parsed request body successfully")

	task, err := th.repo.GetByID(requestBody.ID)
	if err != nil {
		span.RecordError(err)
		span.SetStatus(codes.Error, "Failed to find task")
		http.Error(rw, "Task not found", http.StatusNotFound)
		th.logger.Println("Task not found:", err)
		th.custLogger.Error(nil, "Task not found: "+err.Error())
		return
	}

	task.Status = model.TaskStatus(requestBody.Status)

	err = th.repo.UpdateStatus(task)
	if err != nil {
		span.RecordError(err)
		span.SetStatus(codes.Error, err.Error())
		th.logger.Println("Failed to update task status:", err)
		http.Error(rw, "Failed to update status", http.StatusInternalServerError)
		errMsg := "Failed to update task status"
		th.logger.Println(errMsg, err)
		th.custLogger.Error(logrus.Fields{"taskID": task.ID, "status": task.Status}, errMsg+": "+err.Error())
		return
	}

	th.custLogger.Info(logrus.Fields{"taskID": task.ID, "status": task.Status}, "Task status updated successfully")

	err = th.publishStatusUpdate(task)
	if err != nil {
		th.logger.Println("Error publishing status update:", err)
		http.Error(rw, "Failed to notify task members", http.StatusInternalServerError)
		return
	}

	currentTime := time.Now().Add(1 * time.Hour)
	formattedTime := currentTime.Format(time.RFC3339)
	id, ok := req.Context().Value(KeyId{}).(string)
	if !ok || id == "" {
		span.RecordError(errors.New("User ID is missing or invalid"))
		span.SetStatus(codes.Error, "User ID is missing or invalid")
		http.Error(rw, "User ID is missing or invalid", http.StatusUnauthorized)
		th.logger.Println("Error retrieving user ID from context")
		errMsg := "User ID is missing or invalid"
		th.logger.Println(errMsg)
		th.custLogger.Error(nil, errMsg)
		http.Error(rw, errMsg, http.StatusUnauthorized)
		return
	}

	event := map[string]interface{}{
		"type": "TaskStatusChanged",
		"time": formattedTime,
		"event": map[string]interface{}{
			"taskId":    task.ID,
			"projectId": task.ProjectID,
			"status":    task.Status,
			"changedBy": id,
		},
		"projectId": task.ProjectID,
	}

	if err := th.sendEventToAnalyticsService(event); err != nil {
		http.Error(rw, "Failed to send event to analytics service", http.StatusInternalServerError)
		return
	}

	rw.WriteHeader(http.StatusOK)
	th.logger.Println("Task status updated successfully")
	span.SetStatus(codes.Ok, "Successfully updated task")
	th.custLogger.Info(logrus.Fields{"taskID": task.ID, "status": task.Status}, "Response sent successfully")
}

func (p *TasksHandler) sendEventToAnalyticsService(event interface{}) error {

	linkToUserServer := os.Getenv("LINK_TO_ANALYTIC_SERVICE")
	analyticsServiceURL := fmt.Sprintf("%s/event/append", linkToUserServer)

	eventData, err := json.Marshal(event)
	if err != nil {
		log.Printf("Error marshalling event: %v", err)
		return err
	}

	req, err := http.NewRequest("POST", analyticsServiceURL, bytes.NewBuffer(eventData))
	if err != nil {
		log.Printf("Error creating request: %v", err)
		return err
	}

	req.Header.Set("Content-Type", "application/json")

	client, err := createTLSClient()
	if err != nil {
		log.Printf("Error creating TLS client: %v", err)
		return fmt.Errorf("failed to create TLS client: %v", err)
	}

	resp, err := client.Do(req)
	if err != nil {
		log.Printf("Error sending request to analytics service: %v", err)
		return err
	}
	defer resp.Body.Close()

	if resp.StatusCode != http.StatusOK {
		log.Printf("Failed to send event to analytics service: %s", resp.Status)
		return fmt.Errorf("failed to send event to analytics service: %s", resp.Status)
	}

	return nil
}

func (t *TasksHandler) publishStatusUpdate(task *model.Task) error {
	nc, err := Conn()
	if err != nil {
		return fmt.Errorf("failed to connect to NATS: %w", err)
	}
	defer nc.Close()

	message := struct {
		TaskName   string   `json:"taskName"`
		TaskStatus string   `json:"taskStatus"`
		MemberIds  []string `json:"memberIds"`
	}{
		TaskName:   task.Name,
		TaskStatus: string(task.Status),
		MemberIds:  task.UserIDs,
	}

	jsonMessage, err := json.Marshal(message)
	if err != nil {
		return fmt.Errorf("failed to marshal message: %w", err)
	}

	subject := "task.status.update"
	err = nc.Publish(subject, jsonMessage)
	if err != nil {
		return fmt.Errorf("failed to publish message to NATS: %w", err)
	}

	t.logger.Println("Task status update message sent to NATS")

	return nil
}

func (th *TasksHandler) HandleCheckingIfUserIsInTask(rw http.ResponseWriter, r *http.Request) {
	th.logger.Println("Received request to check if user is part of the task")
	th.custLogger.Info(nil, "Received request to check if user is part of the task")

	// Ekstrakcija zadatka iz konteksta
	_, span := th.tracer.Start(context.Background(), "TaskHandler.HandleCheckingIfUserIsInTask")
	defer span.End()
	task, ok := r.Context().Value(KeyTask{}).(*model.Task)
	if !ok || task == nil {
		span.RecordError(errors.New("task data is missing or invalid"))
		span.SetStatus(codes.Error, "task data is missing or invalid")
		http.Error(rw, "Task data is missing or invalid", http.StatusBadRequest)
		th.logger.Println("Error retrieving task from context")
		errMsg := "Task data is missing or invalid"
		th.logger.Println(errMsg)
		th.custLogger.Error(nil, errMsg)
		http.Error(rw, errMsg, http.StatusBadRequest)
		return
	}
	th.custLogger.Info(logrus.Fields{"taskID": task.ID}, "Task extracted from context successfully")

	id, ok := r.Context().Value(KeyId{}).(string)
	if !ok || id == "" {
		span.RecordError(errors.New("User ID is missing or invalid"))
		span.SetStatus(codes.Error, "User ID is missing or invalid")
		http.Error(rw, "User ID is missing or invalid", http.StatusUnauthorized)
		th.logger.Println("Error retrieving user ID from context")
		errMsg := "User ID is missing or invalid"
		th.logger.Println(errMsg)
		th.custLogger.Error(nil, errMsg)
		http.Error(rw, errMsg, http.StatusUnauthorized)
		return
	}
	th.custLogger.Info(logrus.Fields{"userID": id}, "User ID extracted from context successfully")

	itContains := slices.Contains(task.UserIDs, id)
	rw.Header().Set("Content-Type", "text/plain")

	if itContains {
		rw.WriteHeader(http.StatusOK)
		rw.Write([]byte("true"))
		th.logger.Println("User is part of the task")
		th.custLogger.Info(logrus.Fields{"taskID": task.ID, "userID": id}, "User is part of the task")
	} else {
		rw.WriteHeader(http.StatusOK)
		rw.Write([]byte("false"))
		th.logger.Println("User is not part of the task")
		th.custLogger.Info(logrus.Fields{"taskID": task.ID, "userID": id}, "User is not part of the task")
	}
	span.SetStatus(codes.Ok, "Successfully checked user")
}

<<<<<<< HEAD
=======
func (h *TasksHandler) saveFileToHDFS(localFilePath, hdfsDirPath, hdfsFileName string) error {
	hdfsAddress := "namenode:9000"

	// Kreiranje HDFS klijenta
	hdfsClient, err := hdfs.New(hdfsAddress)
	if err != nil {
		return fmt.Errorf("failed to initialize HDFS client: %w", err)
	}

	// Kreiranje direktorijuma u HDFS (ako ne postoji)
	err = hdfsClient.MkdirAll(hdfsDirPath, 0755)
	if err != nil {
		return fmt.Errorf("failed to create directory in HDFS: %w", err)
	}

	// Putanja do fajla u HDFS
	hdfsFilePath := filepath.Join(hdfsDirPath, hdfsFileName)

	// Provera da li fajl postoji i brisanje ako postoji
	_, err = hdfsClient.Stat(hdfsFilePath)
	if err == nil {
		log.Printf("File exists in HDFS. Deleting: %s\n", hdfsFilePath)
		err = hdfsClient.Remove(hdfsFilePath)
		if err != nil {
			return fmt.Errorf("failed to delete existing file in HDFS: %w", err)
		}
	} else if !os.IsNotExist(err) {
		return fmt.Errorf("failed to check if file exists in HDFS: %w", err)
	}

	// Otvaranje lokalnog fajla za čitanje
	localFile, err := os.Open(localFilePath)
	if err != nil {
		return fmt.Errorf("failed to open local file: %w", err)
	}
	defer localFile.Close()

	// Kreiranje fajla u HDFS
	hdfsFile, err := hdfsClient.Create(hdfsFilePath)
	if err != nil {
		return fmt.Errorf("failed to create file in HDFS: %w", err)
	}
	defer hdfsFile.Close()

	// Kopiranje sadržaja iz lokalnog fajla u HDFS fajl
	_, err = io.Copy(hdfsFile, localFile)
	if err != nil {
		return fmt.Errorf("failed to write to HDFS file: %w", err)
	}

	log.Printf("File successfully written to HDFS: %s\n", hdfsFilePath)
	return nil
}

func (h *TasksHandler) UploadTaskDocument(w http.ResponseWriter, r *http.Request) {
	// Parsiranje multipart forme
	err := r.ParseMultipartForm(10 << 20) // 10 MB
	if err != nil {
		http.Error(w, "Unable to parse form", http.StatusBadRequest)
		return
	}
	h.logger.Println("DEBUG::parsed form")

	// Preuzimanje fajla
	file, header, err := r.FormFile("file")
	if err != nil {
		http.Error(w, "Unable to get file from form", http.StatusBadRequest)
		return
	}
	defer file.Close()
	h.logger.Println("DEBUG::Got file from form")

	// Preuzimanje taskId iz forme
	taskId := r.FormValue("taskId")
	if taskId == "" {
		http.Error(w, "Missing taskId in form data", http.StatusBadRequest)
		return
	}
	h.logger.Println("DEBUG::TaskId is found")

	// Kreiranje privremenog fajla na lokalnom disku
	tempDir := os.TempDir()
	tempFilePath := filepath.Join(tempDir, uuid.New().String()+"_"+header.Filename)
	tempFile, err := os.Create(tempFilePath)
	if err != nil {
		http.Error(w, "Unable to create temporary file", http.StatusInternalServerError)
		return
	}
	defer tempFile.Close()

	h.logger.Println("DEBUG::Created temp file")

	// Kopiranje sadržaja iz primljenog fajla u privremeni fajl
	_, err = io.Copy(tempFile, file)
	if err != nil {
		http.Error(w, "Unable to save file", http.StatusInternalServerError)
		return
	}
	h.logger.Println("DEBUG::Saved temp file")

	// Sačuvajte fajl u HDFS koristeći izdvojenu funkciju
	hdfsDirPath := "/example/"
	hdfsFileName := uuid.New().String() + "_" + header.Filename //header.Filename					//da ime bude bez uuid
	err = h.saveFileToHDFS(tempFilePath, hdfsDirPath, hdfsFileName)
	if err != nil {
		http.Error(w, fmt.Sprintf("Failed to save file to HDFS: %v", err), http.StatusInternalServerError)
		return
	}

	h.logger.Println("DEBUG::File saved to HDFS")

	// Kreiranje TaskDocument objekta
	taskDocument := model.TaskDocument{
		ID:         primitive.NewObjectID(),
		TaskID:     taskId,
		FileName:   header.Filename,
		FileType:   header.Header.Get("Content-Type"),
		FilePath:   filepath.Join(hdfsDirPath, hdfsFileName),
		UploadedAt: primitive.NewDateTimeFromTime(time.Now()),
	}

	err = h.documentRepo.SaveTaskDocument(&taskDocument)
	if err != nil {
		http.Error(w, "Unable to save task document to database", http.StatusInternalServerError)
		return
	}

	h.logger.Println("DEBUG::Saved task document to database")

	// Uspešan odgovor
	w.WriteHeader(http.StatusCreated)
	w.Write([]byte("File uploaded successfully"))
}

func (h *TasksHandler) GetTaskDocumentsByTaskID(w http.ResponseWriter, r *http.Request) {
	// Preuzimanje taskId iz query parametra
	vars := mux.Vars(r)
	taskID := vars["taskId"]

	h.logger.Printf("Fetching documents for taskId: %s", taskID)

	// Pozivanje metode iz repozitorijuma da se dobiju task dokumenti
	documents, err := h.documentRepo.GetTaskDocumentsByTaskID(taskID)
	if err != nil {
		h.logger.Printf("Error fetching documents for taskId %s: %v", taskID, err)
		http.Error(w, "Unable to fetch task documents", http.StatusInternalServerError)
		return
	}

	// Vraćanje rezultata kao JSON
	w.Header().Set("Content-Type", "application/json")
	err = json.NewEncoder(w).Encode(documents)
	if err != nil {
		h.logger.Printf("Error encoding documents for taskId %s: %v", taskID, err)
		http.Error(w, "Unable to encode task documents", http.StatusInternalServerError)
		return
	}

	h.logger.Printf("Successfully fetched %d documents for taskId %s", len(documents), taskID)
}

func (h *TasksHandler) getFileFromHDFS(hdfsFilePath string) ([]byte, error) {
	hdfsAddress := "namenode:9000"

	// Kreiranje HDFS klijenta
	hdfsClient, err := hdfs.New(hdfsAddress)
	if err != nil {
		return nil, fmt.Errorf("failed to initialize HDFS client: %w", err)
	}

	// Otvaranje fajla iz HDFS-a
	hdfsFile, err := hdfsClient.Open(hdfsFilePath)
	if err != nil {
		return nil, fmt.Errorf("failed to open HDFS file: %w", err)
	}
	defer hdfsFile.Close()

	// Čitanje sadržaja fajla
	fileContent, err := io.ReadAll(hdfsFile)
	if err != nil {
		return nil, fmt.Errorf("failed to read HDFS file: %w", err)
	}

	return fileContent, nil
}

func (h *TasksHandler) DownloadTaskDocument(w http.ResponseWriter, r *http.Request) {

	vars := mux.Vars(r)
	taskDocumentId, ok := vars["taskDocumentId"]
	if !ok || taskDocumentId == "" {
		http.Error(w, "Missing taskDocumentId in path parameters", http.StatusBadRequest)
		return
	}

	docID, err := primitive.ObjectIDFromHex(taskDocumentId)
	if err != nil {
		http.Error(w, "Invalid taskDocumentId format", http.StatusBadRequest)
		return
	}

	// Preuzimanje TaskDocument iz repozitorijuma
	taskDocument, err := h.documentRepo.GetTaskDocumentByID(docID)
	if err != nil {
		http.Error(w, fmt.Sprintf("Failed to fetch task document: %v", err), http.StatusInternalServerError)
		return
	}
	if taskDocument == nil {
		http.Error(w, "Task document not found", http.StatusNotFound)
		return
	}

	hdfsFilePath := taskDocument.FilePath

	// Preuzimanje fajla iz HDFS-a
	fileContent, err := h.getFileFromHDFS(hdfsFilePath)
	if err != nil {
		http.Error(w, fmt.Sprintf("Failed to get file from HDFS: %v", err), http.StatusInternalServerError)
		return
	}

	// Postavljanje zaglavlja HTTP odgovora
	w.Header().Set("Content-Disposition", fmt.Sprintf("attachment; filename=%s", hdfsFilePath))
	w.Header().Set("Content-Type", "application/octet-stream")
	w.Header().Set("Content-Length", fmt.Sprintf("%d", len(fileContent)))

	// Slanje sadržaja fajla kao HTTP odgovor
	_, err = w.Write(fileContent)
	if err != nil {
		http.Error(w, "Failed to send file content", http.StatusInternalServerError)
		return
	}
	h.logger.Println("----------------------------------------------------------------------")
	h.logger.Println("DEBUG::File sent successfully:", hdfsFilePath)
	h.logger.Println("----------------------------------------------------------------------")

}
>>>>>>> 8839f2ba
func (th *TasksHandler) BlockTask(rw http.ResponseWriter, r *http.Request) {
	th.logger.Println("Received request to block task")
	th.custLogger.Info(nil, "Received request to block task")

	vars := mux.Vars(r)
	taskId := vars["taskId"]
	task, err := th.repo.GetByID(taskId)
	if err != nil {
		th.logger.Print("Database exception:", err)
		rw.WriteHeader(http.StatusInternalServerError)
		return
	}
	err = th.repo.UpdateFlag(task)
	if err != nil {
		th.logger.Print("Database exception:", err)
		rw.WriteHeader(http.StatusInternalServerError)
		return
	}

}

func (th *TasksHandler) AddDependencyToTask(rw http.ResponseWriter, r *http.Request) {
	th.logger.Println("Received request to add dependency to task")
	th.custLogger.Info(nil, "Received request to add dependency to task")

	vars := mux.Vars(r)
	taskId := vars["taskId"]
	task, err := th.repo.GetByID(taskId)
	if err != nil {
		th.logger.Print("Database exception:", err)
		rw.WriteHeader(http.StatusInternalServerError)
		return
	}
	dependencyId := vars["dependencyId"]
	//dependency, err := th.repo.GetByID(dependencyId)
	//if err != nil {
	//	th.logger.Print("Database exception:", err)
	//	rw.WriteHeader(http.StatusInternalServerError)
	//	return
	//}
	th.logger.Println("dependencyId: ", dependencyId)
	th.logger.Println("taskId: ", taskId)

	err = th.repo.AddDependency(task, dependencyId)
	if err != nil {
		th.logger.Print("Database exception:", err)
		rw.WriteHeader(http.StatusInternalServerError)
		return
	}

}

// TODO: check this and make it work( it has to receive a nats request and block task)
func (th *TasksHandler) listenForDependencyUpdates() {
	nc, err := Conn()
	if err != nil {
		th.logger.Printf("Failed to connect to NATS: %v", err)
		return
	}
	defer nc.Close()

	_, err = nc.Subscribe("task.dependency.updated", func(msg *nats.Msg) {
		th.logger.Printf("Message received: %s", string(msg.Data))
		var event map[string]string
		err := json.Unmarshal(msg.Data, &event)
		if err != nil {
			th.logger.Printf("Error unmarshalling event: %v", err)
			return
		}

		taskID := event["taskID"]
		dependencyID := event["dependencyID"]

		th.logger.Printf("Processing dependency update for TaskID: %s, DependencyID: %s", taskID, dependencyID)
		th.updateBlockedStatus(dependencyID)
	})
	if err != nil {
		log.Fatalf("Error subscribing to NATS subject: %v", err)
	}

	select {}
}

func (th *TasksHandler) updateBlockedStatus(taskID string) {
	th.custLogger.Info(nil, "Received nats request to change flag of task to blocked")
	th.logger.Println("Received nats request to change flag of task to blocked")

	task, err := th.repo.GetByID(taskID)
	if err != nil {
		th.custLogger.Info(nil, "Cannot find task by id")
		return
	}
	task.Blocked = true
	err = th.repo.UpdateFlag(task)
	if err != nil {
		th.custLogger.Info(nil, "Cannot find task by id")
		return
	}
}<|MERGE_RESOLUTION|>--- conflicted
+++ resolved
@@ -94,7 +94,6 @@
 	span.SetStatus(codes.Ok, "Successfully created task")
 	t.custLogger.Info(logrus.Fields{"taskID": task.ID}, "Task created successfully")
 	t.custLogger.Info(logrus.Fields{"projectID": task.ProjectID}, "ProjectID")
-<<<<<<< HEAD
 
 	currentTime := time.Now().Add(1 * time.Hour)
 	formattedTime := currentTime.Format(time.RFC3339)
@@ -115,9 +114,6 @@
 		return
 	}
 
-=======
-
->>>>>>> 8839f2ba
 	taskIDStr := task.ID.Hex()
 	// Slanje odgovora
 	rw.WriteHeader(http.StatusCreated)
@@ -1108,8 +1104,6 @@
 	span.SetStatus(codes.Ok, "Successfully checked user")
 }
 
-<<<<<<< HEAD
-=======
 func (h *TasksHandler) saveFileToHDFS(localFilePath, hdfsDirPath, hdfsFileName string) error {
 	hdfsAddress := "namenode:9000"
 
@@ -1347,7 +1341,6 @@
 	h.logger.Println("----------------------------------------------------------------------")
 
 }
->>>>>>> 8839f2ba
 func (th *TasksHandler) BlockTask(rw http.ResponseWriter, r *http.Request) {
 	th.logger.Println("Received request to block task")
 	th.custLogger.Info(nil, "Received request to block task")
