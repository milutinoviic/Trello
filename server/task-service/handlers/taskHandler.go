package handlers

import (
	"context"
	"crypto/tls"
	"crypto/x509"
	"encoding/json"
	"errors"
	"fmt"
	"github.com/eapache/go-resiliency/retrier"
	"github.com/gorilla/mux"
	"github.com/nats-io/nats.go"
	"github.com/sirupsen/logrus"
	"github.com/sony/gobreaker"
	"go.opentelemetry.io/otel/codes"
	"go.opentelemetry.io/otel/trace"
	"io/ioutil"
	"log"
	"net/http"
	"os"
	"slices"
	"strconv"
	"strings"
	"task--service/client"
	"task--service/customLogger"
	"task--service/domain"
	"task--service/model"
	"task--service/repositories"
	"time"
)

type TasksHandler struct {
	logger     *log.Logger
	repo       *repositories.TaskRepository
	natsConn   *nats.Conn
	tracer     trace.Tracer
	userClient client.UserClient
	custLogger *customLogger.Logger
}

type KeyTask struct{}
type KeyId struct{}
type KeyRole struct{}

func NewTasksHandler(l *log.Logger, r *repositories.TaskRepository, natsConn *nats.Conn, tracer trace.Tracer, userClient client.UserClient, custLogger *customLogger.Logger) *TasksHandler {
	return &TasksHandler{l, r, natsConn, tracer, userClient, custLogger}
}

func (t *TasksHandler) PostTask(rw http.ResponseWriter, h *http.Request) {
	_, span := t.tracer.Start(context.Background(), "TaskHandler.PostTask")
	defer span.End()
	task := h.Context().Value(KeyTask{}).(*model.Task)
	t.logger.Printf("Received %s request for %s", h.Method, h.URL.Path)
	t.custLogger.Info(nil, fmt.Sprintf("Received %s request for %s", h.Method, h.URL.Path))

	// Preuzimanje Task-a iz Context-a
	task, ok := h.Context().Value(KeyTask{}).(*model.Task)
	if !ok || task == nil {
		errMsg := "Invalid task data in context"
		t.logger.Printf(errMsg)
		t.custLogger.Error(nil, errMsg)
		http.Error(rw, "Invalid task data", http.StatusBadRequest)
		return
	}
	t.custLogger.Info(logrus.Fields{"taskID": task.ID}, "Task data retrieved successfully")

	// Ubacivanje Task-a u repozitorijum
	err := t.repo.Insert(task)

	if err != nil {
		span.RecordError(err)
		span.SetStatus(codes.Error, err.Error())
		errMsg := "Unable to create task: " + err.Error()
		t.logger.Printf(errMsg)
		t.custLogger.Error(logrus.Fields{"taskID": task.ID}, errMsg)
		http.Error(rw, "Unable to create task", http.StatusInternalServerError)
		return
	}
	span.SetStatus(codes.Ok, "Successfully created task")
	t.custLogger.Info(logrus.Fields{"taskID": task.ID}, "Task created successfully")
	t.custLogger.Info(logrus.Fields{"projectID": task.ProjectID}, "ProjectID")

	taskIDStr := task.ID.Hex()
	// Slanje odgovora
	rw.WriteHeader(http.StatusCreated)
<<<<<<< HEAD
	//response := map[string]string{"message": "Task created successfully"}
	response := map[string]interface{}{
		"message": "Task created successfully",
		"task":    task,
=======
	response := map[string]interface{}{
		"message": "Task created successfully",
		"task":    task,
		"taskId":  taskIDStr,
>>>>>>> 705e85d5
	}
	err = json.NewEncoder(rw).Encode(response)
	if err != nil {
		errMsg := "Error writing response: " + err.Error()
		t.logger.Printf(errMsg)
		t.custLogger.Error(nil, errMsg)
		return
	}
	t.custLogger.Info(nil, "Task creation response sent successfully")
}

func (t *TasksHandler) GetAllTask(rw http.ResponseWriter, h *http.Request) {
	_, span := t.tracer.Start(context.Background(), "TaskHandler.GetAllTask")
	defer span.End()
	t.logger.Printf("Received %s request for %s", h.Method, h.URL.Path)
	t.custLogger.Info(nil, fmt.Sprintf("Received %s request for %s", h.Method, h.URL.Path))

	// Preuzimanje svih zadataka iz repozitorijuma
	projects, err := t.repo.GetAllTask()
	if err != nil {
		span.RecordError(err)
		span.SetStatus(codes.Error, err.Error())
		t.logger.Print("Database exception: ", err)
		errMsg := "Database exception: " + err.Error()
		t.logger.Print(errMsg)
		t.custLogger.Error(nil, errMsg)
		http.Error(rw, "Internal server error", http.StatusInternalServerError)
		return
	}
	t.custLogger.Info(nil, "All tasks retrieved successfully")

	// Konvertovanje u JSON i slanje odgovora
	err = projects.ToJSON(rw)
	if err != nil {
		span.RecordError(err)
		span.SetStatus(codes.Error, err.Error())
		http.Error(rw, "Unable to convert to json", http.StatusInternalServerError)
		errMsg := "Unable to convert to JSON: " + err.Error()
		t.custLogger.Error(nil, errMsg)
		http.Error(rw, "Unable to convert to JSON", http.StatusInternalServerError)
		return
	}
	t.custLogger.Info(nil, "Tasks successfully converted to JSON and sent in response")
	span.SetStatus(codes.Ok, "Successfully retrieved all tasks")
}

func (t *TasksHandler) GetAllTasksByProjectId(rw http.ResponseWriter, h *http.Request) {
	_, span := t.tracer.Start(context.Background(), "TaskHandler.GetAllTasksByProjectId")
	defer span.End()
	t.logger.Printf("Received %s request for %s", h.Method, h.URL.Path)
	t.custLogger.Info(nil, fmt.Sprintf("Received %s request for %s", h.Method, h.URL.Path))

	// Ekstrakcija projectID iz URL-a
	vars := mux.Vars(h)
	projectID := vars["projectId"]
	t.custLogger.Info(logrus.Fields{"projectID": projectID}, "Extracted project ID from request")

	// Preuzimanje zadataka za dati projectID
	tasks, err := t.repo.GetAllByProjectId(projectID)

	//http.Error(rw, "Service unavailable for testing", http.StatusServiceUnavailable)
	//return

	if err != nil {
		span.RecordError(err)
		span.SetStatus(codes.Error, err.Error())
		t.logger.Print("Database exception: ", err)
		errMsg := "Database exception while fetching tasks"
		t.logger.Print(errMsg, err)
		t.custLogger.Error(logrus.Fields{"projectID": projectID}, errMsg+": "+err.Error())
		http.Error(rw, "Failed to fetch tasks", http.StatusInternalServerError)
		return
	}
	t.custLogger.Info(logrus.Fields{"projectID": projectID, "taskCount": len(tasks)}, "Tasks fetched successfully")

	// Enkodovanje zadataka u JSON i slanje odgovora
	if err := json.NewEncoder(rw).Encode(tasks); err != nil {
		span.RecordError(err)
		span.SetStatus(codes.Error, err.Error())
		http.Error(rw, "Failed to encode response", http.StatusInternalServerError)
		errMsg := "Failed to encode response"
		t.logger.Printf("%s: %v", errMsg, err)
		t.custLogger.Error(logrus.Fields{"projectID": projectID}, errMsg+": "+err.Error())
		http.Error(rw, errMsg, http.StatusInternalServerError)
		return
	}
	span.SetStatus(codes.Ok, "Successfully retrieved all tasks")

	t.custLogger.Info(logrus.Fields{"projectID": projectID}, "Tasks successfully encoded and sent in response")
}

func (t *TasksHandler) GetAllTasksDetailsByProjectId(rw http.ResponseWriter, h *http.Request) {
	t.logger.Printf("Received %s request for %s", h.Method, h.URL.Path)
	t.custLogger.Info(nil, fmt.Sprintf("Received %s request for %s", h.Method, h.URL.Path))

	// Step 1: Get the project ID from the URL
	vars := mux.Vars(h)
	projectID := vars["projectId"]
	t.custLogger.Info(logrus.Fields{"projectID": projectID}, "Extracted project ID from request")

	// Step 2: Validate token in cookies
	cookie, err := h.Cookie("auth_token")
	if err != nil {
		errMsg := "No token found in cookie"
		t.logger.Println(errMsg, err)
		t.custLogger.Error(nil, errMsg+": "+err.Error())
		http.Error(rw, errMsg, http.StatusUnauthorized)
		return
	}
	t.custLogger.Info(nil, "Authorization token found in cookie")

	// Step 3: Fetch tasks for the given project
	tasks, err := t.repo.GetAllByProjectId(projectID)
	if err != nil {
		errMsg := "Database exception while fetching tasks"
		t.logger.Print(errMsg, err)
		t.custLogger.Error(logrus.Fields{"projectID": projectID}, errMsg+": "+err.Error())
		http.Error(rw, "Failed to fetch tasks", http.StatusInternalServerError)
		return
	}
	t.custLogger.Info(logrus.Fields{"projectID": projectID, "taskCount": len(tasks)}, "Tasks fetched successfully")

	// Step 4: Prepare maps for dependency resolution and user IDs
	dependencyMap := make(map[string]bool)
	userIDSet := make(map[string]struct{})
	var fetchDependencies func(taskID string) ([]model.Task, error)

	fetchDependencies = func(taskID string) ([]model.Task, error) {
		if dependencyMap[taskID] {
			// Skip already processed dependencies
			return nil, nil
		}
		dependencyMap[taskID] = true

		// Fetch the task
		relatedTasks, err := t.repo.GetDependenciesByTaskId(taskID)
		if err != nil {
			return nil, fmt.Errorf("error fetching dependencies for task '%s': %v", taskID, err)
		}

		var allDependencies []model.Task
		for _, depTask := range relatedTasks {
			allDependencies = append(allDependencies, depTask)

			// Add user IDs to set for batch fetch
			for _, userID := range depTask.UserIDs {
				userIDSet[userID] = struct{}{}
			}

			// Recursively fetch dependencies for each related task
			subDeps, err := fetchDependencies(depTask.ID.Hex())
			if err != nil {
				return nil, err
			}
			allDependencies = append(allDependencies, subDeps...)
		}
		return allDependencies, nil
	}

	// Step 5: Fetch all user details
	for _, task := range tasks {
		for _, userID := range task.UserIDs {
			userIDSet[userID] = struct{}{}
		}

		// Resolve dependencies
		_, err := fetchDependencies(task.ID.Hex())
		if err != nil {
			t.custLogger.Error(logrus.Fields{"taskID": task.ID}, "Failed to fetch dependencies: "+err.Error())
			http.Error(rw, "Error resolving task dependencies", http.StatusInternalServerError)
			return
		}
	}

	uniqueUserIDs := make([]string, 0, len(userIDSet))
	for userID := range userIDSet {
		uniqueUserIDs = append(uniqueUserIDs, userID)
	}

	usersDetails, err := t.userClient.GetByIdsWithCookies(uniqueUserIDs, cookie)
	if err != nil {
		t.custLogger.Error(nil, "Failed to fetch user details: "+err.Error())
		http.Error(rw, "Error fetching user details", http.StatusInternalServerError)
		return
	}

	// Step 6: Prepare the response
	userMap := make(map[string]*client.UserDetails)
	for _, user := range usersDetails {
		userMap[user.ID.String()] = user
	}

	var tasksWithUserDetails []client.TaskDetails
	for _, task := range tasks {
		dependencies, _ := fetchDependencies(task.ID.Hex()) // Dependencies are already fetched

		var users []*client.UserDetails
		for _, userID := range task.UserIDs {
			if user, ok := userMap[userID]; ok {
				users = append(users, user)
			}
		}
		var dependencyList []string
		for _, dependency := range dependencies {
			dependencyList = append(dependencyList, dependency.ID.Hex())
		}

		taskDetails := client.TaskDetails{
			ID:           task.ID,
			ProjectID:    task.ProjectID,
			Name:         task.Name,
			Description:  task.Description,
			Status:       task.Status,
			CreatedAt:    task.CreatedAt,
			UpdatedAt:    task.UpdatedAt,
			UserIDs:      task.UserIDs,
			Users:        users,
			Dependencies: dependencyList,
			Blocked:      task.Blocked,
		}
		tasksWithUserDetails = append(tasksWithUserDetails, taskDetails)
	}

	// Step 7: Return the tasks with user details in the response
	if err := json.NewEncoder(rw).Encode(tasksWithUserDetails); err != nil {
		errMsg := "Failed to encode response"
		t.logger.Printf("%s: %v", errMsg, err)
		t.custLogger.Error(nil, errMsg+": "+err.Error())
		http.Error(rw, errMsg, http.StatusInternalServerError)
		return
	}
	t.custLogger.Info(logrus.Fields{"projectID": projectID}, "Tasks with user details successfully returned in response")
}

func (t *TasksHandler) HandleProjectDeleted(projectID string) {
	_, span := t.tracer.Start(context.Background(), "TaskHandler.HandleProjectDeleted")
	defer span.End()

	err := t.repo.DeleteAllTasksByProjectId(projectID)
	if err != nil {
		span.RecordError(err)
		span.SetStatus(codes.Error, err.Error())
		t.logger.Printf("Failed to delete tasks for project %s: %v", projectID, err)

		_ = t.natsConn.Publish("TaskDeletionFailed", []byte(projectID))
	}
	t.logger.Printf("Successfully deleted all tasks for project %s", projectID)

	err = t.natsConn.Publish("TasksDeleted", []byte(projectID))
	if err != nil {
		t.logger.Printf("Failed to publish TasksDeleted event for project %s: %v", projectID, err)
	}

	//_ = t.natsConn.Publish("TaskDeletionFailed", []byte(projectID)) // uncomment this, and comment out the code above to test 'rollback' function

	span.SetStatus(codes.Ok, "Successfully deleted all tasks")
}

func (t *TasksHandler) MiddlewareContentTypeSet(next http.Handler) http.Handler {
	return http.HandlerFunc(func(rw http.ResponseWriter, h *http.Request) {
		t.logger.Println("Method [", h.Method, "] - Hit path :", h.URL.Path)
		rw.Header().Add("Content-Type", "application/json")
		next.ServeHTTP(rw, h)
	})
}

func (t *TasksHandler) MiddlewareTaskDeserialization(next http.Handler) http.Handler {
	return http.HandlerFunc(func(rw http.ResponseWriter, h *http.Request) {
		task := &model.Task{}
		err := task.FromJSON(h.Body)
		if err != nil {
			http.Error(rw, "Unable to decode json", http.StatusBadRequest)
			t.logger.Println("Error decoding JSON:", err)
			return
		}

		ctx := context.WithValue(h.Context(), KeyTask{}, task)
		h = h.WithContext(ctx)

		next.ServeHTTP(rw, h)
	})
}

func (uh *TasksHandler) MiddlewareCheckRoles(allowedRoles []string, next http.Handler) http.Handler {
	return http.HandlerFunc(func(rw http.ResponseWriter, h *http.Request) {
		role, ok := h.Context().Value(KeyRole{}).(string)
		if !ok {
			http.Error(rw, "Forbidden", http.StatusForbidden)
			uh.logger.Println("Role not found in context")
			return
		}

		allowed := false
		for _, r := range allowedRoles {
			if role == r {
				allowed = true
				break
			}
		}

		if !allowed {
			http.Error(rw, "Forbidden", http.StatusForbidden)
			uh.logger.Println("Role validation failed: missing permissions")
			return
		}

		next.ServeHTTP(rw, h)
	})
}

func (p *TasksHandler) MiddlewareExtractUserFromCookie(next http.Handler) http.Handler {
	return http.HandlerFunc(func(rw http.ResponseWriter, h *http.Request) {
		p.logger.Printf("Received %s request for %s", h.Method, h.URL.Path)
		p.custLogger.Info(nil, fmt.Sprintf("Received %s request for %s", h.Method, h.URL.Path))

		// Ekstrakcija auth_token iz kolačića
		cookie, err := h.Cookie("auth_token")
		if err != nil {
			errMsg := "No token found in cookie"
			p.logger.Println(errMsg, err)
			p.custLogger.Error(nil, errMsg+": "+err.Error())
			http.Error(rw, errMsg, http.StatusUnauthorized)
			return
		}
		p.custLogger.Info(nil, "Authorization token found in cookie")

		// Verifikacija tokena preko korisničkog servisa
		userID, role, err := p.verifyTokenWithUserService(h.Context(), cookie.Value)
		if err != nil {
			errMsg := "Invalid token"
			p.logger.Println(errMsg, err)
			p.custLogger.Error(nil, errMsg+": "+err.Error())
			http.Error(rw, errMsg, http.StatusUnauthorized)
			return
		}
		p.custLogger.Info(logrus.Fields{"userID": userID, "role": role}, "Token verified successfully")

		// Dodavanje korisničkih podataka u kontekst
		ctx := context.WithValue(h.Context(), KeyId{}, userID)
		ctx = context.WithValue(ctx, KeyRole{}, role)
		h = h.WithContext(ctx)

		// Nastavak do sledećeg handler-a
		p.custLogger.Info(logrus.Fields{"userID": userID, "role": role}, "Context updated with user ID and role, proceeding to next handler")
		next.ServeHTTP(rw, h)
	})
}

func (p *TasksHandler) verifyTokenWithUserService(ctx context.Context, token string) (string, string, error) {
	_, span := p.tracer.Start(ctx, "TaskHandler.verifyTokenWithUserService")
	defer span.End()

	linkToUserService := os.Getenv("LINK_TO_USER_SERVICE")
	userServiceURL := fmt.Sprintf("%s/validate-token", linkToUserService)
	p.logger.Printf("Validating token with user service at %s", userServiceURL)
	p.custLogger.Info(nil, fmt.Sprintf("Sending token validation request to %s", userServiceURL))

	reqBody := fmt.Sprintf(`{"token": "%s"}`, token)
	req, err := http.NewRequest("POST", userServiceURL, strings.NewReader(reqBody))
	if err != nil {
		span.RecordError(err)
		span.SetStatus(codes.Error, err.Error())
		p.logger.Printf("Failed to create token validation request: %v", err)
		p.custLogger.Error(nil, "Failed to create token validation request: "+err.Error())
		return "", "", err
	}
	req.Header.Set("Content-Type", "application/json")

	clientToDo, err := createTLSClient()
	if err != nil {
		log.Printf("Error creating TLS client: %v\n", err)
		return "", "", err
	}

	circuitBreaker := gobreaker.NewCircuitBreaker(
		gobreaker.Settings{
			Name:        "UserServiceCircuitBreaker",
			MaxRequests: 5,
			Timeout:     5 * time.Second,
			Interval:    0,
			ReadyToTrip: func(counts gobreaker.Counts) bool {
				return counts.ConsecutiveFailures > 2
			},
			OnStateChange: func(name string, from gobreaker.State, to gobreaker.State) {
				log.Printf("Circuit Breaker '%s' changed from '%s' to '%s'\n", name, from, to)
			},
			IsSuccessful: func(err error) bool {
				if err == nil {
					return true
				}
				if _, ok := err.(domain.ErrRespTmp); ok {
					return false
				}
				return false
			},
		},
	)

	classifier := retrier.WhitelistClassifier{domain.ErrRespTmp{}}
	retryAgain := retrier.New(retrier.ConstantBackoff(3, 1000*time.Millisecond), classifier)

	var timeout time.Duration
	deadline, reqHasDeadline := ctx.Deadline()

	retryCount := 0
	var userID, role string

	err = retryAgain.RunCtx(ctx, func(ctx context.Context) error {
		retryCount++
		log.Printf("Attempting validate-token request, attempt #%d", retryCount)

		if reqHasDeadline {
			timeout = time.Until(deadline)
		}

		_, err := circuitBreaker.Execute(func() (interface{}, error) {
			if timeout > 0 {
				req.Header.Add("Timeout", strconv.Itoa(int(timeout.Milliseconds())))
			}

			resp, err := clientToDo.Do(req)
			if err != nil {
				return nil, err
			}
			defer resp.Body.Close()

			if resp.StatusCode == http.StatusServiceUnavailable || resp.StatusCode == http.StatusGatewayTimeout {
				return nil, domain.ErrRespTmp{
					URL:        resp.Request.URL.String(),
					Method:     resp.Request.Method,
					StatusCode: resp.StatusCode,
				}
			}

			if resp.StatusCode != http.StatusOK {
				return nil, fmt.Errorf("failed to validate token, status: %s", resp.Status)
			}

			var result struct {
				UserID string `json:"user_id"`
				Role   string `json:"role"`
			}
			err = json.NewDecoder(resp.Body).Decode(&result)
			if err != nil {
				return nil, err
			}

			userID = result.UserID
			role = result.Role

			return result, nil
		})

		if err != nil {
			return err
		}
		return nil
	})

	if err != nil {
		span.RecordError(err)
		span.SetStatus(codes.Error, err.Error())
		log.Printf("Error during validate-token request after retries: %v", err)
		p.custLogger.Error(nil, fmt.Sprintf("Error during validate-token request after retries: %v", err))
		return "", "", fmt.Errorf("error validating token: %w", err)
	}

	p.custLogger.Info(logrus.Fields{"userID": userID, "role": role}, "Token validated successfully")
	span.SetStatus(codes.Ok, "Successfully validated token")

	return userID, role, nil
}

func createTLSClient() (*http.Client, error) {
	caCert, err := ioutil.ReadFile("/app/cert.crt")
	if err != nil {
		return nil, err
	}
	caCertPool := x509.NewCertPool()
	if !caCertPool.AppendCertsFromPEM(caCert) {
		return nil, err
	}

	tlsConfig := &tls.Config{
		RootCAs: caCertPool,
	}

	transport := &http.Transport{
		TLSClientConfig:     tlsConfig,
		MaxIdleConns:        10,
		MaxIdleConnsPerHost: 10,
		MaxConnsPerHost:     10,
	}

	c := &http.Client{
		Timeout:   10 * time.Second,
		Transport: transport,
	}

	return c, nil
}

func (t *TasksHandler) LogTaskMemberChange(rw http.ResponseWriter, h *http.Request) {
	_, span := t.tracer.Start(context.Background(), "TaskHandler.LogTaskMemberChange")
	defer span.End()
	vars := mux.Vars(h)
	taskID := vars["taskId"]
	action := vars["action"] // Can be "add" or "remove"
	userID := vars["userId"]

	t.logger.Println("User id is " + userID)
	t.logger.Println("Action is " + action)

	if action != "add" && action != "remove" {
		span.RecordError(errors.New("Invalid action"))
		span.SetStatus(codes.Error, "Invalid action")
		http.Error(rw, "Invalid action", http.StatusBadRequest)
		return
	}

	task, err := t.repo.GetByID(taskID)
	if err != nil {
		span.RecordError(err)
		span.SetStatus(codes.Error, err.Error())
		http.Error(rw, "Task not found", http.StatusNotFound)
		t.logger.Println("Error fetching task:", err)
		return
	}

	if action == "add" {
		if !t.isUserInProject(task.ProjectID, userID) {
			span.RecordError(errors.New("Invalid userId"))
			span.SetStatus(codes.Error, "Invalid userId")
			http.Error(rw, "User not part of the project", http.StatusForbidden)
			return
		}

		if contains(task.UserIDs, userID) {
			span.RecordError(errors.New("user is already a member of this task"))
			span.SetStatus(codes.Error, "User is already a member of this task")
			http.Error(rw, "User is already a member of this task", http.StatusConflict)
			return
		}
	}

	if action == "remove" {
		if task.Status == model.Completed {
			span.RecordError(errors.New("cannot remove task"))
			span.SetStatus(codes.Error, "cannot remove task")
			http.Error(rw, "Cannot remove member from a completed task", http.StatusForbidden)
			return
		}

		if !contains(task.UserIDs, userID) {
			span.RecordError(errors.New("Invalid userId"))
			span.SetStatus(codes.Error, "Invalid userId")
			t.logger.Println("Invalid userId " + userID)
			http.Error(rw, "User is not a member of this task", http.StatusBadRequest)
			return
		}
	}

	activity := model.TaskMemberActivity{
		TaskID:    taskID,
		UserID:    userID,
		Action:    action,
		Timestamp: time.Now(),
		Processed: false,
	}

	err = t.repo.InsertTaskMemberActivity(&activity)
	if err != nil {
		span.RecordError(err)
		span.SetStatus(codes.Error, err.Error())
		http.Error(rw, "Failed to log task member change", http.StatusInternalServerError)
		t.logger.Println("Error inserting task member change:", err)
		return
	}

	if action == "add" {
		task.UserIDs = append(task.UserIDs, userID)
		nc, err := Conn()
		if err != nil {
			span.RecordError(err)
			span.SetStatus(codes.Error, err.Error())
			log.Println("Error connecting to NATS:", err)
			http.Error(rw, "Failed to connect to message broker", http.StatusInternalServerError)
			return
		}
		defer nc.Close()

		subject := "task.joined"

		message := struct {
			UserID   string `json:"userId"`
			TaskName string `json:"taskName"`
		}{
			UserID:   userID,
			TaskName: task.Name,
		}

		jsonMessage, err := json.Marshal(message)
		if err != nil {
			span.RecordError(err)
			span.SetStatus(codes.Error, err.Error())
			log.Println("Error marshalling message:", err)
			return
		}

		err = nc.Publish(subject, jsonMessage)
		if err != nil {
			span.RecordError(err)
			span.SetStatus(codes.Error, err.Error())
			log.Println("Error publishing message to NATS:", err)
		}

		t.logger.Println("a message has been sent")
	} else {
		task.UserIDs = remove(task.UserIDs, userID)
		nc, err := Conn()
		if err != nil {
			span.RecordError(err)
			span.SetStatus(codes.Error, err.Error())
			log.Println("Error connecting to NATS:", err)
			http.Error(rw, "Failed to connect to message broker", http.StatusInternalServerError)
			return
		}
		defer nc.Close()

		subject := "task.removed"

		message := struct {
			UserID   string `json:"userId"`
			TaskName string `json:"taskName"`
		}{
			UserID:   userID,
			TaskName: task.Name,
		}

		jsonMessage, err := json.Marshal(message)
		if err != nil {
			span.RecordError(err)
			span.SetStatus(codes.Error, err.Error())
			log.Println("Error marshalling message:", err)
			return
		}

		err = nc.Publish(subject, jsonMessage)
		if err != nil {
			span.RecordError(err)
			span.SetStatus(codes.Error, err.Error())
			log.Println("Error publishing message to NATS:", err)
		}

		t.logger.Println("a message has been sent")
	}

	err = t.repo.Update(task)
	if err != nil {
		span.RecordError(err)
		span.SetStatus(codes.Error, err.Error())
		http.Error(rw, "Failed to update task", http.StatusInternalServerError)
		t.logger.Println("Error updating task:", err)
		return
	}

	t.ProcessTaskMemberActivity()

	rw.Header().Set("Content-Type", "application/json")
	rw.WriteHeader(http.StatusCreated)
	json.NewEncoder(rw).Encode(map[string]string{
		"message": "Task member change logged and task updated successfully",
	})

	span.SetStatus(codes.Ok, "Successfully updated task")
}

func Conn() (*nats.Conn, error) {
	connection := os.Getenv("NATS_URL")
	conn, err := nats.Connect(connection)
	if err != nil {
		log.Fatal(err)
		return nil, err
	}
	return conn, nil
}

func (t *TasksHandler) ProcessTaskMemberActivity() {
	_, span := t.tracer.Start(context.Background(), "TaskHandler.ProcessTaskMemberActivity")
	defer span.End()
	activities, err := t.repo.GetUnprocessedActivities()
	if err != nil {
		span.RecordError(err)
		span.SetStatus(codes.Error, err.Error())
		t.logger.Println("Error fetching unprocessed changes:", err)
		return
	}

	for _, activity := range activities {
		task, err := t.repo.GetByID(activity.TaskID)
		if err != nil {
			span.RecordError(err)
			span.SetStatus(codes.Error, err.Error())
			t.logger.Println("Error fetching task for change:", err)
			continue
		}

		switch activity.Action {
		case "add":
			if !contains(task.UserIDs, activity.UserID) {
				task.UserIDs = append(task.UserIDs, activity.UserID)
			}
		case "remove":
			if contains(task.UserIDs, activity.UserID) {
				task.UserIDs = remove(task.UserIDs, activity.UserID)
			}
		}

		err = t.repo.Update(task)
		if err != nil {
			span.RecordError(err)
			span.SetStatus(codes.Error, err.Error())
			t.logger.Println("Error updating task:", err)
			continue
		}

		err = t.repo.MarkChangeAsProcessed(activity.ID)
		if err != nil {
			span.RecordError(err)
			span.SetStatus(codes.Error, err.Error())
			t.logger.Println("Error marking change as processed:", err)
			continue
		}
	}
	span.SetStatus(codes.Ok, "Successfully updated task")
}

func contains(slice []string, item string) bool {
	for _, v := range slice {
		if v == item {
			return true
		}
	}
	return false
}

func remove(slice []string, item string) []string {
	result := []string{}
	for _, v := range slice {
		if v != item {
			result = append(result, v)
		}
	}
	return result
}

func (t *TasksHandler) isUserInProject(projectID, userID string) bool {
	_, span := t.tracer.Start(context.Background(), "TaskHandler.isUserInProject")
	defer span.End()

	linkToProjectService := os.Getenv("LINK_TO_PROJECT_SERVICE")
	projectServiceURL := fmt.Sprintf("%s/projects/%s/users/%s/check", linkToProjectService, projectID, userID)

	clientToDo, err := createTLSClient()
	if err != nil {
		span.RecordError(err)
		span.SetStatus(codes.Error, err.Error())
		t.logger.Println("Error creating TLS client:", err)
		return false
	}

	resp, err := clientToDo.Get(projectServiceURL)
	if err != nil {
		span.RecordError(err)
		span.SetStatus(codes.Error, err.Error())
		t.logger.Println("Error making GET request:", err)
		return false
	}
	defer resp.Body.Close()
	t.logger.Println("Response code: " + resp.Status)
	switch resp.StatusCode {
	case http.StatusOK:
		return true
	case http.StatusNotFound:
		return false
	default:
		t.logger.Println("Unexpected status code:", resp.StatusCode)
		span.SetStatus(codes.Ok, "Function is working with unexpected response")
		return false
	}
}

func (th *TasksHandler) HandleStatusUpdate(rw http.ResponseWriter, req *http.Request) {
	_, span := th.tracer.Start(context.Background(), "TaskHandler.HandleStatusUpdate")
	defer span.End()
	th.logger.Println("Received request to update task status")
	th.custLogger.Info(nil, "Received request to update task status")

	// Ekstrakcija task-a iz konteksta
	task, ok := req.Context().Value(KeyTask{}).(*model.Task)
	if !ok || task == nil {
		span.RecordError(errors.New("cannot get task from context"))
		span.SetStatus(codes.Error, "cannot get task from context")
		http.Error(rw, "Task data is missing or invalid", http.StatusBadRequest)
		th.logger.Println("Error retrieving task from context")
		errMsg := "Task data is missing or invalid"
		th.logger.Println(errMsg)
		th.custLogger.Error(nil, errMsg)
		http.Error(rw, errMsg, http.StatusBadRequest)
		return
	}
	th.custLogger.Info(logrus.Fields{"taskID": task.ID, "status": task.Status}, "Task extracted from context successfully")

	// Ažuriranje statusa zadatka
	err := th.repo.UpdateStatus(task)
	if err != nil {
		span.RecordError(err)
		span.SetStatus(codes.Error, err.Error())
		th.logger.Println("Failed to update task status:", err)
		http.Error(rw, "Failed to update status", http.StatusInternalServerError)
		errMsg := "Failed to update task status"
		th.logger.Println(errMsg, err)
		th.custLogger.Error(logrus.Fields{"taskID": task.ID, "status": task.Status}, errMsg+": "+err.Error())
		http.Error(rw, errMsg, http.StatusInternalServerError)
		return
	}
	th.custLogger.Info(logrus.Fields{"taskID": task.ID, "status": task.Status}, "Task status updated successfully")

	err = th.publishStatusUpdate(task)
	if err != nil {
		th.logger.Println("Error publishing status update:", err)
		http.Error(rw, "Failed to notify task members", http.StatusInternalServerError)
		return
	}

	rw.WriteHeader(http.StatusOK)
	th.logger.Println("Task status updated successfully")
	span.SetStatus(codes.Ok, "Successfully updated task")
	th.custLogger.Info(logrus.Fields{"taskID": task.ID, "status": task.Status}, "Response sent successfully")
}

func (t *TasksHandler) publishStatusUpdate(task *model.Task) error {
	nc, err := Conn()
	if err != nil {
		return fmt.Errorf("failed to connect to NATS: %w", err)
	}
	defer nc.Close()

	message := struct {
		TaskName   string   `json:"taskName"`
		TaskStatus string   `json:"taskStatus"`
		MemberIds  []string `json:"memberIds"`
	}{
		TaskName:   task.Name,
		TaskStatus: string(task.Status),
		MemberIds:  task.UserIDs,
	}

	jsonMessage, err := json.Marshal(message)
	if err != nil {
		return fmt.Errorf("failed to marshal message: %w", err)
	}

	subject := "task.status.update"
	err = nc.Publish(subject, jsonMessage)
	if err != nil {
		return fmt.Errorf("failed to publish message to NATS: %w", err)
	}

	t.logger.Println("Task status update message sent to NATS")

	return nil
}

func (th *TasksHandler) HandleCheckingIfUserIsInTask(rw http.ResponseWriter, r *http.Request) {
	th.logger.Println("Received request to check if user is part of the task")
	th.custLogger.Info(nil, "Received request to check if user is part of the task")

	// Ekstrakcija zadatka iz konteksta
	_, span := th.tracer.Start(context.Background(), "TaskHandler.HandleCheckingIfUserIsInTask")
	defer span.End()
	task, ok := r.Context().Value(KeyTask{}).(*model.Task)
	if !ok || task == nil {
		span.RecordError(errors.New("task data is missing or invalid"))
		span.SetStatus(codes.Error, "task data is missing or invalid")
		http.Error(rw, "Task data is missing or invalid", http.StatusBadRequest)
		th.logger.Println("Error retrieving task from context")
		errMsg := "Task data is missing or invalid"
		th.logger.Println(errMsg)
		th.custLogger.Error(nil, errMsg)
		http.Error(rw, errMsg, http.StatusBadRequest)
		return
	}
	th.custLogger.Info(logrus.Fields{"taskID": task.ID}, "Task extracted from context successfully")

	id, ok := r.Context().Value(KeyId{}).(string)
	if !ok || id == "" {
		span.RecordError(errors.New("User ID is missing or invalid"))
		span.SetStatus(codes.Error, "User ID is missing or invalid")
		http.Error(rw, "User ID is missing or invalid", http.StatusUnauthorized)
		th.logger.Println("Error retrieving user ID from context")
		errMsg := "User ID is missing or invalid"
		th.logger.Println(errMsg)
		th.custLogger.Error(nil, errMsg)
		http.Error(rw, errMsg, http.StatusUnauthorized)
		return
	}
	th.custLogger.Info(logrus.Fields{"userID": id}, "User ID extracted from context successfully")

	itContains := slices.Contains(task.UserIDs, id)
	rw.Header().Set("Content-Type", "text/plain")

	if itContains {
		rw.WriteHeader(http.StatusOK)
		rw.Write([]byte("true"))
		th.logger.Println("User is part of the task")
		th.custLogger.Info(logrus.Fields{"taskID": task.ID, "userID": id}, "User is part of the task")
	} else {
		rw.WriteHeader(http.StatusOK)
		rw.Write([]byte("false"))
		th.logger.Println("User is not part of the task")
		th.custLogger.Info(logrus.Fields{"taskID": task.ID, "userID": id}, "User is not part of the task")
	}
	span.SetStatus(codes.Ok, "Successfully checked user")
}<|MERGE_RESOLUTION|>--- conflicted
+++ resolved
@@ -83,17 +83,10 @@
 	taskIDStr := task.ID.Hex()
 	// Slanje odgovora
 	rw.WriteHeader(http.StatusCreated)
-<<<<<<< HEAD
-	//response := map[string]string{"message": "Task created successfully"}
-	response := map[string]interface{}{
-		"message": "Task created successfully",
-		"task":    task,
-=======
 	response := map[string]interface{}{
 		"message": "Task created successfully",
 		"task":    task,
 		"taskId":  taskIDStr,
->>>>>>> 705e85d5
 	}
 	err = json.NewEncoder(rw).Encode(response)
 	if err != nil {
@@ -229,10 +222,12 @@
 		dependencyMap[taskID] = true
 
 		// Fetch the task
+		t.custLogger.Debug(logrus.Fields{"taskID": taskID}, "Fetching dependencies for task")
 		relatedTasks, err := t.repo.GetDependenciesByTaskId(taskID)
 		if err != nil {
 			return nil, fmt.Errorf("error fetching dependencies for task '%s': %v", taskID, err)
 		}
+		t.custLogger.Debug(logrus.Fields{"taskID": taskID, "dependencyCount": len(relatedTasks)}, "Fetched dependencies")
 
 		var allDependencies []model.Task
 		for _, depTask := range relatedTasks {
@@ -246,9 +241,11 @@
 			// Recursively fetch dependencies for each related task
 			subDeps, err := fetchDependencies(depTask.ID.Hex())
 			if err != nil {
-				return nil, err
+				t.custLogger.Warn(logrus.Fields{"taskID": depTask.ID}, "Skipping dependencies due to error: "+err.Error())
+				continue
 			}
 			allDependencies = append(allDependencies, subDeps...)
+
 		}
 		return allDependencies, nil
 	}
