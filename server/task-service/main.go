package main

import (
	"context"
	"fmt"
	"github.com/gorilla/mux"
	"github.com/nats-io/nats.go"
	"github.com/rs/cors"
	"go.opentelemetry.io/otel"
	"go.opentelemetry.io/otel/exporters/jaeger"
	"go.opentelemetry.io/otel/propagation"
	"go.opentelemetry.io/otel/sdk/resource"
	sdktrace "go.opentelemetry.io/otel/sdk/trace"
	semconv "go.opentelemetry.io/otel/semconv/v1.26.0"
	"log"
	"net/http"
	"os"
	"os/signal"
	"task--service/client"
	"task--service/customLogger"
	"task--service/handlers"
	"task--service/repositories"
	"time"
)

func initUserClient() client.UserClient {
	return client.NewUserClient(os.Getenv("USER_SERVICE_HOST"), os.Getenv("PORT"))
}

func main() {

	fmt.Println("Task Service is starting...")

	natsURL := os.Getenv("NATS_URL")
	if natsURL == "" {
		natsURL = "nats://nats:4222"
	}
	nc, err := nats.Connect(natsURL)
	if err != nil {
		log.Fatalf("Error connecting to NATS: %v", err)
	}
	defer nc.Close()

	port := os.Getenv("PORT")
	if len(port) == 0 {
		port = "8080"
	}

	custLogger := customLogger.GetLogger()

	timeoutContext, cancel := context.WithTimeout(context.Background(), 30*time.Second)
	defer cancel()

	logger := log.New(os.Stdout, "[task-api] ", log.LstdFlags)
	storeLogger := log.New(os.Stdout, "[task-store] ", log.LstdFlags)
	cfg := os.Getenv("JAEGER_ADDRESS")
	exp, err := newExporter(cfg)
	if err != nil {
		log.Fatalf("Jaeger exporter initialization failed: %v", err)
	} else {
		log.Println("Jaeger initialization succeeded")
	}
	log.Printf("Using JAEGER_ADDRESS: %s", cfg)
	tp := newTraceProvider(exp)
	defer func() { _ = tp.Shutdown(timeoutContext) }()
	otel.SetTracerProvider(tp)
	otel.SetTextMapPropagator(propagation.TraceContext{})
	tracer := tp.Tracer("task-service")

	store, err := repositories.New(timeoutContext, storeLogger, tracer)
	if err != nil {
		logger.Fatal(err)
	}
	defer store.Disconnect(timeoutContext)

	store.Ping()
	userClient := initUserClient()

<<<<<<< HEAD
=======
	/*
		hdfsAddress := "hdfs://namenode:8020" // Zameni sa adresom HDFS NameNode-a
		hdfsClient, err := hdfs.NewHDFSClient(hdfsAddress)
		if err != nil {
			logger.Fatalf("Failed to initialize HDFS client: %v", err)
		}
	*/

>>>>>>> b38a495c
	taskDocStore, err := repositories.NewTaskDocumentRepository(timeoutContext, storeLogger, tracer)
	if err != nil {
		logger.Fatal(err)
	}
	defer store.Disconnect(timeoutContext)

	taskHandler := handlers.NewTasksHandler(logger, store, taskDocStore, nc, tracer, userClient, custLogger)

	sub, err := nc.QueueSubscribe("ProjectDeleted", "task-queue", func(msg *nats.Msg) {
		projectID := string(msg.Data)
		taskHandler.HandleProjectDeleted(timeoutContext, projectID)
	})
	if err != nil {
		logger.Fatalf("Failed to subscribe to ProjectDeleted: %v", err)
	}
	defer sub.Unsubscribe()

	sub2, err := nc.Subscribe("TasksDeletionComplete", func(msg *nats.Msg) {
		projectID := string(msg.Data)
		taskHandler.DeletedTasks(projectID)
	})
	if err != nil {
		logger.Fatalf("Failed to subscribe to ProjectDeleted: %v", err)
	}
	defer sub2.Unsubscribe()
	defer func() {
		if err := nc.Drain(); err != nil {
			logger.Printf("Error draining NATS connection: %v", err)
		}
		nc.Close()
	}()

	router := mux.NewRouter()

	router.Use(taskHandler.MiddlewareContentTypeSet)
	router.Use(handlers.ExtractTraceInfoMiddleware)

	getRouter := router.Methods(http.MethodGet).Subrouter()
	getRouter.Handle("/tasks", taskHandler.MiddlewareExtractUserFromCookie(taskHandler.MiddlewareCheckRoles([]string{"manager", "member"}, http.HandlerFunc(taskHandler.GetAllTask))))
	getRouter.Handle("/tasks/{projectId}", taskHandler.MiddlewareExtractUserFromCookie(taskHandler.MiddlewareCheckRoles([]string{"member", "manager"}, http.HandlerFunc(taskHandler.GetAllTasksByProjectId))))
	getRouter.Handle("/tasksDetails/{projectId}", taskHandler.MiddlewareExtractUserFromCookie(taskHandler.MiddlewareCheckRoles([]string{"member", "manager"}, http.HandlerFunc(taskHandler.GetAllTasksDetailsByProjectId))))

	postPutRouter := router.Methods(http.MethodPost, http.MethodPut).Subrouter()
	postPutRouter.Handle("/tasks", taskHandler.MiddlewareExtractUserFromCookie(taskHandler.MiddlewareCheckRoles([]string{"manager"}, http.HandlerFunc(taskHandler.PostTask))))

	postPutRouter.Use(taskHandler.MiddlewareTaskDeserialization)
	router.Handle("/tasks/status", taskHandler.MiddlewareExtractUserFromCookie(taskHandler.MiddlewareCheckRoles([]string{"manager", "member"}, http.HandlerFunc(taskHandler.HandleStatusUpdate)))).Methods("PUT")
	router.HandleFunc("/tasks/{taskId}/members/{action}/{userId}", taskHandler.LogTaskMemberChange).Methods("POST")
	postPutRouter.Handle("/tasks/check", taskHandler.MiddlewareExtractUserFromCookie(taskHandler.MiddlewareCheckRoles([]string{"manager", "member"}, http.HandlerFunc(taskHandler.HandleCheckingIfUserIsInTask))))
	postPutRouter.Handle("/tasks/{taskId}/block", http.HandlerFunc(taskHandler.BlockTask)).Methods(http.MethodPost)
	postPutRouter.Handle("/tasks/{taskId}/dependency/{dependencyId}", http.HandlerFunc(taskHandler.AddDependencyToTask)).Methods(http.MethodPost)

	documentRouter := router.Methods(http.MethodPost).Subrouter()
	documentRouter.Handle("/tasks/upload", taskHandler.MiddlewareExtractUserFromCookie(taskHandler.MiddlewareCheckRoles([]string{"manager", "member"}, http.HandlerFunc(taskHandler.UploadTaskDocument))))

	documentGetRouter := router.Methods(http.MethodGet).Subrouter()
	documentGetRouter.Handle("/tasks/getUploads/{taskId}", taskHandler.MiddlewareExtractUserFromCookie(taskHandler.MiddlewareCheckRoles([]string{"manager", "member"}, http.HandlerFunc(taskHandler.GetTaskDocumentsByTaskID))))
	documentGetRouter.Handle("/tasks/download/{taskDocumentId}", taskHandler.MiddlewareExtractUserFromCookie(taskHandler.MiddlewareCheckRoles([]string{"manager", "member"}, http.HandlerFunc(taskHandler.DownloadTaskDocument))))

	corsHandler := cors.New(cors.Options{
		AllowedOrigins:   []string{"*"},
		AllowedMethods:   []string{"GET", "POST", "PUT", "DELETE", "OPTIONS"},
		AllowedHeaders:   []string{"*"},
		AllowCredentials: true,
	})

	handler := corsHandler.Handler(router)

	server := http.Server{
		Addr:         ":" + port,
		Handler:      handler,
		IdleTimeout:  120 * time.Second,
		ReadTimeout:  10 * time.Second,
		WriteTimeout: 10 * time.Second,
	}

	go func() {
		logger.Println("Server listening on port", port)
		err := server.ListenAndServeTLS("/app/cert.crt", "/app/privat.key")
		//err := server.ListenAndServe()

		if err != nil {
			logger.Fatal(err)
		}
	}()

	sigCh := make(chan os.Signal, 1)
	signal.Notify(sigCh, os.Interrupt, os.Kill)

	sig := <-sigCh
	logger.Println("Received terminate signal, shutting down...", sig)

	if err := server.Shutdown(timeoutContext); err != nil {
		logger.Fatal("Could not gracefully shutdown the server", err)
	}
	logger.Println("Server stopped successfully")
}

func newExporter(address string) (*jaeger.Exporter, error) {
	if address == "" {
		return nil, fmt.Errorf("jaeger collector endpoint address is empty")
	}
	exp, err := jaeger.New(jaeger.WithCollectorEndpoint(jaeger.WithEndpoint(address)))
	if err != nil {
		return nil, fmt.Errorf("failed to create Jaeger exporter: %w", err)
	}
	return exp, nil
}

func newTraceProvider(exp sdktrace.SpanExporter) *sdktrace.TracerProvider {
	r, err := resource.Merge(
		resource.Default(),
		resource.NewWithAttributes(
			semconv.SchemaURL,
			semconv.ServiceNameKey.String("task-service"),
		),
	)
	if err != nil {
		log.Fatalf("failed to create resource: %v", err)
	}

	return sdktrace.NewTracerProvider(
		sdktrace.WithSampler(sdktrace.AlwaysSample()),
		sdktrace.WithBatcher(exp),
		sdktrace.WithResource(r),
	)
}<|MERGE_RESOLUTION|>--- conflicted
+++ resolved
@@ -76,17 +76,6 @@
 	store.Ping()
 	userClient := initUserClient()
 
-<<<<<<< HEAD
-=======
-	/*
-		hdfsAddress := "hdfs://namenode:8020" // Zameni sa adresom HDFS NameNode-a
-		hdfsClient, err := hdfs.NewHDFSClient(hdfsAddress)
-		if err != nil {
-			logger.Fatalf("Failed to initialize HDFS client: %v", err)
-		}
-	*/
-
->>>>>>> b38a495c
 	taskDocStore, err := repositories.NewTaskDocumentRepository(timeoutContext, storeLogger, tracer)
 	if err != nil {
 		logger.Fatal(err)
@@ -106,12 +95,24 @@
 
 	sub2, err := nc.Subscribe("TasksDeletionComplete", func(msg *nats.Msg) {
 		projectID := string(msg.Data)
-		taskHandler.DeletedTasks(projectID)
+		ctx := context.Background()
+		taskHandler.DeletedTasks(ctx, projectID)
 	})
 	if err != nil {
 		logger.Fatalf("Failed to subscribe to ProjectDeleted: %v", err)
 	}
 	defer sub2.Unsubscribe()
+
+	sub3, err := nc.Subscribe("WorkflowsDeletionFailed", func(msg *nats.Msg) {
+		projectID := string(msg.Data)
+		ctx := context.Background()
+		taskHandler.RollbackTasks(ctx, projectID)
+	})
+	if err != nil {
+		logger.Fatalf("Failed to subscribe to ProjectDeleted: %v", err)
+	}
+	defer sub3.Unsubscribe()
+
 	defer func() {
 		if err := nc.Drain(); err != nil {
 			logger.Printf("Error draining NATS connection: %v", err)
