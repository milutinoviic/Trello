--- conflicted
+++ resolved
@@ -71,14 +71,9 @@
 	defer store.Disconnect(timeoutContext)
 
 	store.Ping()
+	userClient := initUserClient()
+	taskHandler := handlers.NewTasksHandler(logger, store, nc, tracer, userClient)
 
-<<<<<<< HEAD
-	taskHandler := handlers.NewTasksHandler(logger, store, nc, tracer)
-=======
-	userClient := initUserClient()
-
-	taskHandler := handlers.NewTasksHandler(logger, store, nc, userClient)
->>>>>>> 6b280dc7
 	// subscribe to "ProjectDeleted" events to delete tasks that belong to project
 	sub, err := nc.Subscribe("ProjectDeleted", func(msg *nats.Msg) {
 		projectID := string(msg.Data)
