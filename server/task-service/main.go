package main

import (
	"context"
	"fmt"
	"github.com/gorilla/mux"
	"github.com/nats-io/nats.go"
	"github.com/rs/cors"
	"go.opentelemetry.io/otel"
	"go.opentelemetry.io/otel/exporters/jaeger"
	"go.opentelemetry.io/otel/propagation"
	"go.opentelemetry.io/otel/sdk/resource"
	sdktrace "go.opentelemetry.io/otel/sdk/trace"
	semconv "go.opentelemetry.io/otel/semconv/v1.26.0"
	"log"
	"net/http"
	"os"
	"os/signal"
	"task--service/client"
	"task--service/customLogger"
	"task--service/handlers"
	"task--service/repositories"
	"time"
)

func initUserClient() client.UserClient {
	return client.NewUserClient(os.Getenv("USER_SERVICE_HOST"), os.Getenv("USER_SERVICE_PORT"))
}

func main() {

	fmt.Println("Task Service is starting...")

	natsURL := os.Getenv("NATS_URL")
	if natsURL == "" {
		natsURL = "nats://nats:4222"
	}
	nc, err := nats.Connect(natsURL)
	if err != nil {
		log.Fatalf("Error connecting to NATS: %v", err)
	}
	defer nc.Close()

	port := os.Getenv("PORT")
	if len(port) == 0 {
		port = "8080"
	}

	custLogger := customLogger.GetLogger()

	timeoutContext, cancel := context.WithTimeout(context.Background(), 30*time.Second)
	defer cancel()

	logger := log.New(os.Stdout, "[task-api] ", log.LstdFlags)
	storeLogger := log.New(os.Stdout, "[task-store] ", log.LstdFlags)
	cfg := os.Getenv("JAEGER_ADDRESS")
	exp, err := newExporter(cfg)
	if err != nil {
		log.Fatalf("Jaeger exporter initialization failed: %v", err)
	} else {
		log.Println("Jaeger initialization succeeded")
	}
	log.Printf("Using JAEGER_ADDRESS: %s", cfg)
	tp := newTraceProvider(exp)
	defer func() { _ = tp.Shutdown(timeoutContext) }()
	otel.SetTracerProvider(tp)
	otel.SetTextMapPropagator(propagation.TraceContext{})
	tracer := tp.Tracer("task-service")

	store, err := repositories.New(timeoutContext, storeLogger, tracer)
	if err != nil {
		logger.Fatal(err)
	}
	defer store.Disconnect(timeoutContext)

	store.Ping()
	userClient := initUserClient()
	taskHandler := handlers.NewTasksHandler(logger, store, nc, tracer, userClient)

<<<<<<< HEAD
=======
	taskHandler := handlers.NewTasksHandler(logger, store, nc, userClient, custLogger)
>>>>>>> fa2983f4
	// subscribe to "ProjectDeleted" events to delete tasks that belong to project
	sub, err := nc.Subscribe("ProjectDeleted", func(msg *nats.Msg) {
		projectID := string(msg.Data)
		taskHandler.HandleProjectDeleted(projectID)
	})
	if err != nil {
		logger.Fatalf("Failed to subscribe to ProjectDeleted: %v", err)
	}
	defer sub.Unsubscribe()
	defer func() {
		if err := nc.Drain(); err != nil {
			logger.Printf("Error draining NATS connection: %v", err)
		}
		nc.Close()
	}()

	router := mux.NewRouter()

	router.Use(taskHandler.MiddlewareContentTypeSet)

	getRouter := router.Methods(http.MethodGet).Subrouter()
	getRouter.Handle("/tasks", taskHandler.MiddlewareExtractUserFromCookie(taskHandler.MiddlewareCheckRoles([]string{"manager", "member"}, http.HandlerFunc(taskHandler.GetAllTask))))
	getRouter.Handle("/tasks/{projectId}", taskHandler.MiddlewareExtractUserFromCookie(taskHandler.MiddlewareCheckRoles([]string{"member", "manager"}, http.HandlerFunc(taskHandler.GetAllTasksByProjectId))))
	getRouter.Handle("/tasksDetails/{projectId}", taskHandler.MiddlewareExtractUserFromCookie(taskHandler.MiddlewareCheckRoles([]string{"member", "manager"}, http.HandlerFunc(taskHandler.GetAllTasksDetailsByProjectId))))

	postPutRouter := router.Methods(http.MethodPost, http.MethodPut).Subrouter()
	postPutRouter.Handle("/tasks", taskHandler.MiddlewareExtractUserFromCookie(taskHandler.MiddlewareCheckRoles([]string{"manager"}, http.HandlerFunc(taskHandler.PostTask))))
	postPutRouter.Use(taskHandler.MiddlewareTaskDeserialization)
	router.HandleFunc("/tasks/{taskId}/members/{action}/{userId}", taskHandler.LogTaskMemberChange).Methods("POST")
	postPutRouter.Handle("/tasks/status", taskHandler.MiddlewareExtractUserFromCookie(taskHandler.MiddlewareCheckRoles([]string{"manager", "member"}, http.HandlerFunc(taskHandler.HandleStatusUpdate))))
	postPutRouter.Handle("/tasks/check", taskHandler.MiddlewareExtractUserFromCookie(taskHandler.MiddlewareCheckRoles([]string{"manager", "member"}, http.HandlerFunc(taskHandler.HandleCheckingIfUserIsInTask))))

	corsHandler := cors.New(cors.Options{
		AllowedOrigins:   []string{"*"},
		AllowedMethods:   []string{"GET", "POST", "PUT", "DELETE", "OPTIONS"},
		AllowedHeaders:   []string{"*"},
		AllowCredentials: true,
	})

	handler := corsHandler.Handler(router)

	server := http.Server{
		Addr:         ":" + port,
		Handler:      handler,
		IdleTimeout:  120 * time.Second,
		ReadTimeout:  1 * time.Second,
		WriteTimeout: 1 * time.Second,
	}

	go func() {
		logger.Println("Server listening on port", port)
		err := server.ListenAndServe()
		if err != nil {
			logger.Fatal(err)
		}
	}()

	sigCh := make(chan os.Signal, 1)
	signal.Notify(sigCh, os.Interrupt, os.Kill)

	sig := <-sigCh
	logger.Println("Received terminate signal, shutting down...", sig)

	if err := server.Shutdown(timeoutContext); err != nil {
		logger.Fatal("Could not gracefully shutdown the server", err)
	}
	logger.Println("Server stopped successfully")
}

func newExporter(address string) (*jaeger.Exporter, error) {
	if address == "" {
		return nil, fmt.Errorf("jaeger collector endpoint address is empty")
	}
	exp, err := jaeger.New(jaeger.WithCollectorEndpoint(jaeger.WithEndpoint(address)))
	if err != nil {
		return nil, fmt.Errorf("failed to create Jaeger exporter: %w", err)
	}
	return exp, nil
}

func newTraceProvider(exp sdktrace.SpanExporter) *sdktrace.TracerProvider {
	r, err := resource.Merge(
		resource.Default(),
		resource.NewWithAttributes(
			semconv.SchemaURL,
			semconv.ServiceNameKey.String("task-service"),
		),
	)
	if err != nil {
		log.Fatalf("failed to create resource: %v", err)
	}

	return sdktrace.NewTracerProvider(
		sdktrace.WithSampler(sdktrace.AlwaysSample()),
		sdktrace.WithBatcher(exp),
		sdktrace.WithResource(r),
	)
}<|MERGE_RESOLUTION|>--- conflicted
+++ resolved
@@ -75,12 +75,8 @@
 
 	store.Ping()
 	userClient := initUserClient()
-	taskHandler := handlers.NewTasksHandler(logger, store, nc, tracer, userClient)
 
-<<<<<<< HEAD
-=======
-	taskHandler := handlers.NewTasksHandler(logger, store, nc, userClient, custLogger)
->>>>>>> fa2983f4
+	taskHandler := handlers.NewTasksHandler(logger, store, nc, tracer, userClient, custLogger)
 	// subscribe to "ProjectDeleted" events to delete tasks that belong to project
 	sub, err := nc.Subscribe("ProjectDeleted", func(msg *nats.Msg) {
 		projectID := string(msg.Data)
