--- conflicted
+++ resolved
@@ -67,12 +67,7 @@
 
 	store.Ping()
 
-<<<<<<< HEAD
-	taskHandler := handlers.NewTasksHandler(logger, store, nc)
-
-=======
 	taskHandler := handlers.NewTasksHandler(logger, store, nc, tracer)
->>>>>>> 9aab5f7c
 	// subscribe to "ProjectDeleted" events to delete tasks that belong to project
 	sub, err := nc.QueueSubscribe("ProjectDeleted", "task-queue", func(msg *nats.Msg) {
 		projectID := string(msg.Data)
