--- conflicted
+++ resolved
@@ -144,7 +144,6 @@
 
 }
 
-<<<<<<< HEAD
 func (tr *TaskRepository) DeleteTask(taskId primitive.ObjectID) error {
 	ctx, cancel := context.WithTimeout(context.Background(), 5*time.Second)
 	defer cancel()
@@ -179,7 +178,8 @@
 
 	t.logger.Printf("Successfully deleted all tasks for project %s", projectID)
 	return nil
-=======
+}
+
 func (tr *TaskRepository) GetByID(taskID string) (*model.Task, error) {
 	ctx, cancel := context.WithTimeout(context.Background(), 5*time.Second)
 	defer cancel()
@@ -252,7 +252,6 @@
 	projectDatabase := tr.cli.Database("mongoTask")
 	changeCollection := projectDatabase.Collection("task_member_activity")
 	return changeCollection
->>>>>>> f66c2fe7
 }
 
 func (tr *TaskRepository) UpdateStatus(task *model.Task) error {
