package handler

import (
	"context"
	"crypto/tls"
	"crypto/x509"
	"encoding/json"
	"errors"
	"fmt"
	"github.com/gorilla/mux"
	"github.com/nats-io/nats.go"
	"go.mongodb.org/mongo-driver/bson/primitive"
	"go.opentelemetry.io/otel"
	"go.opentelemetry.io/otel/codes"
	"go.opentelemetry.io/otel/propagation"
	"go.opentelemetry.io/otel/trace"
	"io/ioutil"
	"log"
	"main.go/customLogger"
	"main.go/model"
	"main.go/repository"
	"net/http"
	"strconv"
	"strings"
)

type KeyProduct struct{}

type WorkflowHandler struct {
	logger     *log.Logger
	repo       *repository.WorkflowRepo
	custLogger *customLogger.Logger
	tracer     trace.Tracer
	nc         *nats.Conn
}

func NewWorkflowHandler(l *log.Logger, r *repository.WorkflowRepo, custLogger *customLogger.Logger, tracer trace.Tracer, nc *nats.Conn) *WorkflowHandler {
	return &WorkflowHandler{l, r, custLogger, tracer, nc}
}

func ExtractTraceInfoMiddleware(next http.Handler) http.Handler {
	return http.HandlerFunc(func(w http.ResponseWriter, r *http.Request) {
		ctx := otel.GetTextMapPropagator().Extract(r.Context(), propagation.HeaderCarrier(r.Header))
		next.ServeHTTP(w, r.WithContext(ctx))
	})
}

func (w *WorkflowHandler) GetAllTasks(rw http.ResponseWriter, h *http.Request) {
<<<<<<< HEAD
	ctx, span := w.tracer.Start(h.Context(), "WorkflowHandler.GetAllTasks")
	defer span.End()
=======
	w.custLogger.Info(nil, "Starting GetAllTasks request")

>>>>>>> 89d5ef57
	vars := mux.Vars(h)
	limit, err := strconv.Atoi(vars["limit"])
	if err != nil {
		span.RecordError(err)
		span.SetStatus(codes.Error, err.Error())

		w.logger.Printf("Expected integer, got: %d", limit)
		http.Error(rw, "Unable to convert limit to integer", http.StatusBadRequest)
		return
	}
<<<<<<< HEAD

	tasks, err := w.repo.GetAllNodesWithTask(ctx, limit)
=======
	w.custLogger.Info(nil, fmt.Sprintf("Fetching tasks with limit: %d", limit))
	tasks, err := w.repo.GetAllNodesWithTask(limit)
>>>>>>> 89d5ef57
	if err != nil {
		span.RecordError(err)
		span.SetStatus(codes.Error, err.Error())

		w.logger.Print("Database exception: ", err)
	}

	if tasks == nil {

		w.custLogger.Warn(nil, "No tasks found")
		return
	}

	err = tasks.ToJSON(rw)
	if err != nil {
<<<<<<< HEAD
		span.RecordError(err)
		span.SetStatus(codes.Error, err.Error())

=======
		w.custLogger.Error(nil, "Error converting tasks to JSON: "+err.Error())
>>>>>>> 89d5ef57
		http.Error(rw, "Unable to convert to json", http.StatusInternalServerError)
		w.logger.Fatal("Unable to convert to json :", err)
		return
	}
<<<<<<< HEAD
	span.SetStatus(codes.Ok, "")
}

func (m *WorkflowHandler) PostTask(rw http.ResponseWriter, h *http.Request) {
	ctx, span := m.tracer.Start(h.Context(), "WorkflowHandler.PostTask")
	defer span.End()
	var task model.TaskGraph
	err := json.NewDecoder(h.Body).Decode(&task)
	if err != nil {
		span.RecordError(err)
		span.SetStatus(codes.Error, err.Error())

=======
	w.custLogger.Info(nil, "Successfully fetched and returned tasks")
}

func (m *WorkflowHandler) PostTask(rw http.ResponseWriter, h *http.Request) {
	m.custLogger.Info(nil, "Starting PostTask request")

	var task model.TaskGraph
	err := json.NewDecoder(h.Body).Decode(&task)
	if err != nil {
		m.custLogger.Error(nil, "Error decoding task: "+err.Error())
>>>>>>> 89d5ef57
		m.logger.Println("Error decoding task:", err)
		rw.WriteHeader(http.StatusBadRequest)
		rw.Write([]byte("Invalid task format"))
		return
	}
	m.logger.Printf("Received task: %+v\n", task)

	err = m.repo.PostTask(ctx, &task)
	if err != nil {
<<<<<<< HEAD
		span.RecordError(err)
		span.SetStatus(codes.Error, err.Error())

=======
		m.custLogger.Error(nil, "Database exception: "+err.Error())
>>>>>>> 89d5ef57
		m.logger.Print("Database exception: ", err)
		rw.WriteHeader(http.StatusInternalServerError)
		return
	}
<<<<<<< HEAD
	span.SetStatus(codes.Ok, "")
=======
	m.custLogger.Info(nil, "Task successfully posted")
>>>>>>> 89d5ef57
	rw.WriteHeader(http.StatusCreated)
}

func (w *WorkflowHandler) AddTaskAsDependency(rw http.ResponseWriter, h *http.Request) {
<<<<<<< HEAD
	ctx, span := w.tracer.Start(h.Context(), "WorkflowHandler.AddTaskAsDependency")
	defer span.End()
=======

	w.custLogger.Info(nil, "Starting AddTaskAsDependency request")
>>>>>>> 89d5ef57
	vars := mux.Vars(h)
	taskId := vars["taskId"]
	dependency := vars["dependencyId"]
	w.logger.Print("TaskId", taskId)
	w.logger.Print("dependencyId", dependency)
<<<<<<< HEAD
	err := w.repo.AddDependency(ctx, taskId, dependency)
=======
	w.custLogger.Info(nil, fmt.Sprintf("TaskId: %s, DependencyId: %s", taskId, dependency))

	err := w.repo.AddDependency(taskId, dependency)
>>>>>>> 89d5ef57
	if err != nil {
		span.RecordError(err)
		span.SetStatus(codes.Error, err.Error())

		w.logger.Print("Database exception: ", err)
		rw.WriteHeader(http.StatusInternalServerError)
		return
	}
	////TODO: call task server and change blocked to true for dependecyId
	taskServiceURL := fmt.Sprintf("https://task-server:8080/tasks/%s/block", dependency)
	w.logger.Printf("Block task at %s", taskServiceURL)

	req, err := http.NewRequest("POST", taskServiceURL, strings.NewReader("{}"))
	if err != nil {
		span.RecordError(err)
		span.SetStatus(codes.Error, err.Error())
		w.logger.Printf("Failed to create task blocked request: %v", err)
		w.custLogger.Error(nil, "Failed to create task blocked request: "+err.Error())
		rw.WriteHeader(http.StatusInternalServerError)
		return
	}

	req.Header.Set("Content-Type", "application/json")

	client, err := createTLSClient()
	if err != nil {
<<<<<<< HEAD
		span.RecordError(err)
		span.SetStatus(codes.Error, err.Error())
=======
		w.custLogger.Error(nil, "Failed to initialize TLS client: "+err.Error())
>>>>>>> 89d5ef57
		w.logger.Printf("Failed to initalize tls: %v", err)
		rw.WriteHeader(http.StatusInternalServerError)
		return
	}

	resp, err := client.Do(req)
	if err != nil {
		span.RecordError(err)
		span.SetStatus(codes.Error, err.Error())
		w.logger.Printf("Failed to call task server: %v", err)
		rw.WriteHeader(http.StatusInternalServerError)
		return
	}
	defer resp.Body.Close()

	if resp.StatusCode != http.StatusOK {
		span.RecordError(errors.New("Internal server error"))
		span.SetStatus(codes.Error, errors.New("Internal server error").Error())
		w.logger.Printf("Task server responded with status: %v", resp.Status)
		rw.WriteHeader(http.StatusInternalServerError)
		return
	}

	w.custLogger.Info(nil, "Task successfully blocked")

	dependencyTaskServiceURL := fmt.Sprintf("https://task-server:8080/tasks/%s/dependency/%s", taskId, dependency)
	w.logger.Printf("Add depenedency to task at %s", dependencyTaskServiceURL)

	req2, err := http.NewRequest("POST", dependencyTaskServiceURL, strings.NewReader("{}"))
	if err != nil {
		span.RecordError(err)
		span.SetStatus(codes.Error, err.Error())
		w.logger.Printf("Failed to create task blocked request: %v", err)
		w.custLogger.Error(nil, "Failed to create task blocked request: "+err.Error())
		rw.WriteHeader(http.StatusInternalServerError)
		return
	}

	req2.Header.Set("Content-Type", "application/json")

	client2, err := createTLSClient()
	if err != nil {
		span.RecordError(err)
		span.SetStatus(codes.Error, err.Error())
		w.logger.Printf("Failed to initalize tls: %v", err)
		rw.WriteHeader(http.StatusInternalServerError)
		return
	}

	resp2, err := client2.Do(req2)
	if err != nil {
		span.RecordError(err)
		span.SetStatus(codes.Error, err.Error())
		w.logger.Printf("Failed to call task server: %v", err)
		rw.WriteHeader(http.StatusInternalServerError)
		return
	}
	defer resp2.Body.Close()

	if resp2.StatusCode != http.StatusOK {
<<<<<<< HEAD
		span.RecordError(errors.New("Internal server error"))
		span.SetStatus(codes.Error, errors.New("Internal server error").Error())
=======
		w.custLogger.Error(nil, "Failed to call task server for dependency: "+err.Error())
>>>>>>> 89d5ef57
		w.logger.Printf("Task server responded with status: %v", resp2.Status)
		rw.WriteHeader(http.StatusInternalServerError)
		return
	}
	span.SetStatus(codes.Ok, "")

	w.custLogger.Info(nil, "Dependency successfully added")
	rw.WriteHeader(http.StatusCreated)
}

func (w *WorkflowHandler) MiddlewareContentTypeSet(next http.Handler) http.Handler {
	return http.HandlerFunc(func(rw http.ResponseWriter, h *http.Request) {
		w.logger.Println("Method [", h.Method, "] - Hit path :", h.URL.Path)

		rw.Header().Add("Content-Type", "application/json")

		next.ServeHTTP(rw, h)
	})
}

func createTLSClient() (*http.Client, error) {
	caCert, err := ioutil.ReadFile("/app/cert.crt")
	if err != nil {
		return nil, err
	}

	caCertPool := x509.NewCertPool()
	caCertPool.AppendCertsFromPEM(caCert)

	tlsConfig := &tls.Config{
		RootCAs: caCertPool,
	}

	transport := &http.Transport{
		TLSClientConfig: tlsConfig,
	}

	client := &http.Client{
		Transport: transport,
	}

	return client, nil
}

func (w *WorkflowHandler) GetTaskGraphByProject(rw http.ResponseWriter, h *http.Request) {

	w.custLogger.Info(nil, "Starting GetTaskGraphByProject request")

	vars := mux.Vars(h)
	ctx, span := w.tracer.Start(h.Context(), "WorkflowHandler.GetTaskGraphByProject")
	defer span.End()
	projectID, ok := vars["project_id"]
	if !ok {
		span.RecordError(errors.New("Missing project_id"))
		span.SetStatus(codes.Error, "Missing project_id")
		http.Error(rw, "Missing project_id in route parameters", http.StatusBadRequest)
		return
	}

	w.custLogger.Info(nil, fmt.Sprintf("Processing project_id: %s", projectID))

	objectID, err := primitive.ObjectIDFromHex(projectID)
	if err != nil {
		span.RecordError(err)
		span.SetStatus(codes.Error, err.Error())
		http.Error(rw, "Invalid project_id format", http.StatusBadRequest)
		return
	}

	taskGraph, err := w.repo.GetTaskGraph(ctx, objectID.Hex())
	if err != nil {
		span.RecordError(err)
		span.SetStatus(codes.Error, err.Error())
		http.Error(rw, "Error fetching task graph: "+err.Error(), http.StatusInternalServerError)
		return
	}
	w.custLogger.Info(nil, "Successfully fetched task graph")
	rw.Header().Set("Content-Type", "application/json")
	err = json.NewEncoder(rw).Encode(taskGraph)
	if err != nil {
		errMsg := "Error encoding response"
		span.RecordError(err)
		span.SetStatus(codes.Error, err.Error())
		w.custLogger.Error(nil, errMsg+": "+err.Error())
		http.Error(rw, "Error encoding response: "+err.Error(), http.StatusInternalServerError)
		return
	}
	w.custLogger.Info(nil, "GetTaskGraphByProject completed successfully")
	span.SetStatus(codes.Ok, "Successfully fetched task graph")
	//rw.WriteHeader(http.StatusOK) // no need to set this when using .Encode, encode already sets statusOK
}

func (t *WorkflowHandler) HandleProjectDeleted(projectID string) {
	_, span := t.tracer.Start(context.Background(), "WorkflowHandler.HandleProjectDeleted")
	defer span.End()

	err := t.repo.UpdateAllWorkflowByProjectId(projectID, true)
	if err != nil {
		span.RecordError(err)
		span.SetStatus(codes.Error, err.Error())
		t.logger.Printf("Failed to delete workflows for project %s: %v", projectID, err)

		_ = t.nc.Publish("WorkflowsDeletionFailed", []byte(projectID))
	}
	t.logger.Printf("Successfully deleted all tasks for project %s", projectID)

	err = t.nc.Publish("WorkflowsDeleted", []byte(projectID))
	if err != nil {
		t.logger.Printf("Failed to publish TasksDeleted event for project %s: %v", projectID, err)
	}

	span.SetStatus(codes.Ok, "Successfully deleted all workflows")
}

func (t *WorkflowHandler) DeletedWorkflows(projectID string) {
	_, span := t.tracer.Start(context.Background(), "WorkflowHandler.HandleProjectDeleted")
	defer span.End()

	err := t.repo.DeleteAllWorkflowByProjectId(projectID)
	if err != nil {
		span.RecordError(err)
		span.SetStatus(codes.Error, err.Error())
		t.logger.Printf("Failed to delete workflows for project %s: %v", projectID, err)

		_ = t.nc.Publish("WorkflowsDeletionFailed", []byte(projectID))
	}
	t.logger.Printf("Successfully deleted all tasks for project %s", projectID)

	err = t.nc.Publish("WorkflowsDeleted", []byte(projectID))
	if err != nil {
		t.logger.Printf("Failed to publish TasksDeleted event for project %s: %v", projectID, err)
	}

	span.SetStatus(codes.Ok, "Successfully deleted all workflows")
}

func (w *WorkflowHandler) RollbackWorkflows(ctx context.Context, projectID string) {
	_, span := w.tracer.Start(context.Background(), "WorkflowHandler.HandleProjectDeleted")
	defer span.End()

	err := w.repo.UpdateAllWorkflowByProjectId(projectID, false)
	if err != nil {
		span.RecordError(err)
		span.SetStatus(codes.Error, err.Error())
		w.logger.Printf("Failed to delete workflows for project %s: %v", projectID, err)

		_ = w.nc.Publish("WorkflowsDeletionFailed", []byte(projectID))
	}
	w.logger.Printf("Successfully deleted all tasks for project %s", projectID)

	err = w.nc.Publish("WorkflowsDeleted", []byte(projectID))
	if err != nil {
		w.logger.Printf("Failed to publish TasksDeleted event for project %s: %v", projectID, err)
	}

	span.SetStatus(codes.Ok, "Successfully deleted all workflows")
}<|MERGE_RESOLUTION|>--- conflicted
+++ resolved
@@ -46,13 +46,10 @@
 }
 
 func (w *WorkflowHandler) GetAllTasks(rw http.ResponseWriter, h *http.Request) {
-<<<<<<< HEAD
 	ctx, span := w.tracer.Start(h.Context(), "WorkflowHandler.GetAllTasks")
 	defer span.End()
-=======
 	w.custLogger.Info(nil, "Starting GetAllTasks request")
 
->>>>>>> 89d5ef57
 	vars := mux.Vars(h)
 	limit, err := strconv.Atoi(vars["limit"])
 	if err != nil {
@@ -63,13 +60,9 @@
 		http.Error(rw, "Unable to convert limit to integer", http.StatusBadRequest)
 		return
 	}
-<<<<<<< HEAD
 
 	tasks, err := w.repo.GetAllNodesWithTask(ctx, limit)
-=======
 	w.custLogger.Info(nil, fmt.Sprintf("Fetching tasks with limit: %d", limit))
-	tasks, err := w.repo.GetAllNodesWithTask(limit)
->>>>>>> 89d5ef57
 	if err != nil {
 		span.RecordError(err)
 		span.SetStatus(codes.Error, err.Error())
@@ -78,49 +71,29 @@
 	}
 
 	if tasks == nil {
-
 		w.custLogger.Warn(nil, "No tasks found")
 		return
 	}
 
 	err = tasks.ToJSON(rw)
 	if err != nil {
-<<<<<<< HEAD
-		span.RecordError(err)
-		span.SetStatus(codes.Error, err.Error())
-
-=======
+		span.RecordError(err)
+		span.SetStatus(codes.Error, err.Error())
 		w.custLogger.Error(nil, "Error converting tasks to JSON: "+err.Error())
->>>>>>> 89d5ef57
 		http.Error(rw, "Unable to convert to json", http.StatusInternalServerError)
 		w.logger.Fatal("Unable to convert to json :", err)
 		return
 	}
-<<<<<<< HEAD
 	span.SetStatus(codes.Ok, "")
 }
 
 func (m *WorkflowHandler) PostTask(rw http.ResponseWriter, h *http.Request) {
+	m.custLogger.Info(nil, "Starting PostTask request")
 	ctx, span := m.tracer.Start(h.Context(), "WorkflowHandler.PostTask")
-	defer span.End()
 	var task model.TaskGraph
 	err := json.NewDecoder(h.Body).Decode(&task)
 	if err != nil {
-		span.RecordError(err)
-		span.SetStatus(codes.Error, err.Error())
-
-=======
-	w.custLogger.Info(nil, "Successfully fetched and returned tasks")
-}
-
-func (m *WorkflowHandler) PostTask(rw http.ResponseWriter, h *http.Request) {
-	m.custLogger.Info(nil, "Starting PostTask request")
-
-	var task model.TaskGraph
-	err := json.NewDecoder(h.Body).Decode(&task)
-	if err != nil {
 		m.custLogger.Error(nil, "Error decoding task: "+err.Error())
->>>>>>> 89d5ef57
 		m.logger.Println("Error decoding task:", err)
 		rw.WriteHeader(http.StatusBadRequest)
 		rw.Write([]byte("Invalid task format"))
@@ -130,45 +103,29 @@
 
 	err = m.repo.PostTask(ctx, &task)
 	if err != nil {
-<<<<<<< HEAD
-		span.RecordError(err)
-		span.SetStatus(codes.Error, err.Error())
-
-=======
+		span.RecordError(err)
+		span.SetStatus(codes.Error, err.Error())
 		m.custLogger.Error(nil, "Database exception: "+err.Error())
->>>>>>> 89d5ef57
 		m.logger.Print("Database exception: ", err)
 		rw.WriteHeader(http.StatusInternalServerError)
 		return
 	}
-<<<<<<< HEAD
 	span.SetStatus(codes.Ok, "")
-=======
 	m.custLogger.Info(nil, "Task successfully posted")
->>>>>>> 89d5ef57
 	rw.WriteHeader(http.StatusCreated)
 }
 
 func (w *WorkflowHandler) AddTaskAsDependency(rw http.ResponseWriter, h *http.Request) {
-<<<<<<< HEAD
 	ctx, span := w.tracer.Start(h.Context(), "WorkflowHandler.AddTaskAsDependency")
 	defer span.End()
-=======
-
 	w.custLogger.Info(nil, "Starting AddTaskAsDependency request")
->>>>>>> 89d5ef57
 	vars := mux.Vars(h)
 	taskId := vars["taskId"]
 	dependency := vars["dependencyId"]
 	w.logger.Print("TaskId", taskId)
 	w.logger.Print("dependencyId", dependency)
-<<<<<<< HEAD
 	err := w.repo.AddDependency(ctx, taskId, dependency)
-=======
 	w.custLogger.Info(nil, fmt.Sprintf("TaskId: %s, DependencyId: %s", taskId, dependency))
-
-	err := w.repo.AddDependency(taskId, dependency)
->>>>>>> 89d5ef57
 	if err != nil {
 		span.RecordError(err)
 		span.SetStatus(codes.Error, err.Error())
@@ -195,12 +152,9 @@
 
 	client, err := createTLSClient()
 	if err != nil {
-<<<<<<< HEAD
-		span.RecordError(err)
-		span.SetStatus(codes.Error, err.Error())
-=======
+		span.RecordError(err)
+		span.SetStatus(codes.Error, err.Error())
 		w.custLogger.Error(nil, "Failed to initialize TLS client: "+err.Error())
->>>>>>> 89d5ef57
 		w.logger.Printf("Failed to initalize tls: %v", err)
 		rw.WriteHeader(http.StatusInternalServerError)
 		return
@@ -261,12 +215,9 @@
 	defer resp2.Body.Close()
 
 	if resp2.StatusCode != http.StatusOK {
-<<<<<<< HEAD
 		span.RecordError(errors.New("Internal server error"))
 		span.SetStatus(codes.Error, errors.New("Internal server error").Error())
-=======
 		w.custLogger.Error(nil, "Failed to call task server for dependency: "+err.Error())
->>>>>>> 89d5ef57
 		w.logger.Printf("Task server responded with status: %v", resp2.Status)
 		rw.WriteHeader(http.StatusInternalServerError)
 		return
