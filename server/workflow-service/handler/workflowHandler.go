--- conflicted
+++ resolved
@@ -1,10 +1,6 @@
 package handler
 
 import (
-<<<<<<< HEAD
-	"context"
-=======
->>>>>>> 55d0e493
 	"crypto/tls"
 	"crypto/x509"
 	"encoding/json"
@@ -12,13 +8,9 @@
 	"fmt"
 	"github.com/gorilla/mux"
 	"go.mongodb.org/mongo-driver/bson/primitive"
-<<<<<<< HEAD
-	"go.opentelemetry.io/otel/codes"
-=======
 	"go.opentelemetry.io/otel"
 	"go.opentelemetry.io/otel/codes"
 	"go.opentelemetry.io/otel/propagation"
->>>>>>> 55d0e493
 	"go.opentelemetry.io/otel/trace"
 	"io/ioutil"
 	"log"
@@ -125,11 +117,7 @@
 	dependency := vars["dependencyId"]
 	w.logger.Print("TaskId", taskId)
 	w.logger.Print("dependencyId", dependency)
-<<<<<<< HEAD
-	err := w.repo.AddDependency(taskId, dependency)
-=======
 	err := w.repo.AddDependency(ctx, taskId, dependency)
->>>>>>> 55d0e493
 	if err != nil {
 		span.RecordError(err)
 		span.SetStatus(codes.Error, err.Error())
@@ -144,11 +132,8 @@
 
 	req, err := http.NewRequest("POST", taskServiceURL, strings.NewReader("{}"))
 	if err != nil {
-<<<<<<< HEAD
-=======
-		span.RecordError(err)
-		span.SetStatus(codes.Error, err.Error())
->>>>>>> 55d0e493
+		span.RecordError(err)
+		span.SetStatus(codes.Error, err.Error())
 		w.logger.Printf("Failed to create task blocked request: %v", err)
 		w.custLogger.Error(nil, "Failed to create task blocked request: "+err.Error())
 		rw.WriteHeader(http.StatusInternalServerError)
@@ -159,11 +144,8 @@
 
 	client, err := createTLSClient()
 	if err != nil {
-<<<<<<< HEAD
-=======
-		span.RecordError(err)
-		span.SetStatus(codes.Error, err.Error())
->>>>>>> 55d0e493
+		span.RecordError(err)
+		span.SetStatus(codes.Error, err.Error())
 		w.logger.Printf("Failed to initalize tls: %v", err)
 		rw.WriteHeader(http.StatusInternalServerError)
 		return
@@ -171,11 +153,8 @@
 
 	resp, err := client.Do(req)
 	if err != nil {
-<<<<<<< HEAD
-=======
-		span.RecordError(err)
-		span.SetStatus(codes.Error, err.Error())
->>>>>>> 55d0e493
+		span.RecordError(err)
+		span.SetStatus(codes.Error, err.Error())
 		w.logger.Printf("Failed to call task server: %v", err)
 		rw.WriteHeader(http.StatusInternalServerError)
 		return
@@ -183,11 +162,8 @@
 	defer resp.Body.Close()
 
 	if resp.StatusCode != http.StatusOK {
-<<<<<<< HEAD
-=======
 		span.RecordError(errors.New("Internal server error"))
 		span.SetStatus(codes.Error, errors.New("Internal server error").Error())
->>>>>>> 55d0e493
 		w.logger.Printf("Task server responded with status: %v", resp.Status)
 		rw.WriteHeader(http.StatusInternalServerError)
 		return
@@ -198,11 +174,8 @@
 
 	req2, err := http.NewRequest("POST", dependencyTaskServiceURL, strings.NewReader("{}"))
 	if err != nil {
-<<<<<<< HEAD
-=======
-		span.RecordError(err)
-		span.SetStatus(codes.Error, err.Error())
->>>>>>> 55d0e493
+		span.RecordError(err)
+		span.SetStatus(codes.Error, err.Error())
 		w.logger.Printf("Failed to create task blocked request: %v", err)
 		w.custLogger.Error(nil, "Failed to create task blocked request: "+err.Error())
 		rw.WriteHeader(http.StatusInternalServerError)
@@ -213,11 +186,8 @@
 
 	client2, err := createTLSClient()
 	if err != nil {
-<<<<<<< HEAD
-=======
-		span.RecordError(err)
-		span.SetStatus(codes.Error, err.Error())
->>>>>>> 55d0e493
+		span.RecordError(err)
+		span.SetStatus(codes.Error, err.Error())
 		w.logger.Printf("Failed to initalize tls: %v", err)
 		rw.WriteHeader(http.StatusInternalServerError)
 		return
@@ -225,11 +195,8 @@
 
 	resp2, err := client2.Do(req2)
 	if err != nil {
-<<<<<<< HEAD
-=======
-		span.RecordError(err)
-		span.SetStatus(codes.Error, err.Error())
->>>>>>> 55d0e493
+		span.RecordError(err)
+		span.SetStatus(codes.Error, err.Error())
 		w.logger.Printf("Failed to call task server: %v", err)
 		rw.WriteHeader(http.StatusInternalServerError)
 		return
@@ -237,19 +204,13 @@
 	defer resp2.Body.Close()
 
 	if resp2.StatusCode != http.StatusOK {
-<<<<<<< HEAD
-=======
 		span.RecordError(errors.New("Internal server error"))
 		span.SetStatus(codes.Error, errors.New("Internal server error").Error())
->>>>>>> 55d0e493
 		w.logger.Printf("Task server responded with status: %v", resp2.Status)
 		rw.WriteHeader(http.StatusInternalServerError)
 		return
 	}
-<<<<<<< HEAD
-=======
 	span.SetStatus(codes.Ok, "")
->>>>>>> 55d0e493
 
 	rw.WriteHeader(http.StatusCreated)
 }
@@ -290,11 +251,7 @@
 
 func (w *WorkflowHandler) GetTaskGraphByProject(rw http.ResponseWriter, h *http.Request) {
 	vars := mux.Vars(h)
-<<<<<<< HEAD
-	_, span := w.tracer.Start(context.Background(), "WorkflowHandler.GetTaskGraphByProject")
-=======
 	ctx, span := w.tracer.Start(h.Context(), "WorkflowHandler.GetTaskGraphByProject")
->>>>>>> 55d0e493
 	defer span.End()
 	projectID, ok := vars["project_id"]
 	if !ok {
@@ -312,11 +269,7 @@
 		return
 	}
 
-<<<<<<< HEAD
-	taskGraph, err := w.repo.GetTaskGraph(objectID.Hex())
-=======
 	taskGraph, err := w.repo.GetTaskGraph(ctx, objectID.Hex())
->>>>>>> 55d0e493
 	if err != nil {
 		span.RecordError(err)
 		span.SetStatus(codes.Error, err.Error())
