--- conflicted
+++ resolved
@@ -1,26 +1,18 @@
 package handler
 
 import (
-<<<<<<< HEAD
 	"context"
-=======
->>>>>>> b38a495c
 	"crypto/tls"
 	"crypto/x509"
 	"encoding/json"
 	"errors"
 	"fmt"
 	"github.com/gorilla/mux"
-<<<<<<< HEAD
 	"github.com/nats-io/nats.go"
-	"go.mongodb.org/mongo-driver/bson/primitive"
-	"go.opentelemetry.io/otel/codes"
-=======
 	"go.mongodb.org/mongo-driver/bson/primitive"
 	"go.opentelemetry.io/otel"
 	"go.opentelemetry.io/otel/codes"
 	"go.opentelemetry.io/otel/propagation"
->>>>>>> b38a495c
 	"go.opentelemetry.io/otel/trace"
 	"io/ioutil"
 	"log"
@@ -128,11 +120,7 @@
 	dependency := vars["dependencyId"]
 	w.logger.Print("TaskId", taskId)
 	w.logger.Print("dependencyId", dependency)
-<<<<<<< HEAD
-	err := w.repo.AddDependency(taskId, dependency)
-=======
 	err := w.repo.AddDependency(ctx, taskId, dependency)
->>>>>>> b38a495c
 	if err != nil {
 		span.RecordError(err)
 		span.SetStatus(codes.Error, err.Error())
@@ -147,11 +135,8 @@
 
 	req, err := http.NewRequest("POST", taskServiceURL, strings.NewReader("{}"))
 	if err != nil {
-<<<<<<< HEAD
-=======
-		span.RecordError(err)
-		span.SetStatus(codes.Error, err.Error())
->>>>>>> b38a495c
+		span.RecordError(err)
+		span.SetStatus(codes.Error, err.Error())
 		w.logger.Printf("Failed to create task blocked request: %v", err)
 		w.custLogger.Error(nil, "Failed to create task blocked request: "+err.Error())
 		rw.WriteHeader(http.StatusInternalServerError)
@@ -162,11 +147,8 @@
 
 	client, err := createTLSClient()
 	if err != nil {
-<<<<<<< HEAD
-=======
-		span.RecordError(err)
-		span.SetStatus(codes.Error, err.Error())
->>>>>>> b38a495c
+		span.RecordError(err)
+		span.SetStatus(codes.Error, err.Error())
 		w.logger.Printf("Failed to initalize tls: %v", err)
 		rw.WriteHeader(http.StatusInternalServerError)
 		return
@@ -174,11 +156,8 @@
 
 	resp, err := client.Do(req)
 	if err != nil {
-<<<<<<< HEAD
-=======
-		span.RecordError(err)
-		span.SetStatus(codes.Error, err.Error())
->>>>>>> b38a495c
+		span.RecordError(err)
+		span.SetStatus(codes.Error, err.Error())
 		w.logger.Printf("Failed to call task server: %v", err)
 		rw.WriteHeader(http.StatusInternalServerError)
 		return
@@ -186,11 +165,8 @@
 	defer resp.Body.Close()
 
 	if resp.StatusCode != http.StatusOK {
-<<<<<<< HEAD
-=======
 		span.RecordError(errors.New("Internal server error"))
 		span.SetStatus(codes.Error, errors.New("Internal server error").Error())
->>>>>>> b38a495c
 		w.logger.Printf("Task server responded with status: %v", resp.Status)
 		rw.WriteHeader(http.StatusInternalServerError)
 		return
@@ -201,11 +177,8 @@
 
 	req2, err := http.NewRequest("POST", dependencyTaskServiceURL, strings.NewReader("{}"))
 	if err != nil {
-<<<<<<< HEAD
-=======
-		span.RecordError(err)
-		span.SetStatus(codes.Error, err.Error())
->>>>>>> b38a495c
+		span.RecordError(err)
+		span.SetStatus(codes.Error, err.Error())
 		w.logger.Printf("Failed to create task blocked request: %v", err)
 		w.custLogger.Error(nil, "Failed to create task blocked request: "+err.Error())
 		rw.WriteHeader(http.StatusInternalServerError)
@@ -216,11 +189,8 @@
 
 	client2, err := createTLSClient()
 	if err != nil {
-<<<<<<< HEAD
-=======
-		span.RecordError(err)
-		span.SetStatus(codes.Error, err.Error())
->>>>>>> b38a495c
+		span.RecordError(err)
+		span.SetStatus(codes.Error, err.Error())
 		w.logger.Printf("Failed to initalize tls: %v", err)
 		rw.WriteHeader(http.StatusInternalServerError)
 		return
@@ -228,11 +198,8 @@
 
 	resp2, err := client2.Do(req2)
 	if err != nil {
-<<<<<<< HEAD
-=======
-		span.RecordError(err)
-		span.SetStatus(codes.Error, err.Error())
->>>>>>> b38a495c
+		span.RecordError(err)
+		span.SetStatus(codes.Error, err.Error())
 		w.logger.Printf("Failed to call task server: %v", err)
 		rw.WriteHeader(http.StatusInternalServerError)
 		return
@@ -240,19 +207,13 @@
 	defer resp2.Body.Close()
 
 	if resp2.StatusCode != http.StatusOK {
-<<<<<<< HEAD
-=======
 		span.RecordError(errors.New("Internal server error"))
 		span.SetStatus(codes.Error, errors.New("Internal server error").Error())
->>>>>>> b38a495c
 		w.logger.Printf("Task server responded with status: %v", resp2.Status)
 		rw.WriteHeader(http.StatusInternalServerError)
 		return
 	}
-<<<<<<< HEAD
-=======
 	span.SetStatus(codes.Ok, "")
->>>>>>> b38a495c
 
 	rw.WriteHeader(http.StatusCreated)
 }
@@ -293,11 +254,7 @@
 
 func (w *WorkflowHandler) GetTaskGraphByProject(rw http.ResponseWriter, h *http.Request) {
 	vars := mux.Vars(h)
-<<<<<<< HEAD
-	_, span := w.tracer.Start(context.Background(), "WorkflowHandler.GetTaskGraphByProject")
-=======
 	ctx, span := w.tracer.Start(h.Context(), "WorkflowHandler.GetTaskGraphByProject")
->>>>>>> b38a495c
 	defer span.End()
 	projectID, ok := vars["project_id"]
 	if !ok {
@@ -315,11 +272,7 @@
 		return
 	}
 
-<<<<<<< HEAD
-	taskGraph, err := w.repo.GetTaskGraph(objectID.Hex())
-=======
 	taskGraph, err := w.repo.GetTaskGraph(ctx, objectID.Hex())
->>>>>>> b38a495c
 	if err != nil {
 		span.RecordError(err)
 		span.SetStatus(codes.Error, err.Error())
@@ -337,14 +290,13 @@
 	}
 	span.SetStatus(codes.Ok, "Successfully fetched task graph")
 	//rw.WriteHeader(http.StatusOK) // no need to set this when using .Encode, encode already sets statusOK
-<<<<<<< HEAD
 }
 
 func (t *WorkflowHandler) HandleProjectDeleted(projectID string) {
 	_, span := t.tracer.Start(context.Background(), "WorkflowHandler.HandleProjectDeleted")
 	defer span.End()
 
-	err := t.repo.UpdateAllWorkflowByProjectId(projectID)
+	err := t.repo.UpdateAllWorkflowByProjectId(projectID, true)
 	if err != nil {
 		span.RecordError(err)
 		span.SetStatus(codes.Error, err.Error())
@@ -382,6 +334,26 @@
 	}
 
 	span.SetStatus(codes.Ok, "Successfully deleted all workflows")
-=======
->>>>>>> b38a495c
+}
+
+func (w *WorkflowHandler) RollbackWorkflows(ctx context.Context, projectID string) {
+	_, span := w.tracer.Start(context.Background(), "WorkflowHandler.HandleProjectDeleted")
+	defer span.End()
+
+	err := w.repo.UpdateAllWorkflowByProjectId(projectID, false)
+	if err != nil {
+		span.RecordError(err)
+		span.SetStatus(codes.Error, err.Error())
+		w.logger.Printf("Failed to delete workflows for project %s: %v", projectID, err)
+
+		_ = w.nc.Publish("WorkflowsDeletionFailed", []byte(projectID))
+	}
+	w.logger.Printf("Successfully deleted all tasks for project %s", projectID)
+
+	err = w.nc.Publish("WorkflowsDeleted", []byte(projectID))
+	if err != nil {
+		w.logger.Printf("Failed to publish TasksDeleted event for project %s: %v", projectID, err)
+	}
+
+	span.SetStatus(codes.Ok, "Successfully deleted all workflows")
 }