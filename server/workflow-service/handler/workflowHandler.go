--- conflicted
+++ resolved
@@ -1,16 +1,12 @@
 package handler
 
 import (
-<<<<<<< HEAD
+	"context"
 	"crypto/tls"
 	"crypto/x509"
 	"encoding/json"
+	"errors"
 	"fmt"
-=======
-	"context"
-	"encoding/json"
-	"errors"
->>>>>>> f0f084e3
 	"github.com/gorilla/mux"
 	"go.mongodb.org/mongo-driver/bson/primitive"
 	"go.opentelemetry.io/otel/codes"
@@ -21,7 +17,6 @@
 	"main.go/model"
 	"main.go/repository"
 	"net/http"
-	"os"
 	"strconv"
 	"strings"
 )
@@ -98,8 +93,7 @@
 		return
 	}
 	////TODO: call task server and change blocked to true for dependecyId
-	linkToTaskService := os.Getenv("LINK_TO_TASK_SERVICE")
-	taskServiceURL := fmt.Sprintf("%s/tasks/%s/block", linkToTaskService, dependency)
+	taskServiceURL := fmt.Sprintf("https://task-server:8080/tasks/%s/block", dependency)
 	w.logger.Printf("Block task at %s", taskServiceURL)
 
 	req, err := http.NewRequest("POST", taskServiceURL, strings.NewReader("{}"))
@@ -133,9 +127,7 @@
 		return
 	}
 
-	//call task server to add dependecyId to task
-	//linkToTaskService := os.Getenv("LINK_TO_TASK_SERVICE")
-	dependencyTaskServiceURL := fmt.Sprintf("%s/tasks/%s/dependency/%s", linkToTaskService, taskId, dependency)
+	dependencyTaskServiceURL := fmt.Sprintf("https://task-server:8080/tasks/%s/dependency/%s", taskId, dependency)
 	w.logger.Printf("Add depenedency to task at %s", dependencyTaskServiceURL)
 
 	req2, err := http.NewRequest("POST", dependencyTaskServiceURL, strings.NewReader("{}"))
@@ -182,7 +174,6 @@
 	})
 }
 
-<<<<<<< HEAD
 func createTLSClient() (*http.Client, error) {
 	caCert, err := ioutil.ReadFile("/app/cert.crt")
 	if err != nil {
@@ -205,7 +196,8 @@
 	}
 
 	return client, nil
-=======
+}
+
 func (w *WorkflowHandler) GetTaskGraphByProject(rw http.ResponseWriter, h *http.Request) {
 	vars := mux.Vars(h)
 	_, span := w.tracer.Start(context.Background(), "WorkflowHandler.GetTaskGraphByProject")
@@ -244,5 +236,4 @@
 	}
 	span.SetStatus(codes.Ok, "Successfully fetched task graph")
 	//rw.WriteHeader(http.StatusOK) // no need to set this when using .Encode, encode already sets statusOK
->>>>>>> f0f084e3
 }