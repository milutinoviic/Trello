--- conflicted
+++ resolved
@@ -222,14 +222,9 @@
 	return task.(*model.TaskGraph), nil
 }
 
-<<<<<<< HEAD
-func (wf *WorkflowRepo) AddDependency(taskID string, dependencyID string) error {
-	ctx := context.Background()
-=======
 func (wf *WorkflowRepo) AddDependency(ctx context.Context, taskID string, dependencyID string) error {
 	ctx, span := wf.tracer.Start(ctx, "WorkflowRepo.AddDependency")
 	defer span.End()
->>>>>>> 55d0e493
 	session := wf.driver.NewSession(ctx, neo4j.SessionConfig{DatabaseName: "neo4j"})
 	defer session.Close(ctx)
 
@@ -264,10 +259,7 @@
 			wf.logger.Println("Result from hasCycle.bool:", hasCycle.(bool))
 
 			if hasExistingRelationship.(bool) {
-<<<<<<< HEAD
-=======
 				span.RecordError(errors.New("a dependency relationship already exists between these tasks"))
->>>>>>> 55d0e493
 				return nil, errors.New("a dependency relationship already exists between these tasks")
 			}
 			if hasCycle.(bool) {
@@ -283,11 +275,8 @@
 		updateParams := map[string]any{"taskID": taskID, "dependencyID": dependencyID}
 		_, err = transaction.Run(ctx, updateQuery, updateParams)
 		if err != nil {
-<<<<<<< HEAD
-=======
 			span.RecordError(err)
 			span.SetStatus(codes.Error, err.Error())
->>>>>>> 55d0e493
 			return nil, err
 		}
 
@@ -305,14 +294,8 @@
 	return nil
 }
 
-<<<<<<< HEAD
-func (wf *WorkflowRepo) GetTaskGraph(projectID string) (map[string]any, error) {
-	ctx := context.Background()
-	_, span := wf.tracer.Start(ctx, "WorkflowRepository.GetTaskGraph")
-=======
 func (wf *WorkflowRepo) GetTaskGraph(ctx context.Context, projectID string) (map[string]any, error) {
 	ctx, span := wf.tracer.Start(ctx, "WorkflowRepo.GetTaskGraph")
->>>>>>> 55d0e493
 	defer span.End()
 	session := wf.driver.NewSession(ctx, neo4j.SessionConfig{DatabaseName: "neo4j"})
 	defer session.Close(ctx)
