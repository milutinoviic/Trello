--- conflicted
+++ resolved
@@ -106,7 +106,6 @@
     ports:
       - 8089:8080
     environment:
-<<<<<<< HEAD
       - PORT=8080
       - MONGO_DB_URI=mongodb://root:pass@mongo-task:27017
       - NATS_URL=nats://nats:4222
@@ -116,19 +115,8 @@
       - NATS_URL=nats://nats:4222
       - USER_SERVICE_HOST=${USER_SERVICE_HOST}
       - USER_SERVICE_PORT=${PORT}
-
-=======
-#      - PORT=8080
-#      - MONGO_DB_URI=mongodb://root:pass@mongo-task:27017
-#      - NATS_URL=nats://nats:4222
-        - PORT=${PORT}
-        - MONGO_DB_URI=${MONGO_DB_URI_TASK}
-        - NATS_URL=nats://nats:4222
-        - USER_SERVICE_HOST=${USER_SERVICE_HOST}
-        - USER_SERVICE_PORT=${PORT}
     volumes:
       - ./server/task-service/app.log:/app.log
->>>>>>> fa2983f4
     depends_on:
       mongo-task:
         condition: service_healthy
@@ -136,7 +124,6 @@
         condition: service_started
     networks:
       - network
-
 
   mongo-task:
     image: mongo
@@ -206,12 +193,9 @@
         condition: service_healthy
     volumes:
       - ./server/user-service/10k-worst-passwords.txt:/app/10k-worst-passwords.txt
-<<<<<<< HEAD
-    networks:
-      - network
-=======
       - ./server/user-service/app.log:/app.log
->>>>>>> fa2983f4
+    networks:
+      - network
 
 
   mongo-user:
@@ -358,7 +342,7 @@
   cassandra_data:
   mongo_task_express_data:
 
-    
+
 networks:
   network:
     driver: bridge