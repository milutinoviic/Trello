services:

  project-server:
    build:
      context: ./server/project-service/
      dockerfile: Dockerfile
    restart: always
    container_name: ${PROJECT_SERVICE_HOST}
    hostname: ${PROJECT_SERVICE_HOST}
    ports:
      - 8080:8080
    environment:
      - PORT=${PORT}
      - MONGO_DB_URI=${MONGO_DB_URI_PROJECT}
      - NATS_URL=nats://nats:4222
<<<<<<< HEAD
      - JAEGER_ADDRESS=${JAEGER_ADDRESS}
=======
      - USER_SERVICE_HOST=${USER_SERVICE_HOST}
      - USER_SERVICE_PORT=${PORT}
      - TASK_SERVICE_HOST=${TASK_SERVICE_HOST}
      - TASK_SERVICE_PORT=${PORT}




>>>>>>> 6b280dc7
    depends_on:
      mongo-project:
        condition: service_healthy
      nats:
        condition: service_started
    networks:
      - network

  # NoSQL: MongoDB
  mongo-project:
    image: mongo
    restart: always
    ports:
      - "27017:27017"
    environment:
      MONGO_INITDB_ROOT_USERNAME: root
      MONGO_INITDB_ROOT_PASSWORD: pass
      MONGO_INITDB_DATABASE: mongoDemo
    healthcheck:
      test: echo 'db.runCommand("ping").ok'
      interval: 10s
      timeout: 10s
      retries: 10
    volumes:
      - mongo_project_store:/data/db
    networks:
      - network

  angular-app:
    build:
      context: ./client/ui-trello
      dockerfile: Dockerfile
    container_name: angular-app
    ports:
      - "4200:4200"
    volumes:
      - ./client/ui-trello:/app
      - /app/node_modules
      - ./api-gateway:/app/api-gateway
    depends_on:
      - project-server
      - user-server
      - task-server
      - notification-server
    environment:
      - CHOKIDAR_USEPOLLING=true
    mem_limit: 2g
    networks:
      - network

  mongo-express-project:
    image: mongo-express
    restart: always
    environment:
      - ME_CONFIG_MONGODB_SERVER=${PROJECT_HOST} #mongo-project
      - ME_CONFIG_MONGODB_ADMINUSERNAME=${MONGO_INITDB_ROOT_USERNAME} #root
      - ME_CONFIG_MONGODB_ADMINPASSWORD=${MONGO_INITDB_ROOT_PASSWORD} #pass
      - ME_CONFIG_BASICAUTH_USERNAME=admin
      - ME_CONFIG_BASICAUTH_PASSWORD=admin
      - ME_CONFIG_MONGODB_URL=${MONGO_DB_URI_PROJECT} #mongodb://root:pass@mongo-project:27017
    depends_on:
      - mongo-project
    ports:
      - "8081:8081"
    volumes:
      - mong_project_express_data:/data/db
    networks:
      - network



  task-server:
    build:
      context: ./server/task-service/
      dockerfile: Dockerfile
    restart: always
    container_name: ${TASK_SERVICE_HOST}
    hostname: ${TASK_SERVICE_HOST}
    ports:
      - 8089:8080
    environment:
<<<<<<< HEAD
      - PORT=8080
      - MONGO_DB_URI=mongodb://root:pass@mongo-task:27017
      - NATS_URL=nats://nats:4222
      - JAEGER_ADDRESS=${JAEGER_ADDRESS}
=======
#      - PORT=8080
#      - MONGO_DB_URI=mongodb://root:pass@mongo-task:27017
#      - NATS_URL=nats://nats:4222
        - PORT=${PORT}
        - MONGO_DB_URI=${MONGO_DB_URI_TASK}
        - NATS_URL=nats://nats:4222
        - USER_SERVICE_HOST=${USER_SERVICE_HOST}
        - USER_SERVICE_PORT=${PORT}
>>>>>>> 6b280dc7
    depends_on:
      mongo-task:
        condition: service_healthy
      nats:
        condition: service_started
    networks:
      - network

  mongo-task:
    image: mongo
    restart: always
    ports:
      - "27019:27017"
    environment:
      MONGO_INITDB_ROOT_USERNAME: root
      MONGO_INITDB_ROOT_PASSWORD: pass
      MONGO_INITDB_DATABASE: mongoTask
    healthcheck:
      test: echo 'db.runCommand("ping").ok'
      interval: 10s
      timeout: 10s
      retries: 10
    volumes:
      - mongo_task_store:/data/db
    networks:
      - network


  mongo-express-task:
    image: mongo-express
    restart: always
    environment:
      - ME_CONFIG_MONGODB_SERVER=mongo-task
      - ME_CONFIG_MONGODB_ADMINUSERNAME=root
      - ME_CONFIG_MONGODB_ADMINPASSWORD=pass
      - ME_CONFIG_BASICAUTH_USERNAME=admin
      - ME_CONFIG_BASICAUTH_PASSWORD=admin
      - ME_CONFIG_MONGODB_URL=mongodb://root:pass@mongo-task:27017
    depends_on:
      - mongo-task
    ports:
      - "8088:8081"
    volumes:
      - mongo_task_express_data:/data/db
    networks:
      - network



  user-server:
    build:
      context: ./server/user-service/
      dockerfile: Dockerfile
    restart: always
    container_name: ${USER_SERVICE_HOST}
    hostname: ${USER_SERVICE_HOST}
    env_file:
      - .env
    ports:
      - 8090:8080
    environment:
      - PORT=${PORT}
      - MONGO_DB_URI=${MONGO_DB_URI_USER} #mongodb://root:pass@mongo-user:27017
      - SMTP_EMAIL=${SMTP_EMAIL}
      - SMTP_PASSWORD=${SMTP_PASSWORD}
      - SMTP_HOST=${SMTP_HOST}
      - SMTP_PORT=${SMTP_PORT}
      - REDIS_PORT=${REDIS_PORT}
      - CAPTCHA=${CAPTCHA}
      - REDIS_HOST=${REDIS_HOST}
      - JAEGER_ADDRESS=${JAEGER_ADDRESS}
    depends_on:
      mongo-user:
        condition: service_healthy
    volumes:
      - ./server/user-service/10k-worst-passwords.txt:/app/10k-worst-passwords.txt
    networks:
      - network


  mongo-user:
    image: mongo
    restart: always
    ports:
      - "27018:27017"
    environment:
      MONGO_INITDB_ROOT_USERNAME: root
      MONGO_INITDB_ROOT_PASSWORD: pass
      MONGO_INITDB_DATABASE: mongoDb
    healthcheck:
      test: echo 'db.runCommand("ping").ok'
      interval: 10s
      timeout: 10s
      retries: 10
    volumes:
      - mongo_user_store:/data/db
    networks:
      - network

  mongo-express-user:
    image: mongo-express
    restart: always
    environment:
      - ME_CONFIG_MONGODB_SERVER=mongo-user
      - ME_CONFIG_MONGODB_ADMINUSERNAME=root
      - ME_CONFIG_MONGODB_ADMINPASSWORD=pass
      - ME_CONFIG_BASICAUTH_USERNAME=admin
      - ME_CONFIG_BASICAUTH_PASSWORD=admin
      - ME_CONFIG_MONGODB_URL=${MONGO_DB_URI} #mongodb://root:pass@mongo-user:27017
    depends_on:
      - mongo-user
    ports:
      - "8083:8081"
    volumes:
      - mong_user_express_data:/data/db
    networks:
      - network

  api_gateway:
    build:
      context: ./api-gateway/
      dockerfile: Dockerfile
    container_name: api-gateway
    restart: on-failure
    ports:
      - "443:443"
    depends_on:
      - user-server
      - project-server
      - angular-app
      - task-server
      - notification-server
    entrypoint: [ "/bin/bash", "-c", "while ! curl -s user-server:8080; do sleep 1; done; nginx -g 'daemon off;'" ]
    networks:
      - network

  redis:
    image: redis:alpine
    restart: always
    ports:
      - "6379:6379"
    volumes:
      - redis_data:/data
    networks:
      - network

  notification-server:
    build:
      context: ./server/notification-service/
      dockerfile: Dockerfile
    restart: always
    container_name: "notification-service"
    hostname: "notification-service"
    ports:
      - "8085:8080"
    environment:
      - PORT=${PORT}
      - CASSANDRA_HOST=${CASSANDRA_HOST}
      - CASSANDRA_PORT=${CASSANDRA_PORT}
      - CASSANDRA_KEYSPACE=${CASSANDRA_KEYSPACE}
      - JAEGER_ADDRESS=${JAEGER_ADDRESS}
    depends_on:
      cassandra:
        condition: service_healthy
      nats:
        condition: service_started
    networks:
      - network

  cassandra:
    image: cassandra:4.0
    restart: always
    container_name: "cassandra"
    hostname: "cassandra"
    ports:
      - "9042:9042"
    environment:
      - CASSANDRA_CLUSTER_NAME=MyCassandraCluster
      - CASSANDRA_DC=DC1
      - CASSANDRA_RACK=RAC1
      - CASSANDRA_LISTENER_RPC_ADDRESS=0.0.0.0
    healthcheck:
      test: ["CMD", "cqlsh", "--username", "cassandra", "--password", "cassandra", "--execute", "describe keyspaces"]
      interval: 15s
      retries: 5
      timeout: 15s
    volumes:
      - cassandra_data:/var/lib/cassandra
    networks:
      - network

  nats:
    image: 'nats:latest'
    expose:
      - "4222"
    ports:
      - "4222:4222"
    networks:
      - network

  tracing:
    image: jaegertracing/all-in-one:latest
    container_name: jaeger
    ports:
      - "${UDP_PORT}:${UDP_PORT}/udp"
      - "${JAEGER_UI_PORT}:${JAEGER_UI_PORT}"
      - "${JAEGER_THRIFT_PORT}:${JAEGER_THRIFT_PORT}"
      - "${OTLP}:${OTLP}"
    environment:
      - COLLECTOR_ZIPKIN_HTTP_PORT=${COLLECTOR_ZIPKIN_HTTP_PORT}
      - JAEGER_ADDRESS=${JAEGER_ADDRESS}
    networks:
      - network

volumes:
  mongo_project_store:
  mongo_user_store:
  mongo_task_store:
  mong_user_express_data:
  mong_project_express_data:
  redis_data:
  cassandra_data:
  mongo_task_express_data:

    
networks:
  network:
    driver: bridge<|MERGE_RESOLUTION|>--- conflicted
+++ resolved
@@ -13,9 +13,7 @@
       - PORT=${PORT}
       - MONGO_DB_URI=${MONGO_DB_URI_PROJECT}
       - NATS_URL=nats://nats:4222
-<<<<<<< HEAD
-      - JAEGER_ADDRESS=${JAEGER_ADDRESS}
-=======
+      - JAEGER_ADDRESS=${JAEGER_ADDRESS}
       - USER_SERVICE_HOST=${USER_SERVICE_HOST}
       - USER_SERVICE_PORT=${PORT}
       - TASK_SERVICE_HOST=${TASK_SERVICE_HOST}
@@ -24,7 +22,7 @@
 
 
 
->>>>>>> 6b280dc7
+
     depends_on:
       mongo-project:
         condition: service_healthy
@@ -106,21 +104,16 @@
     ports:
       - 8089:8080
     environment:
-<<<<<<< HEAD
       - PORT=8080
       - MONGO_DB_URI=mongodb://root:pass@mongo-task:27017
       - NATS_URL=nats://nats:4222
       - JAEGER_ADDRESS=${JAEGER_ADDRESS}
-=======
-#      - PORT=8080
-#      - MONGO_DB_URI=mongodb://root:pass@mongo-task:27017
-#      - NATS_URL=nats://nats:4222
-        - PORT=${PORT}
-        - MONGO_DB_URI=${MONGO_DB_URI_TASK}
-        - NATS_URL=nats://nats:4222
-        - USER_SERVICE_HOST=${USER_SERVICE_HOST}
-        - USER_SERVICE_PORT=${PORT}
->>>>>>> 6b280dc7
+      - PORT=${PORT}
+      - MONGO_DB_URI=${MONGO_DB_URI_TASK}
+      - NATS_URL=nats://nats:4222
+      - USER_SERVICE_HOST=${USER_SERVICE_HOST}
+      - USER_SERVICE_PORT=${PORT}
+
     depends_on:
       mongo-task:
         condition: service_healthy
