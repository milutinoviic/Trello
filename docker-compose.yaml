--- conflicted
+++ resolved
@@ -111,14 +111,11 @@
       - MONGO_DB_URI=${MONGO_DB_URI_TASK}
       - USER_SERVICE_HOST=${USER_SERVICE_HOST}
       - USER_SERVICE_PORT=${PORT}
-<<<<<<< HEAD
       - HDFS_ADDRESS=hdfs://namenode:9000
-    env_file: ".env"
-=======
       - LINK_TO_PROJECT_SERVICE=${LINK_TO_PROJECT_SERVICE}
       - LINK_TO_TASK_SERVICE=${LINK_TO_TASK_SERVICE}
       - LINK_TO_USER_SERVICE=${LINK_TO_USER_SERVICE}
->>>>>>> f5514054
+    env_file: ".env"
     volumes:
       - ./server/task-service/app.log:/app.log
       - ./server/task-service/cert.crt:/app/cert.crt
