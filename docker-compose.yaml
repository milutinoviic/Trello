services:

  project-server:
    build:
      context: ./server/project-service/
      dockerfile: Dockerfile
    restart: always
    container_name: ${PROJECT_SERVICE_HOST}
    hostname: ${PROJECT_SERVICE_HOST}
    ports:
      - ${PROJECT_SERVER_PORT}
    environment:
      - PORT=${PORT}
      - MONGO_DB_URI=${MONGO_DB_URI_PROJECT}
      - NATS_URL=${NATS_URL}
      - JAEGER_ADDRESS=${JAEGER_ADDRESS}
      - USER_SERVICE_HOST=${USER_SERVICE_HOST}
      - CAPTCHA=${CAPTCHA}
      - USER_SERVICE_PORT=${PORT}
      - TASK_SERVICE_HOST=${TASK_SERVICE_HOST}
      - TASK_SERVICE_PORT=${PORT}
    env_file: ".env"
    volumes:
      - ./server/project-service/app.log:/app.log
      - ./server/project-service/cert.crt:/app/cert.crt
      - ./server/project-service/privat.key:/app/privat.key
    depends_on:
      mongo-project:
        condition: service_healthy
      nats:
        condition: service_started
    networks:
      - network

  # NoSQL: MongoDB
  mongo-project:
    image: mongo
    restart: always
    ports:
      - ${MONGO_PROJECT_PORT}
    environment:
      MONGO_INITDB_ROOT_USERNAME: ${MONGO_INITDB_ROOT_USERNAME}
      MONGO_INITDB_ROOT_PASSWORD: ${MONGO_INITDB_ROOT_PASSWORD}
<<<<<<< HEAD
      MONGO_INITDB_DATABASE: ${MONGO_INITDB_DATABASE_USER}
=======
      MONGO_INITDB_DATABASE: ${MONGO_INITDB_DATABASE}
    env_file: ".env"
>>>>>>> 705e85d5
    healthcheck:
      test: echo 'db.runCommand("ping").ok'
      interval: 10s
      timeout: 10s
      retries: 10
    volumes:
      - mongo_project_store:/data/db
    networks:
      - network

  angular-app:
    build:
      context: ./client/ui-trello
      dockerfile: Dockerfile
    container_name: angular-app
    ports:
      - ${ANGULAR_APP_PORT}
    volumes:
      - ./client/ui-trello:/app
      - /app/node_modules
      - ./api-gateway:/app/api-gateway
    depends_on:
      - project-server
      - user-server
      - task-server
      - notification-server
      - workflow-server
    environment:
      - CHOKIDAR_USEPOLLING=true
    env_file: ".env"
    mem_limit: 2g
    networks:
      - network

  mongo-express-project:
    image: mongo-express
    restart: always
    environment:
<<<<<<< HEAD
      - ME_CONFIG_MONGODB_SERVER=${ME_CONFIG_MONGODB_SERVER_PROJECT}
      - ME_CONFIG_MONGODB_ADMINUSERNAME=${MONGO_INITDB_ROOT_USERNAME}
=======
      - ME_CONFIG_MONGODB_SERVER=${PROJECT_HOST} 
      - ME_CONFIG_MONGODB_ADMINUSERNAME=${MONGO_INITDB_ROOT_USERNAME} 
>>>>>>> 705e85d5
      - ME_CONFIG_MONGODB_ADMINPASSWORD=${MONGO_INITDB_ROOT_PASSWORD}
      - ME_CONFIG_BASICAUTH_USERNAME=${ME_CONFIG_BASICAUTH_USERNAME}
      - ME_CONFIG_BASICAUTH_PASSWORD=${ME_CONFIG_BASICAUTH_PASSWORD}
      - ME_CONFIG_MONGODB_URL=${MONGO_DB_URI_PROJECT}
<<<<<<< HEAD
=======
    env_file: ".env"
>>>>>>> 705e85d5
    depends_on:
      - mongo-project
    ports:
      - ${MONGO_EXPRESS_PROJECT_PORTS}
    volumes:
      - mong_project_express_data:/data/db
    networks:
      - network



  task-server:
    build:
      context: ./server/task-service/
      dockerfile: Dockerfile
    restart: always
    container_name: ${TASK_SERVICE_HOST}
    hostname: ${TASK_SERVICE_HOST}
    ports:
      - ${TASK_SERVER_PORTS}
    environment:
<<<<<<< HEAD
      - NATS_URL=${NATS_URL}
      - JAEGER_ADDRESS=${JAEGER_ADDRESS}
=======
>>>>>>> 705e85d5
      - PORT=${PORT}
      - NATS_URL=${NATS_URL}
      - JAEGER_ADDRESS=${JAEGER_ADDRESS}
      - MONGO_DB_URI=${MONGO_DB_URI_TASK}
      - USER_SERVICE_HOST=${USER_SERVICE_HOST}
      - USER_SERVICE_PORT=${PORT}
<<<<<<< HEAD
      - LINK_TO_PROJECT_SERVICE=${LINK_TO_PROJECT_SERVICE}
      - LINK_TO_TASK_SERVICE=${LINK_TO_TASK_SERVICE}
      - LINK_TO_USER_SERVICE=${LINK_TO_USER_SERVICE}
=======
    env_file: ".env"
>>>>>>> 705e85d5
    volumes:
      - ./server/task-service/app.log:/app.log
      - ./server/task-service/cert.crt:/app/cert.crt
      - ./server/task-service/privat.key:/app/privat.key
    depends_on:
      mongo-task:
        condition: service_healthy
      nats:
        condition: service_started
    networks:
      - network

  mongo-task:
    image: mongo
    restart: always
    ports:
      - ${MONGO_TASK_PORT}
    environment:
      MONGO_INITDB_ROOT_USERNAME: ${MONGO_INITDB_ROOT_USERNAME}
      MONGO_INITDB_ROOT_PASSWORD: ${MONGO_INITDB_ROOT_PASSWORD}
      MONGO_INITDB_DATABASE: ${MONGO_INITDB_DATABASE_TASK}
<<<<<<< HEAD
=======
    env_file: ".env"
>>>>>>> 705e85d5
    healthcheck:
      test: echo 'db.runCommand("ping").ok'
      interval: 10s
      timeout: 10s
      retries: 10
    volumes:
      - mongo_task_store:/data/db
    networks:
      - network


  mongo-express-task:
    image: mongo-express
    restart: always
    environment:
<<<<<<< HEAD
      - ME_CONFIG_MONGODB_SERVER=${ME_CONFIG_MONGODB_SERVER_TASK}
=======
      - ME_CONFIG_MONGODB_SERVER=${ME_CONFIG_MONGODB_SERVER}
>>>>>>> 705e85d5
      - ME_CONFIG_MONGODB_ADMINUSERNAME=${ME_CONFIG_MONGODB_ADMINUSERNAME}
      - ME_CONFIG_MONGODB_ADMINPASSWORD=${ME_CONFIG_MONGODB_ADMINPASSWORD}
      - ME_CONFIG_BASICAUTH_USERNAME=${ME_CONFIG_BASICAUTH_USERNAME}
      - ME_CONFIG_BASICAUTH_PASSWORD=${ME_CONFIG_BASICAUTH_PASSWORD}
      - ME_CONFIG_MONGODB_URL=${ME_CONFIG_MONGODB_URL}
<<<<<<< HEAD
=======
    env_file: ".env"
>>>>>>> 705e85d5
    depends_on:
      - mongo-task
    ports:
      - ${MONGO_EXPRESS_TASK_PORT}
    volumes:
      - mongo_task_express_data:/data/db
    networks:
      - network



  user-server:
    build:
      context: ./server/user-service/
      dockerfile: Dockerfile
    restart: always
    container_name: ${USER_SERVICE_HOST}
    hostname: ${USER_SERVICE_HOST}
    env_file: ".env"
    ports:
      - ${USER_SERVER_PORTS}
    environment:
      - PORT=${PORT}
      - MONGO_DB_URI=${MONGO_DB_URI_USER}
      - SMTP_EMAIL=${SMTP_EMAIL}
      - SMTP_PASSWORD=${SMTP_PASSWORD}
      - SMTP_HOST=${SMTP_HOST}
      - SMTP_PORT=${SMTP_PORT}
      - REDIS_PORT=${REDIS_PORT}
      - CAPTCHA=${CAPTCHA}
      - REDIS_HOST=${REDIS_HOST}
      - JAEGER_ADDRESS=${JAEGER_ADDRESS}
    depends_on:
      mongo-user:
        condition: service_healthy
    volumes:
      - ./server/user-service/10k-worst-passwords.txt:/app/10k-worst-passwords.txt
      - ./server/user-service/cert.crt:/app/cert.crt
      - ./server/user-service/privat.key:/app/privat.key
      - ./server/user-service/app.log:/app.log
    networks:
      - network


  mongo-user:
    image: mongo
    restart: always
    ports:
      - ${MONGO_USER_PORT}
    environment:
      MONGO_INITDB_ROOT_USERNAME: ${MONGO_INITDB_ROOT_USERNAME}
      MONGO_INITDB_ROOT_PASSWORD: ${MONGO_INITDB_ROOT_PASSWORD}
      MONGO_INITDB_DATABASE: ${MONGO_INITDB_DATABASE_USER}
<<<<<<< HEAD
=======
    env_file: ".env"
>>>>>>> 705e85d5
    healthcheck:
      test: echo 'db.runCommand("ping").ok'
      interval: 10s
      timeout: 10s
      retries: 10
    volumes:
      - mongo_user_store:/data/db
    networks:
      - network

  mongo-express-user:
    image: mongo-express
    restart: always
    environment:
      - ME_CONFIG_MONGODB_SERVER=${ME_CONFIG_MONGODB_SERVER_USER}
      - ME_CONFIG_MONGODB_ADMINUSERNAME=${ME_CONFIG_MONGODB_ADMINUSERNAME}
      - ME_CONFIG_MONGODB_ADMINPASSWORD=${ME_CONFIG_MONGODB_ADMINPASSWORD}
      - ME_CONFIG_BASICAUTH_USERNAME=${ME_CONFIG_BASICAUTH_USERNAME}
      - ME_CONFIG_BASICAUTH_PASSWORD=${ME_CONFIG_BASICAUTH_PASSWORD}
<<<<<<< HEAD
      - ME_CONFIG_MONGODB_URL=${MONGO_DB_URI_USER}
=======
      - ME_CONFIG_MONGODB_URL=${MONGO_DB_URI}
    env_file: ".env"
>>>>>>> 705e85d5
    depends_on:
      - mongo-user
    ports:
      - ${MONGO_EXPRESS_USER_PORTS}
    volumes:
      - mong_user_express_data:/data/db
    networks:
      - network

  api_gateway:
    build:
      context: ./api-gateway/
      dockerfile: Dockerfile
    container_name: api-gateway
    restart: on-failure
    env_file: ".env"
    ports:
      - ${API_GATEWAY_PORTS}
    depends_on:
      - user-server
      - project-server
      - angular-app
      - task-server
      - notification-server
      - workflow-server
    entrypoint: [ "/bin/bash", "-c", "while ! curl -s user-server:8080; do sleep 1; done; nginx -g 'daemon off;'" ]
    networks:
      - network

  redis:
    image: redis:alpine
    restart: always
    env_file: ".env"
    ports:
<<<<<<< HEAD
      - ${REDIS_PORTS}
=======
      - ${REDIS_PORT}:${REDIS_PORT}
>>>>>>> 705e85d5
    volumes:
      - redis_data:/data
    networks:
      - network

  notification-server:
    build:
      context: ./server/notification-service/
      dockerfile: Dockerfile
    restart: always
<<<<<<< HEAD
    container_name: ${NOTIFICATION_SERVICE_HOST}
    hostname: ${NOTIFICATION_SERVICE_HOST}
=======
    container_name: "notification-service"
    env_file: ".env"
    hostname: "notification-service"
>>>>>>> 705e85d5
    ports:
      - ${NOTIFICATION_SERVER_PORT}
    environment:
      - PORT=${PORT}
      - CASSANDRA_HOST=${CASSANDRA_HOST}
      - CASSANDRA_PORT=${CASSANDRA_PORT}
      - CASSANDRA_KEYSPACE=${CASSANDRA_KEYSPACE}
      - JAEGER_ADDRESS=${JAEGER_ADDRESS}
    depends_on:
      cassandra:
        condition: service_healthy
      nats:
        condition: service_started
    volumes:
      - ./server/notification-service/cert.crt:/app/cert.crt
      - ./server/notification-service/privat.key:/app/privat.key
    networks:
      - network

  cassandra:
    image: cassandra:4.0
    restart: always
<<<<<<< HEAD
    container_name: ${CASSANDRA_HOST}
    hostname: ${CASSANDRA_HOST}
    ports:
      - ${CASSANDRA_PORTS}
=======
    container_name: "cassandra"
    hostname: "cassandra"
    env_file: ".env"
    ports:
      - ${CASSANDRA_PORT}:${CASSANDRA_PORT}
>>>>>>> 705e85d5
    environment:
      - CASSANDRA_CLUSTER_NAME=${CASSANDRA_CLUSTER_NAME}
      - CASSANDRA_DC=${CASSANDRA_DC}
      - CASSANDRA_RACK=${CASSANDRA_RACK}
      - CASSANDRA_LISTENER_RPC_ADDRESS=${CASSANDRA_LISTENER_RPC_ADDRESS}
    healthcheck:
      test: ["CMD", "cqlsh", "--username", "cassandra", "--password", "cassandra", "--execute", "describe keyspaces"]
      interval: 15s
      retries: 5
      timeout: 15s
    volumes:
      - cassandra_data:/var/lib/cassandra
    networks:
      - network

  nats:
    image: 'nats:latest'
    env_file: ".env"
    expose:
      - ${NATS_PORT}
    ports:
<<<<<<< HEAD
      - ${NATS_PORTS}
=======
      - ${NATS_PORT}:${NATS_PORT}
>>>>>>> 705e85d5
    networks:
      - network

  tracing:
    image: jaegertracing/all-in-one:latest
<<<<<<< HEAD
    container_name: ${JAEGER_HOST}
=======
    env_file: ".env"
    container_name: jaeger
>>>>>>> 705e85d5
    ports:
      - "${UDP_PORT}:${UDP_PORT}/udp"
      - "${JAEGER_UI_PORT}:${JAEGER_UI_PORT}"
      - "${JAEGER_THRIFT_PORT}:${JAEGER_THRIFT_PORT}"
      - "${OTLP}:${OTLP}"
    environment:
      - COLLECTOR_ZIPKIN_HTTP_PORT=${COLLECTOR_ZIPKIN_HTTP_PORT}
      - JAEGER_ADDRESS=${JAEGER_ADDRESS}
    networks:
      - network

  workflow-server:
    build:
      context: ./server/workflow-service/
      dockerfile: Dockerfile
    restart: always
    container_name: "workflow-service"
<<<<<<< HEAD
=======
    env_file: ".env"
>>>>>>> 705e85d5
    hostname: "workflow-service"
    ports:
      - ${WORKFLOW_SERVICE_PORT}
    environment:
      - PORT=${PORT}
      - NEO4J_DB=${NEO4J_DB}
      - NEO4J_USERNAME=${NEO4J_USERNAME}
      - NEO4J_PASS=${NEO4J_PASS}
      - JAEGER_ADDRESS=${JAEGER_ADDRESS}
    depends_on:
      neo4j:
        condition: service_healthy
      nats:
        condition: service_started
    volumes:
      - ./server/workflow-service/cert.crt:/app/cert.crt
      - ./server/workflow-service/privat.key:/app/privat.key
      - ./server/project-service/app.log:/app.log
    networks:
      - network
<<<<<<< HEAD
=======

>>>>>>> 705e85d5
  neo4j:
    image: neo4j
    restart: always
    ports:
      - "7687:7687"
      - "7474:7474"
      - "7473:7473"
    healthcheck:
      test:
        [
          "CMD-SHELL",
          "echo RETURN 1 | cypher-shell -a bolt://neo4j:7687 -u neo4j -p strongerpassword || exit 1",
        ]
      interval: 5s
      timeout: 5s
      retries: 10
    environment:
      - NEO4J_AUTH=neo4j/strongerpassword
    volumes:
      - neo4j_data:/data
    networks:
      - network

volumes:
  mongo_project_store:
  mongo_user_store:
  mongo_task_store:
  mong_user_express_data:
  mong_project_express_data:
  redis_data:
  cassandra_data:
  mongo_task_express_data:
  neo4j_data:
<<<<<<< HEAD

=======
>>>>>>> 705e85d5

networks:
  network:
    driver: bridge<|MERGE_RESOLUTION|>--- conflicted
+++ resolved
@@ -19,7 +19,7 @@
       - USER_SERVICE_PORT=${PORT}
       - TASK_SERVICE_HOST=${TASK_SERVICE_HOST}
       - TASK_SERVICE_PORT=${PORT}
-    env_file: ".env"
+      - LINK_TO_USER_SERVICE=${LINK_TO_USER_SERVICE}
     volumes:
       - ./server/project-service/app.log:/app.log
       - ./server/project-service/cert.crt:/app/cert.crt
@@ -41,12 +41,7 @@
     environment:
       MONGO_INITDB_ROOT_USERNAME: ${MONGO_INITDB_ROOT_USERNAME}
       MONGO_INITDB_ROOT_PASSWORD: ${MONGO_INITDB_ROOT_PASSWORD}
-<<<<<<< HEAD
       MONGO_INITDB_DATABASE: ${MONGO_INITDB_DATABASE_USER}
-=======
-      MONGO_INITDB_DATABASE: ${MONGO_INITDB_DATABASE}
-    env_file: ".env"
->>>>>>> 705e85d5
     healthcheck:
       test: echo 'db.runCommand("ping").ok'
       interval: 10s
@@ -73,10 +68,8 @@
       - user-server
       - task-server
       - notification-server
-      - workflow-server
     environment:
       - CHOKIDAR_USEPOLLING=true
-    env_file: ".env"
     mem_limit: 2g
     networks:
       - network
@@ -85,21 +78,12 @@
     image: mongo-express
     restart: always
     environment:
-<<<<<<< HEAD
       - ME_CONFIG_MONGODB_SERVER=${ME_CONFIG_MONGODB_SERVER_PROJECT}
       - ME_CONFIG_MONGODB_ADMINUSERNAME=${MONGO_INITDB_ROOT_USERNAME}
-=======
-      - ME_CONFIG_MONGODB_SERVER=${PROJECT_HOST} 
-      - ME_CONFIG_MONGODB_ADMINUSERNAME=${MONGO_INITDB_ROOT_USERNAME} 
->>>>>>> 705e85d5
       - ME_CONFIG_MONGODB_ADMINPASSWORD=${MONGO_INITDB_ROOT_PASSWORD}
       - ME_CONFIG_BASICAUTH_USERNAME=${ME_CONFIG_BASICAUTH_USERNAME}
       - ME_CONFIG_BASICAUTH_PASSWORD=${ME_CONFIG_BASICAUTH_PASSWORD}
       - ME_CONFIG_MONGODB_URL=${MONGO_DB_URI_PROJECT}
-<<<<<<< HEAD
-=======
-    env_file: ".env"
->>>>>>> 705e85d5
     depends_on:
       - mongo-project
     ports:
@@ -121,24 +105,15 @@
     ports:
       - ${TASK_SERVER_PORTS}
     environment:
-<<<<<<< HEAD
       - NATS_URL=${NATS_URL}
       - JAEGER_ADDRESS=${JAEGER_ADDRESS}
-=======
->>>>>>> 705e85d5
       - PORT=${PORT}
-      - NATS_URL=${NATS_URL}
-      - JAEGER_ADDRESS=${JAEGER_ADDRESS}
       - MONGO_DB_URI=${MONGO_DB_URI_TASK}
       - USER_SERVICE_HOST=${USER_SERVICE_HOST}
       - USER_SERVICE_PORT=${PORT}
-<<<<<<< HEAD
       - LINK_TO_PROJECT_SERVICE=${LINK_TO_PROJECT_SERVICE}
       - LINK_TO_TASK_SERVICE=${LINK_TO_TASK_SERVICE}
       - LINK_TO_USER_SERVICE=${LINK_TO_USER_SERVICE}
-=======
-    env_file: ".env"
->>>>>>> 705e85d5
     volumes:
       - ./server/task-service/app.log:/app.log
       - ./server/task-service/cert.crt:/app/cert.crt
@@ -160,10 +135,6 @@
       MONGO_INITDB_ROOT_USERNAME: ${MONGO_INITDB_ROOT_USERNAME}
       MONGO_INITDB_ROOT_PASSWORD: ${MONGO_INITDB_ROOT_PASSWORD}
       MONGO_INITDB_DATABASE: ${MONGO_INITDB_DATABASE_TASK}
-<<<<<<< HEAD
-=======
-    env_file: ".env"
->>>>>>> 705e85d5
     healthcheck:
       test: echo 'db.runCommand("ping").ok'
       interval: 10s
@@ -179,20 +150,12 @@
     image: mongo-express
     restart: always
     environment:
-<<<<<<< HEAD
       - ME_CONFIG_MONGODB_SERVER=${ME_CONFIG_MONGODB_SERVER_TASK}
-=======
-      - ME_CONFIG_MONGODB_SERVER=${ME_CONFIG_MONGODB_SERVER}
->>>>>>> 705e85d5
       - ME_CONFIG_MONGODB_ADMINUSERNAME=${ME_CONFIG_MONGODB_ADMINUSERNAME}
       - ME_CONFIG_MONGODB_ADMINPASSWORD=${ME_CONFIG_MONGODB_ADMINPASSWORD}
       - ME_CONFIG_BASICAUTH_USERNAME=${ME_CONFIG_BASICAUTH_USERNAME}
       - ME_CONFIG_BASICAUTH_PASSWORD=${ME_CONFIG_BASICAUTH_PASSWORD}
       - ME_CONFIG_MONGODB_URL=${ME_CONFIG_MONGODB_URL}
-<<<<<<< HEAD
-=======
-    env_file: ".env"
->>>>>>> 705e85d5
     depends_on:
       - mongo-task
     ports:
@@ -211,7 +174,8 @@
     restart: always
     container_name: ${USER_SERVICE_HOST}
     hostname: ${USER_SERVICE_HOST}
-    env_file: ".env"
+    env_file:
+      - .env
     ports:
       - ${USER_SERVER_PORTS}
     environment:
@@ -246,10 +210,6 @@
       MONGO_INITDB_ROOT_USERNAME: ${MONGO_INITDB_ROOT_USERNAME}
       MONGO_INITDB_ROOT_PASSWORD: ${MONGO_INITDB_ROOT_PASSWORD}
       MONGO_INITDB_DATABASE: ${MONGO_INITDB_DATABASE_USER}
-<<<<<<< HEAD
-=======
-    env_file: ".env"
->>>>>>> 705e85d5
     healthcheck:
       test: echo 'db.runCommand("ping").ok'
       interval: 10s
@@ -269,12 +229,7 @@
       - ME_CONFIG_MONGODB_ADMINPASSWORD=${ME_CONFIG_MONGODB_ADMINPASSWORD}
       - ME_CONFIG_BASICAUTH_USERNAME=${ME_CONFIG_BASICAUTH_USERNAME}
       - ME_CONFIG_BASICAUTH_PASSWORD=${ME_CONFIG_BASICAUTH_PASSWORD}
-<<<<<<< HEAD
       - ME_CONFIG_MONGODB_URL=${MONGO_DB_URI_USER}
-=======
-      - ME_CONFIG_MONGODB_URL=${MONGO_DB_URI}
-    env_file: ".env"
->>>>>>> 705e85d5
     depends_on:
       - mongo-user
     ports:
@@ -290,7 +245,6 @@
       dockerfile: Dockerfile
     container_name: api-gateway
     restart: on-failure
-    env_file: ".env"
     ports:
       - ${API_GATEWAY_PORTS}
     depends_on:
@@ -307,13 +261,8 @@
   redis:
     image: redis:alpine
     restart: always
-    env_file: ".env"
-    ports:
-<<<<<<< HEAD
+    ports:
       - ${REDIS_PORTS}
-=======
-      - ${REDIS_PORT}:${REDIS_PORT}
->>>>>>> 705e85d5
     volumes:
       - redis_data:/data
     networks:
@@ -324,17 +273,12 @@
       context: ./server/notification-service/
       dockerfile: Dockerfile
     restart: always
-<<<<<<< HEAD
     container_name: ${NOTIFICATION_SERVICE_HOST}
     hostname: ${NOTIFICATION_SERVICE_HOST}
-=======
-    container_name: "notification-service"
-    env_file: ".env"
-    hostname: "notification-service"
->>>>>>> 705e85d5
     ports:
       - ${NOTIFICATION_SERVER_PORT}
     environment:
+      - NATS_URL=${NATS_URL}
       - PORT=${PORT}
       - CASSANDRA_HOST=${CASSANDRA_HOST}
       - CASSANDRA_PORT=${CASSANDRA_PORT}
@@ -354,18 +298,10 @@
   cassandra:
     image: cassandra:4.0
     restart: always
-<<<<<<< HEAD
     container_name: ${CASSANDRA_HOST}
     hostname: ${CASSANDRA_HOST}
     ports:
       - ${CASSANDRA_PORTS}
-=======
-    container_name: "cassandra"
-    hostname: "cassandra"
-    env_file: ".env"
-    ports:
-      - ${CASSANDRA_PORT}:${CASSANDRA_PORT}
->>>>>>> 705e85d5
     environment:
       - CASSANDRA_CLUSTER_NAME=${CASSANDRA_CLUSTER_NAME}
       - CASSANDRA_DC=${CASSANDRA_DC}
@@ -383,26 +319,18 @@
 
   nats:
     image: 'nats:latest'
-    env_file: ".env"
+    environment:
+      - NATS_URL=${NATS_URL}
     expose:
       - ${NATS_PORT}
     ports:
-<<<<<<< HEAD
       - ${NATS_PORTS}
-=======
-      - ${NATS_PORT}:${NATS_PORT}
->>>>>>> 705e85d5
     networks:
       - network
 
   tracing:
     image: jaegertracing/all-in-one:latest
-<<<<<<< HEAD
     container_name: ${JAEGER_HOST}
-=======
-    env_file: ".env"
-    container_name: jaeger
->>>>>>> 705e85d5
     ports:
       - "${UDP_PORT}:${UDP_PORT}/udp"
       - "${JAEGER_UI_PORT}:${JAEGER_UI_PORT}"
@@ -420,10 +348,6 @@
       dockerfile: Dockerfile
     restart: always
     container_name: "workflow-service"
-<<<<<<< HEAD
-=======
-    env_file: ".env"
->>>>>>> 705e85d5
     hostname: "workflow-service"
     ports:
       - ${WORKFLOW_SERVICE_PORT}
@@ -444,10 +368,6 @@
       - ./server/project-service/app.log:/app.log
     networks:
       - network
-<<<<<<< HEAD
-=======
-
->>>>>>> 705e85d5
   neo4j:
     image: neo4j
     restart: always
@@ -481,10 +401,7 @@
   cassandra_data:
   mongo_task_express_data:
   neo4j_data:
-<<<<<<< HEAD
-
-=======
->>>>>>> 705e85d5
+
 
 networks:
   network:
