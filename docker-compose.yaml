--- conflicted
+++ resolved
@@ -57,8 +57,10 @@
     depends_on:
       - project-server
       - user-server
+      - task-server
     environment:
       - CHOKIDAR_USEPOLLING=true
+    mem_limit: 2g
 
   # NoSQL: MognoExpress
   mongo-express-project:
@@ -202,6 +204,7 @@
       - user-server
       - project-server
       - angular-app
+      - task-server
     entrypoint: [ "/bin/bash", "-c", "while ! curl -s user-server:8080; do sleep 1; done; nginx -g 'daemon off;'" ]
 
   redis:
@@ -218,9 +221,5 @@
   mongo_task_store:
   mong_user_express_data:
   mong_project_express_data:
-<<<<<<< HEAD
   redis_data:
-=======
-  mongo_task_express_data:
-
->>>>>>> 37316bfd
+  mongo_task_express_data: