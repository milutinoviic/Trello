services:

  project-server:
    build:
      context: ./server/project-service/
      dockerfile: Dockerfile
    restart: always
    container_name: ${PROJECT_SERVICE_HOST}
    hostname: ${PROJECT_SERVICE_HOST}
    ports:
      - ${PROJECT_SERVER_PORT}
    environment:
      - PORT=${PORT}
      - MONGO_DB_URI=${MONGO_DB_URI_PROJECT}
      - NATS_URL=${NATS_URL}
      - JAEGER_ADDRESS=${JAEGER_ADDRESS}
      - USER_SERVICE_HOST=${USER_SERVICE_HOST}
      - CAPTCHA=${CAPTCHA}
      - USER_SERVICE_PORT=${PORT}
      - TASK_SERVICE_HOST=${TASK_SERVICE_HOST}
      - TASK_SERVICE_PORT=${PORT}
      - LINK_TO_USER_SERVICE=${LINK_TO_USER_SERVICE}
<<<<<<< HEAD
      - LINK_TO_TASK_SERVICE=${LINK_TO_TASK_SERVICE}
      - LINK_TO_ANALYTIC_SERVICE=${LINK_TO_ANALYTIC_SERVICE}
=======
>>>>>>> 8839f2ba
    volumes:
      - ./server/project-service/app.log:/app.log
      - ./server/project-service/cert.crt:/app/cert.crt
      - ./server/project-service/privat.key:/app/privat.key
    depends_on:
      mongo-project:
        condition: service_healthy
      nats:
        condition: service_started
    networks:
      - network

  # NoSQL: MongoDB
  mongo-project:
    image: mongo
    restart: always
    ports:
      - ${MONGO_PROJECT_PORT}
    environment:
      MONGO_INITDB_ROOT_USERNAME: ${MONGO_INITDB_ROOT_USERNAME}
      MONGO_INITDB_ROOT_PASSWORD: ${MONGO_INITDB_ROOT_PASSWORD}
      MONGO_INITDB_DATABASE: ${MONGO_INITDB_DATABASE_USER}
    healthcheck:
      test: echo 'db.runCommand("ping").ok'
      interval: 10s
      timeout: 10s
      retries: 10
    volumes:
      - mongo_project_store:/data/db
    networks:
      - network

  angular-app:
    build:
      context: ./client/ui-trello
      dockerfile: Dockerfile
    container_name: angular-app
    ports:
      - ${ANGULAR_APP_PORT}
    volumes:
      - ./client/ui-trello:/app
      - /app/node_modules
      - ./api-gateway:/app/api-gateway
    depends_on:
      - project-server
      - user-server
      - task-server
      - notification-server
    environment:
      - CHOKIDAR_USEPOLLING=true
    mem_limit: 2g
    networks:
      - network

  mongo-express-project:
    image: mongo-express
    restart: always
    environment:
      - ME_CONFIG_MONGODB_SERVER=${ME_CONFIG_MONGODB_SERVER_PROJECT}
      - ME_CONFIG_MONGODB_ADMINUSERNAME=${MONGO_INITDB_ROOT_USERNAME}
      - ME_CONFIG_MONGODB_ADMINPASSWORD=${MONGO_INITDB_ROOT_PASSWORD}
      - ME_CONFIG_BASICAUTH_USERNAME=${ME_CONFIG_BASICAUTH_USERNAME}
      - ME_CONFIG_BASICAUTH_PASSWORD=${ME_CONFIG_BASICAUTH_PASSWORD}
      - ME_CONFIG_MONGODB_URL=${MONGO_DB_URI_PROJECT}
    depends_on:
      - mongo-project
    ports:
      - ${MONGO_EXPRESS_PROJECT_PORTS}
    volumes:
      - mong_project_express_data:/data/db
    networks:
      - network



  task-server:
    build:
      context: ./server/task-service/
      dockerfile: Dockerfile
    restart: always
    container_name: ${TASK_SERVICE_HOST}
    hostname: ${TASK_SERVICE_HOST}
    ports:
      - ${TASK_SERVER_PORTS}
    environment:
      - NATS_URL=${NATS_URL}
      - JAEGER_ADDRESS=${JAEGER_ADDRESS}
      - PORT=${PORT}
      - MONGO_DB_URI=${MONGO_DB_URI_TASK}
      - USER_SERVICE_HOST=${USER_SERVICE_HOST}
      - USER_SERVICE_PORT=${PORT}
      - HDFS_ADDRESS=hdfs://namenode:9000
      - LINK_TO_PROJECT_SERVICE=${LINK_TO_PROJECT_SERVICE}
      - LINK_TO_TASK_SERVICE=${LINK_TO_TASK_SERVICE}
      - LINK_TO_USER_SERVICE=${LINK_TO_USER_SERVICE}
<<<<<<< HEAD
      - LINK_TO_ANALYTIC_SERVICE=${LINK_TO_ANALYTIC_SERVICE}
=======
    env_file: ".env"
>>>>>>> 8839f2ba
    volumes:
      - ./server/task-service/app.log:/app.log
      - ./server/task-service/cert.crt:/app/cert.crt
      - ./server/task-service/privat.key:/app/privat.key
    depends_on:
      mongo-task:
        condition: service_healthy
      nats:
        condition: service_started
      namenode:
        condition: service_started
      datanode:
        condition: service_started
    networks:
      - network


  mongo-task:
    image: mongo
    restart: always
    ports:
      - ${MONGO_TASK_PORT}
    environment:
      MONGO_INITDB_ROOT_USERNAME: ${MONGO_INITDB_ROOT_USERNAME}
      MONGO_INITDB_ROOT_PASSWORD: ${MONGO_INITDB_ROOT_PASSWORD}
      MONGO_INITDB_DATABASE: ${MONGO_INITDB_DATABASE_TASK}
    healthcheck:
      test: echo 'db.runCommand("ping").ok'
      interval: 10s
      timeout: 10s
      retries: 10
    volumes:
      - mongo_task_store:/data/db
    networks:
      - network


  mongo-express-task:
    image: mongo-express
    restart: always
    environment:
      - ME_CONFIG_MONGODB_SERVER=${ME_CONFIG_MONGODB_SERVER_TASK}
      - ME_CONFIG_MONGODB_ADMINUSERNAME=${ME_CONFIG_MONGODB_ADMINUSERNAME}
      - ME_CONFIG_MONGODB_ADMINPASSWORD=${ME_CONFIG_MONGODB_ADMINPASSWORD}
      - ME_CONFIG_BASICAUTH_USERNAME=${ME_CONFIG_BASICAUTH_USERNAME}
      - ME_CONFIG_BASICAUTH_PASSWORD=${ME_CONFIG_BASICAUTH_PASSWORD}
      - ME_CONFIG_MONGODB_URL=${ME_CONFIG_MONGODB_URL}
    depends_on:
      - mongo-task
    ports:
      - ${MONGO_EXPRESS_TASK_PORT}
    volumes:
      - mongo_task_express_data:/data/db
    networks:
      - network



  user-server:
    build:
      context: ./server/user-service/
      dockerfile: Dockerfile
    restart: always
    container_name: ${USER_SERVICE_HOST}
    hostname: ${USER_SERVICE_HOST}
    env_file:
      - .env
    ports:
      - ${USER_SERVER_PORTS}
    environment:
      - PORT=${PORT}
      - MONGO_DB_URI=${MONGO_DB_URI_USER}
      - SMTP_EMAIL=${SMTP_EMAIL}
      - SMTP_PASSWORD=${SMTP_PASSWORD}
      - SMTP_HOST=${SMTP_HOST}
      - SMTP_PORT=${SMTP_PORT}
      - REDIS_PORT=${REDIS_PORT}
      - CAPTCHA=${CAPTCHA}
      - REDIS_HOST=${REDIS_HOST}
      - JAEGER_ADDRESS=${JAEGER_ADDRESS}
      - LINK_TO_PROJECT_SERVICE=${LINK_TO_PROJECT_SERVICE}
      - LINK_TO_TASK_SERVICE=${LINK_TO_TASK_SERVICE}
    depends_on:
      mongo-user:
        condition: service_healthy
    volumes:
      - ./server/user-service/10k-worst-passwords.txt:/app/10k-worst-passwords.txt
      - ./server/user-service/cert.crt:/app/cert.crt
      - ./server/user-service/privat.key:/app/privat.key
      - ./server/user-service/app.log:/app.log
    networks:
      - network


  mongo-user:
    image: mongo
    restart: always
    ports:
      - ${MONGO_USER_PORT}
    environment:
      MONGO_INITDB_ROOT_USERNAME: ${MONGO_INITDB_ROOT_USERNAME}
      MONGO_INITDB_ROOT_PASSWORD: ${MONGO_INITDB_ROOT_PASSWORD}
      MONGO_INITDB_DATABASE: ${MONGO_INITDB_DATABASE_USER}
    healthcheck:
      test: echo 'db.runCommand("ping").ok'
      interval: 10s
      timeout: 10s
      retries: 10
    volumes:
      - mongo_user_store:/data/db
    networks:
      - network

  mongo-express-user:
    image: mongo-express
    restart: always
    environment:
      - ME_CONFIG_MONGODB_SERVER=${ME_CONFIG_MONGODB_SERVER_USER}
      - ME_CONFIG_MONGODB_ADMINUSERNAME=${ME_CONFIG_MONGODB_ADMINUSERNAME}
      - ME_CONFIG_MONGODB_ADMINPASSWORD=${ME_CONFIG_MONGODB_ADMINPASSWORD}
      - ME_CONFIG_BASICAUTH_USERNAME=${ME_CONFIG_BASICAUTH_USERNAME}
      - ME_CONFIG_BASICAUTH_PASSWORD=${ME_CONFIG_BASICAUTH_PASSWORD}
      - ME_CONFIG_MONGODB_URL=${MONGO_DB_URI_USER}
    depends_on:
      - mongo-user
    ports:
      - ${MONGO_EXPRESS_USER_PORTS}
    volumes:
      - mong_user_express_data:/data/db
    networks:
      - network

  api_gateway:
    build:
      context: ./api-gateway/
      dockerfile: Dockerfile
    container_name: api-gateway
    restart: on-failure
    ports:
      - ${API_GATEWAY_PORTS}
    depends_on:
      - user-server
      - project-server
      - angular-app
      - task-server
      - notification-server
      - workflow-server
    entrypoint: [ "/bin/bash", "-c", "while ! curl -s user-server:8080; do sleep 1; done; nginx -g 'daemon off;'" ]
    networks:
      - network

  redis:
    image: redis:alpine
    restart: always
    ports:
      - ${REDIS_PORTS}
    volumes:
      - redis_data:/data
    networks:
      - network

  notification-server:
    build:
      context: ./server/notification-service/
      dockerfile: Dockerfile
    restart: always
    container_name: ${NOTIFICATION_SERVICE_HOST}
    hostname: ${NOTIFICATION_SERVICE_HOST}
    ports:
      - ${NOTIFICATION_SERVER_PORT}
    environment:
      - NATS_URL=${NATS_URL}
      - PORT=${PORT}
      - CASSANDRA_HOST=${CASSANDRA_HOST}
      - CASSANDRA_PORT=${CASSANDRA_PORT}
      - CASSANDRA_KEYSPACE=${CASSANDRA_KEYSPACE}
      - JAEGER_ADDRESS=${JAEGER_ADDRESS}
      - LINK_TO_USER_SERVICE=${LINK_TO_USER_SERVICE}
<<<<<<< HEAD
      - LINK_TO_TASK_SERVICE=${LINK_TO_TASK_SERVICE}
      - LINK_TO_PROJECT_SERVICE=${LINK_TO_PROJECT_SERVICE}
=======
>>>>>>> 8839f2ba
    depends_on:
      cassandra:
        condition: service_healthy
      nats:
        condition: service_started
    volumes:
      - ./server/notification-service/cert.crt:/app/cert.crt
      - ./server/notification-service/privat.key:/app/privat.key
    networks:
      - network

  cassandra:
    image: cassandra:4.0
    restart: always
    container_name: ${CASSANDRA_HOST}
    hostname: ${CASSANDRA_HOST}
    ports:
      - ${CASSANDRA_PORTS}
    environment:
      - CASSANDRA_CLUSTER_NAME=${CASSANDRA_CLUSTER_NAME}
      - CASSANDRA_DC=${CASSANDRA_DC}
      - CASSANDRA_RACK=${CASSANDRA_RACK}
      - CASSANDRA_LISTENER_RPC_ADDRESS=${CASSANDRA_LISTENER_RPC_ADDRESS}
    healthcheck:
      test: ["CMD", "cqlsh", "--username", "cassandra", "--password", "cassandra", "--execute", "describe keyspaces"]
      interval: 15s
      retries: 5
      timeout: 15s
    volumes:
      - cassandra_data:/var/lib/cassandra
    networks:
      - network

  nats:
    image: 'nats:latest'
    environment:
      - NATS_URL=${NATS_URL}
    expose:
      - ${NATS_PORT}
    ports:
      - ${NATS_PORTS}
    networks:
      - network

  tracing:
    image: jaegertracing/all-in-one:latest
    container_name: ${JAEGER_HOST}
    ports:
      - "${UDP_PORT}:${UDP_PORT}/udp"
      - "${JAEGER_UI_PORT}:${JAEGER_UI_PORT}"
      - "${JAEGER_THRIFT_PORT}:${JAEGER_THRIFT_PORT}"
      - "${OTLP}:${OTLP}"
    environment:
      - COLLECTOR_ZIPKIN_HTTP_PORT=${COLLECTOR_ZIPKIN_HTTP_PORT}
      - JAEGER_ADDRESS=${JAEGER_ADDRESS}
    networks:
      - network

  workflow-server:
    build:
      context: ./server/workflow-service/
      dockerfile: Dockerfile
    restart: always
    container_name: "workflow-service"
    hostname: "workflow-service"
    ports:
      - ${WORKFLOW_SERVICE_PORT}
    environment:
      - PORT=${PORT}
      - NATS_URL=${NATS_URL}
      - NEO4J_DB=${NEO4J_DB}
      - NEO4J_USERNAME=${NEO4J_USERNAME}
      - NEO4J_PASS=${NEO4J_PASS}
      - LINK_TO_USER_SERVICE=${LINK_TO_USER_SERVICE}
      - JAEGER_ADDRESS=${JAEGER_ADDRESS}
    depends_on:
      neo4j:
        condition: service_healthy
      nats:
        condition: service_started
    volumes:
      - ./server/workflow-service/cert.crt:/app/cert.crt
      - ./server/workflow-service/privat.key:/app/privat.key
      - ./server/project-service/app.log:/app.log
    networks:
      - network

  neo4j:
    image: neo4j
    restart: always
    ports:
      - "7687:7687"
      - "7474:7474"
      - "7473:7473"
    healthcheck:
      test:
        [
          "CMD-SHELL",
          "echo RETURN 1 | cypher-shell -a bolt://neo4j:7687 -u neo4j -p strongerpassword || exit 1",
        ]
      interval: 5s
      timeout: 5s
      retries: 10
    environment:
      - NEO4J_AUTH=neo4j/strongerpassword
    volumes:
      - neo4j_data:/data
    networks:
      - network


<<<<<<< HEAD
  analytic-service:
    hostname: "analytic-server"
    build:
      context: server/analytic-service/
      dockerfile: Dockerfile
    container_name: ${ANALYTICS_SERVICE_HOST}
    restart: always
    ports:
      - ${ANALYTICS_SERVER_PORT}
    env_file:
      - .env
    depends_on:
      - eventstore-db
    environment:
      - EVENTSTORE_ADDRESS=eventstore-db:2113
    volumes:
      - ./server/analytic-service/cert.crt:/usr/local/share/ca-certificates/cert.crt
      - ./server/analytic-service/privat.key:/app/privat.key
    networks:
      - network


  eventstore-db:
    image: eventstore/eventstore:21.10.8-buster-slim
    container_name: ${ESDB_HOST}
    hostname: ${ESDB_HOST}
    restart: always
    ports:
      - ${EVENTSTORE_HTTP_PORT}:2113
      - ${EVENTSTORE_TCP_PORT}:1113
    environment:
      EVENTSTORE_CLUSTER_SIZE: 1
      EVENTSTORE_RUN_PROJECTIONS: All
      EVENTSTORE_EXT_TCP_PORT: ${ESDB_UI_PORT}
      EVENTSTORE_HTTP_PORT: ${ESDB_PORT}
      EVENTSTORE_START_STANDARD_PROJECTIONS: true
      EVENTSTORE_CERTIFICATE_FILE: "/app/cert.crt" # Optional, only if using TLS
      EVENTSTORE_CERTIFICATE_PRIVATE_KEY_FILE: "/app/privat.key" # Optional, only if using TLS
      EVENTSTORE_INSECURE: "true" # Allow insecure connection (no TLS)
      EVENTSTORE_ENABLE_EXTERNAL_TCP: true
      EVENTSTORE_ENABLE_ATOM_PUB_OVER_HTTP: true
    volumes:
      - eventstore_data:/var/lib/eventstore
      - ./server/analytic-service/cert.crt:/app/cert.crt
      - ./server/analytic-service/privat.key:/app/privat.key
    networks:
      - network
=======
  namenode:
    image: bde2020/hadoop-namenode:2.0.0-hadoop3.2.1-java8
    container_name: namenode
    ports:
      - "9870:9870" # Web UI port
      - "9000:9000" # RPC port
    environment:
      - CLUSTER_NAME=test
      - CORE_CONF_fs_defaultFS=hdfs://namenode:9000
    networks:
      - network
    volumes:
      - namenode_data:/hadoop/dfs/name

  datanode:
    image: bde2020/hadoop-datanode:2.0.0-hadoop3.2.1-java8
    container_name: datanode
    depends_on:
      - namenode
    environment:
      - CORE_CONF_fs_defaultFS=hdfs://namenode:9000
    networks:
      - network
    volumes:
      - datanode_data:/hadoop/dfs/data

>>>>>>> 8839f2ba


volumes:
  mongo_project_store:
  mongo_user_store:
  mongo_task_store:
  mong_user_express_data:
  mong_project_express_data:
  redis_data:
  cassandra_data:
  mongo_task_express_data:
  neo4j_data:
<<<<<<< HEAD
  eventstore_data:
=======
  namenode_data:
  datanode_data:

>>>>>>> 8839f2ba

networks:
  network:
    driver: bridge<|MERGE_RESOLUTION|>--- conflicted
+++ resolved
@@ -20,11 +20,8 @@
       - TASK_SERVICE_HOST=${TASK_SERVICE_HOST}
       - TASK_SERVICE_PORT=${PORT}
       - LINK_TO_USER_SERVICE=${LINK_TO_USER_SERVICE}
-<<<<<<< HEAD
       - LINK_TO_TASK_SERVICE=${LINK_TO_TASK_SERVICE}
       - LINK_TO_ANALYTIC_SERVICE=${LINK_TO_ANALYTIC_SERVICE}
-=======
->>>>>>> 8839f2ba
     volumes:
       - ./server/project-service/app.log:/app.log
       - ./server/project-service/cert.crt:/app/cert.crt
@@ -120,11 +117,7 @@
       - LINK_TO_PROJECT_SERVICE=${LINK_TO_PROJECT_SERVICE}
       - LINK_TO_TASK_SERVICE=${LINK_TO_TASK_SERVICE}
       - LINK_TO_USER_SERVICE=${LINK_TO_USER_SERVICE}
-<<<<<<< HEAD
-      - LINK_TO_ANALYTIC_SERVICE=${LINK_TO_ANALYTIC_SERVICE}
-=======
     env_file: ".env"
->>>>>>> 8839f2ba
     volumes:
       - ./server/task-service/app.log:/app.log
       - ./server/task-service/cert.crt:/app/cert.crt
@@ -272,6 +265,7 @@
       - task-server
       - notification-server
       - workflow-server
+      - analytic-service
     entrypoint: [ "/bin/bash", "-c", "while ! curl -s user-server:8080; do sleep 1; done; nginx -g 'daemon off;'" ]
     networks:
       - network
@@ -303,11 +297,8 @@
       - CASSANDRA_KEYSPACE=${CASSANDRA_KEYSPACE}
       - JAEGER_ADDRESS=${JAEGER_ADDRESS}
       - LINK_TO_USER_SERVICE=${LINK_TO_USER_SERVICE}
-<<<<<<< HEAD
       - LINK_TO_TASK_SERVICE=${LINK_TO_TASK_SERVICE}
       - LINK_TO_PROJECT_SERVICE=${LINK_TO_PROJECT_SERVICE}
-=======
->>>>>>> 8839f2ba
     depends_on:
       cassandra:
         condition: service_healthy
@@ -419,7 +410,6 @@
       - network
 
 
-<<<<<<< HEAD
   analytic-service:
     hostname: "analytic-server"
     build:
@@ -467,7 +457,9 @@
       - ./server/analytic-service/privat.key:/app/privat.key
     networks:
       - network
-=======
+
+
+
   namenode:
     image: bde2020/hadoop-namenode:2.0.0-hadoop3.2.1-java8
     container_name: namenode
@@ -494,7 +486,6 @@
     volumes:
       - datanode_data:/hadoop/dfs/data
 
->>>>>>> 8839f2ba
 
 
 volumes:
@@ -507,13 +498,10 @@
   cassandra_data:
   mongo_task_express_data:
   neo4j_data:
-<<<<<<< HEAD
   eventstore_data:
-=======
   namenode_data:
   datanode_data:
 
->>>>>>> 8839f2ba
 
 networks:
   network:
