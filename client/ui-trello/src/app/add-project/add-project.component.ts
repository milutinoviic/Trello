--- conflicted
+++ resolved
@@ -7,6 +7,7 @@
 import {HttpClient} from "@angular/common/http";
 import {animate, state, style, transition, trigger} from "@angular/animations";
 import { CommonModule } from '@angular/common';
+import {Route, Router} from "@angular/router";
 
 @Component({
   selector: 'app-add-project',
@@ -31,37 +32,28 @@
 
   newProjectForm!: FormGroup;
   projects: any;
-<<<<<<< HEAD
   managers: any;
 
-=======
->>>>>>> 9ab3d3b1
 
   constructor(
     private formBuilder: FormBuilder,
     private projectService: ProjectServiceService,
     private toaster: ToastrService,
-    private http: HttpClient
+    private http: HttpClient,
+    private router: Router
   ) {
   }
 
   ngOnInit(): void {
     this.fetchData();
-<<<<<<< HEAD
     this.fetchManagers();
-=======
-
->>>>>>> 9ab3d3b1
     this.newProjectForm = this.formBuilder.group({
       project_name: ['', [Validators.required]],
       end_date: ['', [Validators.required]],
       min_members: ['', [Validators.required]],
       max_members: ['', [Validators.required]],
-<<<<<<< HEAD
       manager: ['', [Validators.required]],
 
-=======
->>>>>>> 9ab3d3b1
     });
   }
 
@@ -75,16 +67,15 @@
         end_date: new Date(this.newProjectForm.get('end_date')?.value),
         min_members: this.newProjectForm.get('min_members')?.value.toString(),
         max_members: this.newProjectForm.get('max_members')?.value.toString(),
-<<<<<<< HEAD
         manager: this.newProjectForm.get('manager')?.value,
-=======
->>>>>>> 9ab3d3b1
+        user_ids: [],
       };
       console.log(newProjectRequest);
       this.projectService.addProject(newProjectRequest).subscribe({
         next: (result) => {
           this.toaster.success("Ok");
           this.newProjectForm.reset();
+          this.fetchData();
           console.log(result);
 
         },
@@ -101,10 +92,10 @@
 
 
   fetchData() { // fetch projects to display them
-    this.http.get('http://localhost:8080/')
+    this.http.get<Project[]>('http://localhost:8080/')
       .subscribe({
         next: (response) => {
-          this.projects = response;
+          this.projects = response.reverse();
           console.log('Data fetched successfully:', this.projects);
         },
         error: (error) => {
@@ -112,7 +103,6 @@
         }
       });
   }
-<<<<<<< HEAD
   fetchManagers() { // fetch managers to display them in combobox
     this.http.get('http://localhost:8082/managers')
       .subscribe({
@@ -125,11 +115,13 @@
         }
       });
   }
-=======
->>>>>>> 9ab3d3b1
 
 
+  manageMembersToProject(id: string) {
+    this.router.navigate(['/project/manageMembers/', id]);
+  }
 
-
-
+  navigateToRegistration() {
+    this.router.navigate(['/register']);
+  }
 }