import { Component } from '@angular/core';
import {FormBuilder, FormGroup, Validators} from "@angular/forms";
import {ToastrService} from "ngx-toastr";
import {Project} from "../models/project.model";
import {ProjectServiceService} from "../services/project-service.service";
import { ReactiveFormsModule } from '@angular/forms';
import {HttpClient} from "@angular/common/http";
import {animate, state, style, transition, trigger} from "@angular/animations";
import { CommonModule } from '@angular/common';
import {Route, Router} from "@angular/router";
import {dateValidator} from "../validator/date-validator";
import {AppModule} from "../app.module";
import {MenuComponent} from "../menu/menu.component";
import {AccountService} from "../services/account.service";


@Component({
  selector: 'app-add-project',
  standalone: true,
  imports: [ReactiveFormsModule, CommonModule, MenuComponent],
  templateUrl: './add-project.component.html',
  styleUrl: './add-project.component.scss',
  animations: [
    trigger('flyInOut', [
      state('in', style({ opacity: 1 })),
      transition('void => *', [
        style({ opacity: 0 }),
        animate(300)
      ]),
      transition('* => void', [
        animate(300, style({ opacity: 0 }))
      ])
    ])
  ]
})
export class AddProjectComponent {

  newProjectForm!: FormGroup;
  projects: any;
  manager: any;
  managerId: string = "";



  constructor(
    private formBuilder: FormBuilder,
    private projectService: ProjectServiceService,
    private toaster: ToastrService,
    private http: HttpClient,
    private router: Router,
    private accService: AccountService
  ) {
  }

  ngOnInit(): void {
<<<<<<< HEAD
    this.fetchData();
    this.managerId = this.accService.getUserId()!;
=======

    this.managerId = this.accService.idOfUser;
>>>>>>> fc37c055
    this.fetchManager(this.managerId);
    // this.fetchData(this.managerId, this.manager.role);
    this.newProjectForm = this.formBuilder.group({
      project_name: ['', [Validators.required, Validators.minLength(3)]],
      end_date: ['', [Validators.required, dateValidator()]],
      min_members: ['', [Validators.required]],
      max_members: ['', [Validators.required]],
    });
  }


  onSubmit() {

    if (this.newProjectForm.valid) {

      const newProjectRequest: Project = {
        name: this.newProjectForm.get('project_name')?.value,
        end_date: new Date(this.newProjectForm.get('end_date')?.value),
        min_members: this.newProjectForm.get('min_members')?.value.toString(),
        max_members: this.newProjectForm.get('max_members')?.value.toString(),
        manager: this.managerId,
        user_ids: [],
      };
      console.log(newProjectRequest);
      this.projectService.addProject(newProjectRequest).subscribe({
        next: (result) => {
          this.toaster.success("Ok");
          this.newProjectForm.reset();
          this.fetchData(this.managerId, this.manager.role);
          console.log(result);

        },
        error: (error) => {
          console.log(newProjectRequest)
          this.toaster.error('Adding project failed');
          console.error('Error:', error.message || error);        }
      });
    } else {
      console.log(this.newProjectForm)
      // this.toaster.error('Input field can not be empty!');
      this.newProjectForm.markAllAsTouched();
    }
  }


  fetchData(userId: string, role: string) { // fetch projects to display them
    this.http.get<Project[]>(`/api/project-server/projects/user/${role}/${userId}`) // added /project-servise/ to test apigateway
      .subscribe({
        next: (response) => {
          this.projects = response.reverse();
          console.log('Data fetched successfully:', this.projects);
        },
        error: (error) => {
          console.error('Error fetching data:', error);
          this.projects = [];
        }
      });
  }
  fetchManager(userId: string) { // fetch managers to display them in combobox
    this.http.get(`/api/user-server/manager/${userId}`) //before /api/user-server/  will be added "https://api_gateway:443" defined in proxy.conf.json file
      .subscribe({                   // when api-gateway recieves this path it will redirect to user-server
        next: (response) => {
          this.manager = response;
          console.log('Manager:', this.manager);
          this.fetchData(this.managerId, this.manager.role);

        },
        error: (error) => {
          console.error('Error fetching data:', error);
        }
      });
  }


  manageMembersToProject(id: string) {
    this.router.navigate(['/project/manageMembers/', id]);
  }

  navigateToRegistration() {
    this.router.navigate(['/register']);
  }
}<|MERGE_RESOLUTION|>--- conflicted
+++ resolved
@@ -1,4 +1,4 @@
-import { Component } from '@angular/core';
+import {Component, OnInit} from '@angular/core';
 import {FormBuilder, FormGroup, Validators} from "@angular/forms";
 import {ToastrService} from "ngx-toastr";
 import {Project} from "../models/project.model";
@@ -33,7 +33,7 @@
     ])
   ]
 })
-export class AddProjectComponent {
+export class AddProjectComponent implements OnInit{
 
   newProjectForm!: FormGroup;
   projects: any;
@@ -53,13 +53,8 @@
   }
 
   ngOnInit(): void {
-<<<<<<< HEAD
-    this.fetchData();
+
     this.managerId = this.accService.getUserId()!;
-=======
-
-    this.managerId = this.accService.idOfUser;
->>>>>>> fc37c055
     this.fetchManager(this.managerId);
     // this.fetchData(this.managerId, this.manager.role);
     this.newProjectForm = this.formBuilder.group({
