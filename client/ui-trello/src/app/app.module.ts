import {APP_INITIALIZER, NgModule} from '@angular/core';
import { BrowserModule } from '@angular/platform-browser';

import { AppRoutingModule } from './app-routing.module';
import { AppComponent } from './app.component';
import { RegistrationComponent } from './registration/registration.component';
import {FormsModule, ReactiveFormsModule} from "@angular/forms";
import {HttpClientModule} from "@angular/common/http";
import {ToastrModule} from "ngx-toastr";
import { MemberAdditionComponent } from './member-addition/member-addition.component';
import {CdkDrag, CdkDropList, DragDropModule} from "@angular/cdk/drag-drop";
import { BrowserAnimationsModule } from '@angular/platform-browser/animations';
import { LoginComponent } from './login/login.component';
import { ChangePasswordComponent } from './change-password/change-password.component';
import { MenuComponent } from './menu/menu.component';
import { NgbModule } from '@ng-bootstrap/ng-bootstrap';
import { NotificationsComponent } from './notifications/notifications.component';
import {AddTaskComponent} from "./add-task/add-task.component";
import { PasswordRecoveryRequestComponent } from './password-recovery-request/password-recovery-request.component';
import { PasswordResetComponent } from './password-reset/password-reset.component';
import { MagicLinkComponent } from './magic-link/magic-link.component';
import { MagicLinkRequestComponent } from './magic-link-request/magic-link-request.component';
import { RECAPTCHA_SETTINGS, RecaptchaFormsModule, RecaptchaModule, RecaptchaSettings } from 'ng-recaptcha';
import {environment} from "../environments/environment";
import { ForbiddenComponent } from './forbidden/forbidden.component';

import {AccountService} from "./services/account.service";
import { ProjectComponent } from './project/project.component';
import { ProjectHistoryComponent } from './project-history/project-history.component';
import { GraphEditorComponent } from './graph-editor/graph-editor.component';
<<<<<<< HEAD
=======
import { AccountVerificationComponent } from './account-verification/account-verification.component';
>>>>>>> b38a495c




function initTokenVerification(accountService: AccountService) {
  return () => {
    const userId = accountService.getUserId();
    if (userId) {
      accountService.startTokenVerification(userId);
    }
  };
}


@NgModule({
  declarations: [
    AppComponent,
    RegistrationComponent,
    MemberAdditionComponent,
    LoginComponent,
    ChangePasswordComponent,
    NotificationsComponent,
    ChangePasswordComponent,
    AddTaskComponent,
    PasswordRecoveryRequestComponent,
    PasswordResetComponent,
    MagicLinkRequestComponent,
    MagicLinkComponent,
    ForbiddenComponent,
    ProjectComponent,
    ProjectHistoryComponent,
    GraphEditorComponent,
<<<<<<< HEAD
=======
    AccountVerificationComponent,
>>>>>>> b38a495c
  ],
  imports: [
    BrowserModule,
    AppRoutingModule,
    ReactiveFormsModule,
    BrowserAnimationsModule,
    HttpClientModule,
    ToastrModule.forRoot(),
    CdkDropList,
    FormsModule,
    CdkDrag,
    DragDropModule,
    NgbModule,
    MenuComponent,
    RecaptchaModule,
    RecaptchaFormsModule,
  ],
  providers: [
    {
      provide: RECAPTCHA_SETTINGS,
      useValue: {
        siteKey: environment.recaptcha.siteKey,
      } as RecaptchaSettings,
    },
    {
      provide: APP_INITIALIZER,
      useFactory: initTokenVerification,
      deps: [AccountService],
      multi: true
    }
  ],
  exports: [
    MenuComponent
  ],
  bootstrap: [AppComponent]
})
export class AppModule { }<|MERGE_RESOLUTION|>--- conflicted
+++ resolved
@@ -28,10 +28,7 @@
 import { ProjectComponent } from './project/project.component';
 import { ProjectHistoryComponent } from './project-history/project-history.component';
 import { GraphEditorComponent } from './graph-editor/graph-editor.component';
-<<<<<<< HEAD
-=======
 import { AccountVerificationComponent } from './account-verification/account-verification.component';
->>>>>>> b38a495c
 
 
 
@@ -64,10 +61,8 @@
     ProjectComponent,
     ProjectHistoryComponent,
     GraphEditorComponent,
-<<<<<<< HEAD
-=======
+
     AccountVerificationComponent,
->>>>>>> b38a495c
   ],
   imports: [
     BrowserModule,
