import { NgModule } from '@angular/core';
import { BrowserModule } from '@angular/platform-browser';

import { AppRoutingModule } from './app-routing.module';
import { AppComponent } from './app.component';
import { RegistrationComponent } from './registration/registration.component';
import {FormsModule, ReactiveFormsModule} from "@angular/forms";
import {HttpClientModule} from "@angular/common/http";
import {ToastrModule} from "ngx-toastr";
import { MemberAdditionComponent } from './member-addition/member-addition.component';
import {CdkDrag, CdkDropList, DragDropModule} from "@angular/cdk/drag-drop";
import { BrowserAnimationsModule } from '@angular/platform-browser/animations';
import { LoginComponent } from './login/login.component';
import { ChangePasswordComponent } from './change-password/change-password.component';
import { MenuComponent } from './menu/menu.component';
import { NgbModule } from '@ng-bootstrap/ng-bootstrap';
<<<<<<< HEAD
import { NotificationsComponent } from './notifications/notifications.component';
=======
import {AddTaskComponent} from "./add-task/add-task.component";
>>>>>>> bc071c38

@NgModule({
  declarations: [
    AppComponent,
    RegistrationComponent,
    MemberAdditionComponent,
    LoginComponent,
    ChangePasswordComponent,
<<<<<<< HEAD
    NotificationsComponent
=======
    AddTaskComponent
>>>>>>> bc071c38
  ],
  imports: [
    BrowserModule,
    AppRoutingModule,
    ReactiveFormsModule,
    BrowserAnimationsModule,
    HttpClientModule,
    ToastrModule.forRoot(),
    CdkDropList,
    FormsModule,
    CdkDrag,
    DragDropModule,
    NgbModule,
    MenuComponent,
  ],
  providers: [],
  exports: [
    MenuComponent
  ],
  bootstrap: [AppComponent]
})
export class AppModule { }<|MERGE_RESOLUTION|>--- conflicted
+++ resolved
@@ -14,11 +14,8 @@
 import { ChangePasswordComponent } from './change-password/change-password.component';
 import { MenuComponent } from './menu/menu.component';
 import { NgbModule } from '@ng-bootstrap/ng-bootstrap';
-<<<<<<< HEAD
 import { NotificationsComponent } from './notifications/notifications.component';
-=======
 import {AddTaskComponent} from "./add-task/add-task.component";
->>>>>>> bc071c38
 
 @NgModule({
   declarations: [
@@ -27,11 +24,9 @@
     MemberAdditionComponent,
     LoginComponent,
     ChangePasswordComponent,
-<<<<<<< HEAD
-    NotificationsComponent
-=======
+    NotificationsComponent,
+    ChangePasswordComponent,
     AddTaskComponent
->>>>>>> bc071c38
   ],
   imports: [
     BrowserModule,
