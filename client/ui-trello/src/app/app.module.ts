import { NgModule } from '@angular/core';
import { BrowserModule } from '@angular/platform-browser';

import { AppRoutingModule } from './app-routing.module';
import { AppComponent } from './app.component';
import { RegistrationComponent } from './registration/registration.component';
import {ReactiveFormsModule} from "@angular/forms";
import {HttpClientModule} from "@angular/common/http";
import {ToastrModule} from "ngx-toastr";
import { BrowserAnimationsModule } from '@angular/platform-browser/animations';
<<<<<<< HEAD

=======
>>>>>>> 72e9ecb7

@NgModule({
  declarations: [
    AppComponent,
    RegistrationComponent
  ],
  imports: [
    BrowserModule,
    AppRoutingModule,
    ReactiveFormsModule,
    BrowserAnimationsModule,
    HttpClientModule,
    ToastrModule.forRoot(),
    BrowserAnimationsModule
  ],
  providers: [],
  bootstrap: [AppComponent]
})
export class AppModule { }<|MERGE_RESOLUTION|>--- conflicted
+++ resolved
@@ -8,10 +8,7 @@
 import {HttpClientModule} from "@angular/common/http";
 import {ToastrModule} from "ngx-toastr";
 import { BrowserAnimationsModule } from '@angular/platform-browser/animations';
-<<<<<<< HEAD
 
-=======
->>>>>>> 72e9ecb7
 
 @NgModule({
   declarations: [
@@ -24,7 +21,6 @@
     ReactiveFormsModule,
     BrowserAnimationsModule,
     HttpClientModule,
-    ToastrModule.forRoot(),
     BrowserAnimationsModule
   ],
   providers: [],
