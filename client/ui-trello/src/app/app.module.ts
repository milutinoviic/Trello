--- conflicted
+++ resolved
@@ -20,13 +20,9 @@
 import { PasswordResetComponent } from './password-reset/password-reset.component';
 import { MagicLinkComponent } from './magic-link/magic-link.component';
 import { MagicLinkRequestComponent } from './magic-link-request/magic-link-request.component';
-<<<<<<< HEAD
 import { RECAPTCHA_SETTINGS, RecaptchaFormsModule, RecaptchaModule, RecaptchaSettings } from 'ng-recaptcha';
 import {environment} from "../environments/environment";
-
-=======
 import { ForbiddenComponent } from './forbidden/forbidden.component';
->>>>>>> 6d67e1ea
 
 
 
@@ -44,11 +40,7 @@
     PasswordResetComponent,
     MagicLinkRequestComponent,
     MagicLinkComponent,
-<<<<<<< HEAD
-
-=======
     ForbiddenComponent,
->>>>>>> 6d67e1ea
   ],
   imports: [
     BrowserModule,
