--- conflicted
+++ resolved
@@ -14,13 +14,10 @@
 import { ChangePasswordComponent } from './change-password/change-password.component';
 import { MenuComponent } from './menu/menu.component';
 import { NgbModule } from '@ng-bootstrap/ng-bootstrap';
-<<<<<<< HEAD
 import { NotificationsComponent } from './notifications/notifications.component';
 import {AddTaskComponent} from "./add-task/add-task.component";
-=======
 import { PasswordRecoveryRequestComponent } from './password-recovery-request/password-recovery-request.component';
 import { PasswordResetComponent } from './password-reset/password-reset.component';
->>>>>>> 7c89bbd0
 
 @NgModule({
   declarations: [
@@ -29,14 +26,11 @@
     MemberAdditionComponent,
     LoginComponent,
     ChangePasswordComponent,
-<<<<<<< HEAD
     NotificationsComponent,
     ChangePasswordComponent,
-    AddTaskComponent
-=======
+    AddTaskComponent,
     PasswordRecoveryRequestComponent,
-    PasswordResetComponent
->>>>>>> 7c89bbd0
+    PasswordResetComponent,
   ],
   imports: [
     BrowserModule,
