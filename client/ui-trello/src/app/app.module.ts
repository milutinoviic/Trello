import {APP_INITIALIZER, NgModule} from '@angular/core';
import { BrowserModule } from '@angular/platform-browser';

import { AppRoutingModule } from './app-routing.module';
import { AppComponent } from './app.component';
import { RegistrationComponent } from './registration/registration.component';
import {FormsModule, ReactiveFormsModule} from "@angular/forms";
import {HttpClientModule} from "@angular/common/http";
import {ToastrModule} from "ngx-toastr";
import { MemberAdditionComponent } from './member-addition/member-addition.component';
import {CdkDrag, CdkDropList, DragDropModule} from "@angular/cdk/drag-drop";
import { BrowserAnimationsModule } from '@angular/platform-browser/animations';
import { LoginComponent } from './login/login.component';
import { ChangePasswordComponent } from './change-password/change-password.component';
import { MenuComponent } from './menu/menu.component';
import { NgbModule } from '@ng-bootstrap/ng-bootstrap';
import { NotificationsComponent } from './notifications/notifications.component';
import {AddTaskComponent} from "./add-task/add-task.component";
import { PasswordRecoveryRequestComponent } from './password-recovery-request/password-recovery-request.component';
import { PasswordResetComponent } from './password-reset/password-reset.component';
import { MagicLinkComponent } from './magic-link/magic-link.component';
import { MagicLinkRequestComponent } from './magic-link-request/magic-link-request.component';
import { RECAPTCHA_SETTINGS, RecaptchaFormsModule, RecaptchaModule, RecaptchaSettings } from 'ng-recaptcha';
import {environment} from "../environments/environment";
import { ForbiddenComponent } from './forbidden/forbidden.component';

import {AccountService} from "./services/account.service";
import { ProjectComponent } from './project/project.component';
<<<<<<< HEAD
import { ProjectHistoryComponent } from './project-history/project-history.component';
=======
import { GraphEditorComponent } from './graph-editor/graph-editor.component';



>>>>>>> 8839f2ba

function initTokenVerification(accountService: AccountService) {
  return () => {
    const userId = accountService.getUserId();
    if (userId) {
      accountService.startTokenVerification(userId);
    }
  };
}


@NgModule({
  declarations: [
    AppComponent,
    RegistrationComponent,
    MemberAdditionComponent,
    LoginComponent,
    ChangePasswordComponent,
    NotificationsComponent,
    ChangePasswordComponent,
    AddTaskComponent,
    PasswordRecoveryRequestComponent,
    PasswordResetComponent,
    MagicLinkRequestComponent,
    MagicLinkComponent,
    ForbiddenComponent,
    ProjectComponent,
<<<<<<< HEAD
    ProjectHistoryComponent,
=======
    GraphEditorComponent,
>>>>>>> 8839f2ba
  ],
  imports: [
    BrowserModule,
    AppRoutingModule,
    ReactiveFormsModule,
    BrowserAnimationsModule,
    HttpClientModule,
    ToastrModule.forRoot(),
    CdkDropList,
    FormsModule,
    CdkDrag,
    DragDropModule,
    NgbModule,
    MenuComponent,
    RecaptchaModule,
    RecaptchaFormsModule,
  ],
  providers: [
    {
      provide: RECAPTCHA_SETTINGS,
      useValue: {
        siteKey: environment.recaptcha.siteKey,
      } as RecaptchaSettings,
    },
    {
      provide: APP_INITIALIZER,
      useFactory: initTokenVerification,
      deps: [AccountService],
      multi: true
    }
  ],
  exports: [
    MenuComponent
  ],
  bootstrap: [AppComponent]
})
export class AppModule { }<|MERGE_RESOLUTION|>--- conflicted
+++ resolved
@@ -26,14 +26,11 @@
 
 import {AccountService} from "./services/account.service";
 import { ProjectComponent } from './project/project.component';
-<<<<<<< HEAD
 import { ProjectHistoryComponent } from './project-history/project-history.component';
-=======
 import { GraphEditorComponent } from './graph-editor/graph-editor.component';
 
 
 
->>>>>>> 8839f2ba
 
 function initTokenVerification(accountService: AccountService) {
   return () => {
@@ -61,11 +58,8 @@
     MagicLinkComponent,
     ForbiddenComponent,
     ProjectComponent,
-<<<<<<< HEAD
     ProjectHistoryComponent,
-=======
     GraphEditorComponent,
->>>>>>> 8839f2ba
   ],
   imports: [
     BrowserModule,
