--- conflicted
+++ resolved
@@ -10,27 +10,20 @@
 import { MemberAdditionComponent } from './member-addition/member-addition.component';
 import {CdkDrag, CdkDropList, DragDropModule} from "@angular/cdk/drag-drop";
 import { BrowserAnimationsModule } from '@angular/platform-browser/animations';
-<<<<<<< HEAD
 import { LoginComponent } from './login/login.component';
 import { ChangePasswordComponent } from './change-password/change-password.component';
 import { MenuComponent } from './menu/menu.component';
 import { NgbModule } from '@ng-bootstrap/ng-bootstrap';
-=======
 import {AddTaskComponent} from "./add-task/add-task.component";
-
->>>>>>> 37316bfd
 
 @NgModule({
   declarations: [
     AppComponent,
     RegistrationComponent,
     MemberAdditionComponent,
-<<<<<<< HEAD
     LoginComponent,
-    ChangePasswordComponent
-=======
+    ChangePasswordComponent,
     AddTaskComponent
->>>>>>> 37316bfd
   ],
   imports: [
     BrowserModule,
