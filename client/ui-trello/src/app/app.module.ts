import {APP_INITIALIZER, NgModule} from '@angular/core';
import { BrowserModule } from '@angular/platform-browser';

import { AppRoutingModule } from './app-routing.module';
import { AppComponent } from './app.component';
import { RegistrationComponent } from './registration/registration.component';
import {FormsModule, ReactiveFormsModule} from "@angular/forms";
import {HttpClientModule} from "@angular/common/http";
import {ToastrModule} from "ngx-toastr";
import { MemberAdditionComponent } from './member-addition/member-addition.component';
import {CdkDrag, CdkDropList, DragDropModule} from "@angular/cdk/drag-drop";
import { BrowserAnimationsModule } from '@angular/platform-browser/animations';
import { LoginComponent } from './login/login.component';
import { ChangePasswordComponent } from './change-password/change-password.component';
import { MenuComponent } from './menu/menu.component';
import { NgbModule } from '@ng-bootstrap/ng-bootstrap';
import { NotificationsComponent } from './notifications/notifications.component';
import {AddTaskComponent} from "./add-task/add-task.component";
import { PasswordRecoveryRequestComponent } from './password-recovery-request/password-recovery-request.component';
import { PasswordResetComponent } from './password-reset/password-reset.component';
<<<<<<< HEAD
import {AccountService} from "./services/account.service";

function initTokenVerification(accountService: AccountService) {
  return () => {
    const userId = accountService.getUserId();
    if (userId) {
      accountService.startTokenVerification(userId);
    }
  };
}
=======
import { MagicLinkRequestComponent } from './magic-link-request/magic-link-request.component';
import { MagicLinkComponent } from './magic-link/magic-link.component';
>>>>>>> fc37c055

@NgModule({
  declarations: [
    AppComponent,
    RegistrationComponent,
    MemberAdditionComponent,
    LoginComponent,
    ChangePasswordComponent,
    NotificationsComponent,
    ChangePasswordComponent,
    AddTaskComponent,
    PasswordRecoveryRequestComponent,
    PasswordResetComponent,
    MagicLinkRequestComponent,
    MagicLinkComponent
  ],
  imports: [
    BrowserModule,
    AppRoutingModule,
    ReactiveFormsModule,
    BrowserAnimationsModule,
    HttpClientModule,
    ToastrModule.forRoot(),
    CdkDropList,
    FormsModule,
    CdkDrag,
    DragDropModule,
    NgbModule,
    MenuComponent,
  ],
  providers: [
    {
      provide: APP_INITIALIZER,
      useFactory: initTokenVerification,
      deps: [AccountService],
      multi: true
    }
  ],
  exports: [
    MenuComponent
  ],
  bootstrap: [AppComponent]
})
export class AppModule { }<|MERGE_RESOLUTION|>--- conflicted
+++ resolved
@@ -1,4 +1,4 @@
-import {APP_INITIALIZER, NgModule} from '@angular/core';
+import {APP_INITIALIZER, NgModule } from '@angular/core';
 import { BrowserModule } from '@angular/platform-browser';
 
 import { AppRoutingModule } from './app-routing.module';
@@ -18,8 +18,10 @@
 import {AddTaskComponent} from "./add-task/add-task.component";
 import { PasswordRecoveryRequestComponent } from './password-recovery-request/password-recovery-request.component';
 import { PasswordResetComponent } from './password-reset/password-reset.component';
-<<<<<<< HEAD
-import {AccountService} from "./services/account.service";
+import { AccountService } from './services/account.service';
+import { MagicLinkComponent } from './magic-link/magic-link.component';
+import { MagicLinkRequestComponent } from './magic-link-request/magic-link-request.component';
+
 
 function initTokenVerification(accountService: AccountService) {
   return () => {
@@ -29,10 +31,6 @@
     }
   };
 }
-=======
-import { MagicLinkRequestComponent } from './magic-link-request/magic-link-request.component';
-import { MagicLinkComponent } from './magic-link/magic-link.component';
->>>>>>> fc37c055
 
 @NgModule({
   declarations: [
@@ -47,7 +45,7 @@
     PasswordRecoveryRequestComponent,
     PasswordResetComponent,
     MagicLinkRequestComponent,
-    MagicLinkComponent
+    MagicLinkComponent,
   ],
   imports: [
     BrowserModule,
