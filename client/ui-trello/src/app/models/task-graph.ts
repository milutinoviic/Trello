--- conflicted
+++ resolved
@@ -8,12 +8,9 @@
   id: string;
   label: string;
   description: any;
-<<<<<<< HEAD
   blocked: boolean;
   isComplete: boolean;
-=======
   status: string;
->>>>>>> f7488439
 }
 
 export interface Edge {
