import { Injectable } from '@angular/core';
import { HttpClient, HttpHeaders } from '@angular/common/http';
import { ConfigService } from './config.service';
import { UserResponse } from '../member-addition/member-addition.component';
import {BehaviorSubject, interval, Observable, Subscription, switchMap} from 'rxjs';
import { AccountRequest } from '../models/account-request.model';
import { LoginRequest } from '../models/login-request';
import {Router} from "@angular/router";
import { jwtDecode } from 'jwt-decode';



@Injectable({
  providedIn: 'root'
})
export class AccountService {
  private userIdSource = new BehaviorSubject<string | null>(null);
  private roleSource = new BehaviorSubject<string | null>(null);
  userId$ = this.userIdSource.asObservable();
  private tokenVerificationSub!: Subscription;

  constructor(private http: HttpClient, private config: ConfigService, private router: Router) {}

  // Getter for idOfUser
  setUserId(userId: string) {
    this.userIdSource.next(userId);
  }

  // Get the userId directly
  getUserId(): string | null {
    if (this.userIdSource.value === null) {
      this.userIdSource.next(this.getUserIdFromToken());
      return this.getUserIdFromToken();
    }
    return this.userIdSource.getValue();
  }

<<<<<<< HEAD
  getTokenFromCookie(): string | null {
    const matches = document.cookie.match(new RegExp('(^| )auth_token=([^;]+)'));
    return matches ? matches[2] : null;
  }

=======
>>>>>>> 10973537

  register(accountRequest: AccountRequest): Observable<any> {
    return this.http.post(this.config.register_url, accountRequest);
  }

  getAllUsers(): Observable<UserResponse[]> {
    return this.http.get<UserResponse[]>(this.config.users_url);
  }

  changePassword(newPassword: string): Observable<any> {
    const payload = {
      password: newPassword
    };
    return this.http.post(this.config.change_password_url, payload);
  }


  login(loginCredentials: LoginRequest): Observable<any> {
    return this.http.post<any>(this.config.login_url, loginCredentials);
  }

  logout(): Observable<any> {
    this.stopTokenVerification();
    localStorage.removeItem("role");
    return this.http.post(this.config.logout_url, null);
  }



  startTokenVerification(userId: string) {
    console.log("Token verification started for user:", userId);

    this.setUserId(userId);
    const key = this.getUserId();

<<<<<<< HEAD

=======
>>>>>>> 10973537
    if (this.tokenVerificationSub) {
      this.tokenVerificationSub.unsubscribe();
    }

    this.tokenVerificationSub = interval(300000)// set it to 5 minutes
      .pipe(
        switchMap(() => {
          console.log(`[Verification] Checking token for user: ${key} at ${new Date().toLocaleTimeString()}`);
          const headers = new HttpHeaders().set('X-User-ID', key!);
          return this.http.get<boolean>(this.config.verify_token_url, { headers });
        })
      )
      .subscribe(
        (isTokenValid) => {
          console.log(`[Response] Token valid: ${isTokenValid} for user: ${key}`);
          if (!isTokenValid) {
            this.stopTokenVerification();
            this.router.navigate(['/login']);
          }
        },
        (error) => {
          console.error("[Error] Error verifying token:", error);
        },
        () => {
          console.log(`[Complete] Token verification stopped for user: ${key}`);
        }
      );
  }



  stopTokenVerification() {
    if (this.tokenVerificationSub) {
      this.tokenVerificationSub.unsubscribe();
    }
  }

  checkPassword(password : string): Observable<boolean> {
    const key = this.getUserId();
    const payload = {
      id: key,
      password: password
    };
    return this.http.post<boolean>(this.config.password_check_url, payload);
  }

  requestPasswordReset(email: string): Observable<any> {
    return this.http.post(this.config.recovery_password_url, { email })
  }

  resetPassword(email: string, newPassword: string) {
    const payload = {
      email: email,
      password: newPassword
    }

    return this.http.post(this.config.reset_password_url, payload)
  }

  sendMagicLink(email: string) {
    return this.http.post(this.config.magic_link_url, {email})
  }

  verifyMagic(email: string): Observable<string> {
    return this.http.post<string>(this.config.verify_magic_url, {email})
  }

  getUserIdFromToken(): string | null {
    const token = this.getTokenFromCookie();
    console.log(token);
    if (token) {
      try {
        const decodedToken = jwtDecode<{ user_id: string }>(token);
        console.log(decodedToken);
        return decodedToken.user_id;
      } catch (error) {
        console.error('Error decoding JWT:', error);
        return null;
      }
    }
    return null;
  }


}<|MERGE_RESOLUTION|>--- conflicted
+++ resolved
@@ -35,14 +35,12 @@
     return this.userIdSource.getValue();
   }
 
-<<<<<<< HEAD
+
   getTokenFromCookie(): string | null {
     const matches = document.cookie.match(new RegExp('(^| )auth_token=([^;]+)'));
     return matches ? matches[2] : null;
   }
 
-=======
->>>>>>> 10973537
 
   register(accountRequest: AccountRequest): Observable<any> {
     return this.http.post(this.config.register_url, accountRequest);
@@ -78,10 +76,7 @@
     this.setUserId(userId);
     const key = this.getUserId();
 
-<<<<<<< HEAD
 
-=======
->>>>>>> 10973537
     if (this.tokenVerificationSub) {
       this.tokenVerificationSub.unsubscribe();
     }
