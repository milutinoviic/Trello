--- conflicted
+++ resolved
@@ -35,15 +35,10 @@
     return this.userIdSource.getValue();
   }
 
-<<<<<<< HEAD
-=======
   getTokenFromCookie(): string | null {
     const matches = document.cookie.match(new RegExp('(^| )auth_token=([^;]+)'));
     return matches ? matches[2] : null;
   }
-
->>>>>>> 22e3f722
-
   register(accountRequest: AccountRequest): Observable<any> {
     return this.http.post(this.config.register_url, accountRequest);
   }
@@ -78,10 +73,6 @@
     this.setUserId(userId);
     const key = this.getUserId();
 
-<<<<<<< HEAD
-=======
-
->>>>>>> 22e3f722
     if (this.tokenVerificationSub) {
       this.tokenVerificationSub.unsubscribe();
     }
