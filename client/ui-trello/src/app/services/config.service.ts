import { Injectable } from '@angular/core';

@Injectable({
  providedIn: 'root'
})
export class ConfigService {
  get verify_token_url(): string {
    return this._verify_token_url;
  }

  constructor() { }

  private _api_url = '/api/user-server';//before /api/user-server/  will be added "http://api_gateway:8084" defined in proxy.conf.json file
                                               // when api-gateway recieves this path it will redirect to user-server

  private _project_api_url = '/api/project-server'; // same a below, it will be redirected to api-gateway, then to project-server

<<<<<<< HEAD
  private _notifications_api_url = 'http://localhost:8085';
=======
  private _task_api_url = '/api/task-server';
>>>>>>> bc071c38

  private _register_url = this._api_url + "/register"

  private _users_url = this._api_url + "/members"

  private _password_url = this._api_url + "/password"

  private _change_password_url = this._password_url + "/change"

  private _verify_token_url = this._api_url + "/verify"

  private _login_url = this._api_url + "/login"

  private _logout_url = this._api_url + "/logout"

<<<<<<< HEAD
  private _notifications_url = this._notifications_api_url + "/notifications"
=======
  private _password_check_url = this._password_url + "/check"


  get password_check_url(): string {
    return this._password_check_url;
  }
>>>>>>> bc071c38

  get logout_url(): string {
    return this._logout_url;
  }

  get login_url(): string {
    return this._login_url;
  }

  get notifications_url(): string {
    return this._notifications_url;
  }

  private _project_base_url = this._project_api_url;

  private _new_project_url = this._project_api_url + "/"

  addMembersUrl(projectId: string): string {
    return `${this._project_api_url}/projects/${projectId}/users`;
  }

  getProjectByIdUrl(projectId: string): string {
    return `${this._project_api_url}/${projectId}`;
  }

  get users_url() {
    return this._users_url;
  }

  get register_url() {
    return this._register_url;
  }

  get new_project_url(){
    return this._new_project_url;
  }

  get new_task_url(){
    return this._task_api_url;
  }

  getTasksByProjectId(projectId: string): string {
    return `${this._task_api_url}/tasks/${projectId}`;
  }

  get project_base_url() {
    return this._project_base_url;
  }

  get api_url(): string {
    return this._api_url;
  }

  get project_api_url(): string {
    return this._project_api_url;
  }

  get password_url(): string {
    return this._password_url;
  }

  get change_password_url(): string {
    return this._change_password_url;
  }
}<|MERGE_RESOLUTION|>--- conflicted
+++ resolved
@@ -15,11 +15,8 @@
 
   private _project_api_url = '/api/project-server'; // same a below, it will be redirected to api-gateway, then to project-server
 
-<<<<<<< HEAD
   private _notifications_api_url = 'http://localhost:8085';
-=======
   private _task_api_url = '/api/task-server';
->>>>>>> bc071c38
 
   private _register_url = this._api_url + "/register"
 
@@ -35,16 +32,13 @@
 
   private _logout_url = this._api_url + "/logout"
 
-<<<<<<< HEAD
-  private _notifications_url = this._notifications_api_url + "/notifications"
-=======
   private _password_check_url = this._password_url + "/check"
 
 
   get password_check_url(): string {
     return this._password_check_url;
   }
->>>>>>> bc071c38
+  private _notifications_url = this._notifications_api_url + "/notifications"
 
   get logout_url(): string {
     return this._logout_url;
