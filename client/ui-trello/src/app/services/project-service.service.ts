import { Injectable } from '@angular/core';
import {HttpClient} from "@angular/common/http";
import {ConfigService} from "./config.service";
import {AccountRequest} from "../models/account-request.model";
import {Observable} from "rxjs";
import {Project} from "../models/project.model";

@Injectable({
  providedIn: 'root'
})
export class ProjectServiceService {

  constructor(private http: HttpClient, private config: ConfigService) { }

  addProject(newProjectRequest: Project): Observable<any> {
    return this.http.post<Project>(this.config.new_project_url, newProjectRequest)
  }

  deleteMemberFromProject(projectId: string, memberId: string): Observable<any> {
    const url = `${this.config.project_base_url}/projects/${projectId}/users/${memberId}`;
<<<<<<< HEAD
    return this.http.delete(url);
=======
    return this.http.put(url,{});
>>>>>>> c80245af
  }

  getProjectById(projectId: string): Observable<Project> {
    return this.http.get<Project>(this.config.getProjectByIdUrl(projectId))
  }

  addMembersToProject(projectId: string, memberIds: string[]): Observable<any> {
    const url = `${this.config.addMembersUrl(projectId)}`;
    return this.http.post<string[]>(url, memberIds);
  }




}<|MERGE_RESOLUTION|>--- conflicted
+++ resolved
@@ -18,11 +18,7 @@
 
   deleteMemberFromProject(projectId: string, memberId: string): Observable<any> {
     const url = `${this.config.project_base_url}/projects/${projectId}/users/${memberId}`;
-<<<<<<< HEAD
-    return this.http.delete(url);
-=======
     return this.http.put(url,{});
->>>>>>> c80245af
   }
 
   getProjectById(projectId: string): Observable<Project> {
