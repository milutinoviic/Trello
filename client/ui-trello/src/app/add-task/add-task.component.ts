import {Component, Input, OnInit} from '@angular/core';
import {FormBuilder, FormGroup, Validators} from "@angular/forms";
import {ActivatedRoute} from "@angular/router";
import {Task, TaskStatus} from "../models/task";
import {TaskService} from "../services/task.service";
import {HttpClient} from "@angular/common/http";
import {ToastrService} from "ngx-toastr";
import {AccountService} from "../services/account.service";
import {firstValueFrom} from "rxjs";
import {Project} from "../models/project.model";
import {UserResponse} from "../member-addition/member-addition.component";
import {ProjectServiceService} from "../services/project-service.service";
interface User {
  id: string;
  email: string;
}

@Component({
  selector: 'app-add-task',
  templateUrl: './add-task.component.html',
  styleUrls: ['./add-task.component.css']
})
export class AddTaskComponent implements OnInit {

  taskForm!: FormGroup;
<<<<<<< HEAD
  projectId!: string;
=======
  @Input() projectId!:string;
>>>>>>> 10973537
  tasks: Task[] = [];
  tempStatusMap: { [taskId: string]: TaskStatus } = {};
  isManager: boolean = false;
  allUsers: User[] = [];
  filteredUsers: { [taskId: string]: User[] } = {};
  searchTerm: string = '';
  taskMembers: { [taskId: string]: User[] } = {};


  constructor(
    private fb: FormBuilder,
    private route: ActivatedRoute,
    private taskService: TaskService,
    private http: HttpClient,
    private toastr: ToastrService,
    private accountService: AccountService,
    private projectService: ProjectServiceService
  ) {
  }

  ngOnInit(): void {
    this.route.params.subscribe(params => {
      this.projectId = params['projectId'];
    });

    this.isUserManager().then(isManager => {
      this.isManager = isManager;
    });
    this.taskForm = this.fb.group({
      taskTitle: ['', Validators.required],
      taskDescription: ['', Validators.required]
    });

    this.projectService.getProjectById(this.projectId).subscribe({
      next: (project: Project) => {
        console.log('Project:', project);
        const userIds = project.user_ids || [];
        fetch('/api/user-server/users/details', {
          method: 'POST',
          headers: {
            'Content-Type': 'application/json',
          },
          body: JSON.stringify({ userIds: userIds })
        })
          .then(response => response.json())
          .then(data => {
            this.allUsers = data;
            this.fetchTasks(this.projectId);
          })
          .catch(error => {
            console.error('Error:', error);
          });
      },
      error: (err) => {
        console.error('Error retrieving project:', err);
      }
    });
  }

  filterUsers(taskId: string) {
    this.filteredUsers[taskId] = this.allUsers
      .filter(user => user.email.toLowerCase().includes(this.searchTerm.toLowerCase()))
      .filter(user => {
        return !this.taskMembers[taskId]?.some(member => member.id === user.id);
      });
  }

  fetchTasks(projectId: string) {
    this.tasks = [];
    this.http.get<Task[]>(`/api/task-server/tasks/${projectId}`)
      .subscribe({
        next: (response) => {
          this.tasks = response.reverse();
          this.tasks.forEach(task => {
            this.tempStatusMap[task.id] = task.status as TaskStatus;
            this.taskMembers[task.id] = task.user_ids.map(userId =>
              this.allUsers.find(user => user.id === userId)
            ).filter(user => user !== undefined) as User[];
          this.filteredUsers[task.id] = this.allUsers.filter(user =>
            !this.taskMembers[task.id].some(member => member.id === user.id))
          });
          console.log('Data fetched successfully:', this.tasks);
        },
        error: (error) => {
          console.error('Error fetching data:', error);
        }
      });
  }

  onSubmit(): void {
    if (this.taskForm.valid) {
      const taskData: Task = new Task(
        '',
        this.projectId,
        this.taskForm.value.taskTitle,
        this.taskForm.value.taskDescription,
        'Pending',
        new Date(),
        new Date(),
        [],
        [],
        false
      );

      this.taskService.addTask(taskData).subscribe({
        next: () => {
          console.log('Task created successfully');
          this.fetchTasks(this.projectId);
          this.toastr.success("Task successfully created");
        },
        error: (error) => {
          console.error('Error creating task:', error)
          this.toastr.error(error || error.err() || "Something went wrong");
        }
      });

      console.log('Task Created:', taskData);
      console.log('Project ID:', this.projectId);
    }
  }


  getTaskDependencies(task: Task): Task[] {
    return this.tasks.filter(t => task.dependencies.includes(t.id));
  }


  async changeTaskStatus(task: Task): Promise<void> {
    const dependencies = this.getTaskDependencies(task);

    const hasPendingDependencies = dependencies.some(dep => dep.status === 'Pending');

    if (hasPendingDependencies) {
      this.toastr.warning("Cannot change status: One or more dependencies are still pending.");
      this.tempStatusMap[task.id] = task.status;
      return;
    }
    const isUserAssigned = await this.checkIfUserIsAssigned(task);
    if (!isUserAssigned) {
      this.toastr.warning("Cannot change status: You are not assigned to this task.");
      this.tempStatusMap[task.id] = task.status;
      return;
    }


    const updatedStatus = this.tempStatusMap[task.id];
    task.status = updatedStatus;

    this.taskService.updateTaskStatus(task).subscribe({
      next: () => {
        console.log('Task status updated to:', task.status);
        this.fetchTasks(this.projectId);
        this.toastr.success("Task status successfully updated");
      },
      error: (error) => {
        console.error('Error updating task status:', error);
        this.toastr.error(error || error.err() || "There has been a problem");
      }
    });
  }

  async checkIfUserIsAssigned(task: Task): Promise<boolean> {
    try {
      const value = await firstValueFrom(this.taskService.checkIfUserInTask(task));
      return value;
    } catch (error) {
      console.error('Error checking if user is assigned', error);
      return false;
    }
  }

  async isUserManager(): Promise<boolean> {
    try {
      const response = await firstValueFrom(this.taskService.checkIfUserIsManager(this.projectId));
      return response;
    } catch (error) {
      console.error("Error checking if user is manager", error);
      return false;
    }
  }

  addUserToTask(task: Task, user: User): void {
    if (!this.taskMembers[task.id]) {
      this.taskMembers[task.id] = [];
    }
    this.taskMembers[task.id].push(user);

    this.updateTaskMember(task.id, 'add', user.id);
    this.filterUsers(task.id)

  }

  removeUserFromTask(task: Task, user: User): void {
    const index = this.taskMembers[task.id].findIndex(member => member.id === user.id);
    if (index !== -1) {
      this.taskMembers[task.id].splice(index, 1);
      this.updateTaskMember(task.id, 'remove', user.id);
      this.filterUsers(task.id)
    }
  }


  updateTaskMember(taskId: string, action: 'add' | 'remove', userId: string): void {
    const url = `/api/task-server/tasks/${taskId}/members/${action}/${userId}`;

    this.http.post(url, {}).subscribe({
      next: () => {
        console.log(`User ${action}ed successfully`);
      },
      error: (error) => {
        console.error('Error updating task member:', error);
      }
    });
  }
}<|MERGE_RESOLUTION|>--- conflicted
+++ resolved
@@ -23,11 +23,7 @@
 export class AddTaskComponent implements OnInit {
 
   taskForm!: FormGroup;
-<<<<<<< HEAD
-  projectId!: string;
-=======
   @Input() projectId!:string;
->>>>>>> 10973537
   tasks: Task[] = [];
   tempStatusMap: { [taskId: string]: TaskStatus } = {};
   isManager: boolean = false;
