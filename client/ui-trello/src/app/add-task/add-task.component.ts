import {Component, OnInit} from '@angular/core';
import {FormBuilder, FormGroup, Validators} from "@angular/forms";
import {ActivatedRoute} from "@angular/router";
import {Task, TaskStatus} from "../models/task";
import {TaskService} from "../services/task.service";
import {HttpClient} from "@angular/common/http";
import {ToastrService} from "ngx-toastr";
import {AccountService} from "../services/account.service";
import {firstValueFrom} from "rxjs";

@Component({
  selector: 'app-add-task',
  templateUrl: './add-task.component.html',
  styleUrls: ['./add-task.component.css']
})
export class AddTaskComponent implements OnInit {

  taskForm!: FormGroup;
  projectId!: string;
  tasks: Task[] = [];
<<<<<<< HEAD
  userIdsMap: { [taskId: string]: string } = {};
=======
  tempStatusMap: { [taskId: string]: TaskStatus } = {};

>>>>>>> b8260a83

  constructor(
    private fb: FormBuilder,
    private route: ActivatedRoute,
    private taskService: TaskService,
    private http: HttpClient,
<<<<<<< HEAD
=======
    private toastr: ToastrService,
    private accountService: AccountService,
>>>>>>> b8260a83
  ) {}

  ngOnInit(): void {
    this.route.params.subscribe(params => {
      this.projectId = params['projectId'];
    });

    this.fetchTasks(this.projectId);

    this.taskForm = this.fb.group({
      taskTitle: ['', Validators.required],
      taskDescription: ['', Validators.required]
    });
  }

  fetchTasks(projectId: string) {
    this.tasks = [];
    this.http.get<Task[]>(`/api/task-server/tasks/${projectId}`)
      .subscribe({
        next: (response) => {
          this.tasks = response.reverse();
          this.tasks.forEach(task => {
            this.tempStatusMap[task.id] = task.status as TaskStatus;
          });
          console.log('Data fetched successfully:', this.tasks);
        },
        error: (error) => {
          console.error('Error fetching data:', error);
        }
      });
  }

  onSubmit(): void {
    if (this.taskForm.valid) {
      const taskData: Task = new Task(
        '',
        this.projectId,
        this.taskForm.value.taskTitle,
        this.taskForm.value.taskDescription,
        'Pending',
        new Date(),
        new Date(),
        [],
        [],
        false
      );

      this.taskService.addTask(taskData).subscribe({
        next: () => {
<<<<<<< HEAD
          console.log(`Task added successfully`);
=======
          console.log('Task created successfully');
>>>>>>> b8260a83
          this.fetchTasks(this.projectId);
          this.toastr.success("Task successfully created");
        },
<<<<<<< HEAD
        error: (error) => console.error('Error adding task:', error)
      });
    }
  }

  addUserToTask(task: Task): void {
    const userId = this.userIdsMap[task.id];
    if (userId) {
      this.updateTaskMember(task.id, 'add', userId);
      this.userIdsMap[task.id] = '';
    }
=======
        error: (error) => {
          console.error('Error creating task:', error)
          this.toastr.error(error || error.err() || "Something went wrong");
        }
      });

      console.log('Task Created:', taskData);
      console.log('Project ID:', this.projectId);
    }
  }

  getTaskDependencies(task: Task): Task[] {
    return this.tasks.filter(t => task.dependencies.includes(t.id));
>>>>>>> b8260a83
  }

  // Remove user from task
  removeUserFromTask(task: Task): void {
    const userId = this.userIdsMap[task.id];
    if (userId) {
      this.updateTaskMember(task.id, 'remove', userId);
      this.userIdsMap[task.id] = '';
    }
  }

<<<<<<< HEAD
  updateTaskMember(taskId: string, action: 'add' | 'remove', userId: string): void {
    const url = `/api/task-server/tasks/${taskId}/members/${action}/${userId}`;

    this.http.post(url, {}).subscribe({
      next: () => {
        console.log(`User ${action}ed successfully`);
      },
      error: (error) => {
        console.error('Error updating task member:', error);
      }
    });
  }
=======
  async changeTaskStatus(task: Task): Promise<void> {
    const dependencies = this.getTaskDependencies(task);

    const hasPendingDependencies = dependencies.some(dep => dep.status === 'Pending');

    if (hasPendingDependencies) {
      this.toastr.warning("Cannot change status: One or more dependencies are still pending.");
      this.tempStatusMap[task.id] = task.status;
      return;
    }
    const isUserAssigned = await this.checkIfUserIsAssigned(task);
    if (!isUserAssigned) {
      this.toastr.warning("Cannot change status: You are not assigned to this task.");
      this.tempStatusMap[task.id] = task.status;
      return;
    }

    const updatedStatus = this.tempStatusMap[task.id];
    task.status = updatedStatus;

    this.taskService.updateTaskStatus(task).subscribe({
      next: () => {
        console.log('Task status updated to:', task.status);
        this.fetchTasks(this.projectId);
        this.toastr.success("Task status successfully updated");
      },
      error: (error) => {
        console.error('Error updating task status:', error);
        this.toastr.error(error || error.err() || "There has been a problem");
      }
    });
  }

  async checkIfUserIsAssigned(task: Task): Promise<boolean> {
    try {
      const value = await firstValueFrom(this.taskService.checkIfUserInTask(task));
      return value;
    } catch (error) {
      console.error('Error checking if user is assigned', error);
      return false;
    }
  }

>>>>>>> b8260a83
}<|MERGE_RESOLUTION|>--- conflicted
+++ resolved
@@ -7,6 +7,13 @@
 import {ToastrService} from "ngx-toastr";
 import {AccountService} from "../services/account.service";
 import {firstValueFrom} from "rxjs";
+import {Project} from "../models/project.model";
+import {UserResponse} from "../member-addition/member-addition.component";
+import {ProjectServiceService} from "../services/project-service.service";
+interface User {
+  id: string;
+  email: string;
+}
 
 @Component({
   selector: 'app-add-task',
@@ -18,36 +25,70 @@
   taskForm!: FormGroup;
   projectId!: string;
   tasks: Task[] = [];
-<<<<<<< HEAD
-  userIdsMap: { [taskId: string]: string } = {};
-=======
   tempStatusMap: { [taskId: string]: TaskStatus } = {};
-
->>>>>>> b8260a83
+  isManager: boolean = false;
+  allUsers: User[] = [];
+  filteredUsers: { [taskId: string]: User[] } = {};
+  searchTerm: string = '';
+  taskMembers: { [taskId: string]: User[] } = {};
+
 
   constructor(
     private fb: FormBuilder,
     private route: ActivatedRoute,
     private taskService: TaskService,
     private http: HttpClient,
-<<<<<<< HEAD
-=======
     private toastr: ToastrService,
     private accountService: AccountService,
->>>>>>> b8260a83
-  ) {}
+    private projectService: ProjectServiceService
+  ) {
+  }
 
   ngOnInit(): void {
     this.route.params.subscribe(params => {
       this.projectId = params['projectId'];
     });
 
-    this.fetchTasks(this.projectId);
-
+    this.isUserManager().then(isManager => {
+      this.isManager = isManager;
+    });
     this.taskForm = this.fb.group({
       taskTitle: ['', Validators.required],
       taskDescription: ['', Validators.required]
     });
+
+    this.projectService.getProjectById(this.projectId).subscribe({
+      next: (project: Project) => {
+        console.log('Project:', project);
+        const userIds = project.user_ids || [];
+        fetch('/api/user-server/users/details', {
+          method: 'POST',
+          headers: {
+            'Content-Type': 'application/json',
+          },
+          body: JSON.stringify({ userIds: userIds })
+        })
+          .then(response => response.json())
+          .then(data => {
+            this.allUsers = data;
+            this.fetchTasks(this.projectId);
+          })
+          .catch(error => {
+            console.error('Error:', error);
+          });
+      },
+      error: (err) => {
+        console.error('Error retrieving project:', err);
+      }
+    });
+  }
+
+  filterUsers(taskId: string) {
+    this.filteredUsers[taskId] = this.allUsers
+      .filter(user => user.email.toLowerCase().includes(this.searchTerm.toLowerCase()))
+      .filter(user => {
+        return !this.taskMembers[taskId]?.some(member => member.id === user.id);
+      });
   }
 
   fetchTasks(projectId: string) {
@@ -58,6 +99,11 @@
           this.tasks = response.reverse();
           this.tasks.forEach(task => {
             this.tempStatusMap[task.id] = task.status as TaskStatus;
+            this.taskMembers[task.id] = task.user_ids.map(userId =>
+              this.allUsers.find(user => user.id === userId)
+            ).filter(user => user !== undefined) as User[];
+          this.filteredUsers[task.id] = this.allUsers.filter(user =>
+            !this.taskMembers[task.id].some(member => member.id === user.id))
           });
           console.log('Data fetched successfully:', this.tasks);
         },
@@ -84,27 +130,10 @@
 
       this.taskService.addTask(taskData).subscribe({
         next: () => {
-<<<<<<< HEAD
-          console.log(`Task added successfully`);
-=======
           console.log('Task created successfully');
->>>>>>> b8260a83
           this.fetchTasks(this.projectId);
           this.toastr.success("Task successfully created");
         },
-<<<<<<< HEAD
-        error: (error) => console.error('Error adding task:', error)
-      });
-    }
-  }
-
-  addUserToTask(task: Task): void {
-    const userId = this.userIdsMap[task.id];
-    if (userId) {
-      this.updateTaskMember(task.id, 'add', userId);
-      this.userIdsMap[task.id] = '';
-    }
-=======
         error: (error) => {
           console.error('Error creating task:', error)
           this.toastr.error(error || error.err() || "Something went wrong");
@@ -116,34 +145,12 @@
     }
   }
 
+
   getTaskDependencies(task: Task): Task[] {
     return this.tasks.filter(t => task.dependencies.includes(t.id));
->>>>>>> b8260a83
-  }
-
-  // Remove user from task
-  removeUserFromTask(task: Task): void {
-    const userId = this.userIdsMap[task.id];
-    if (userId) {
-      this.updateTaskMember(task.id, 'remove', userId);
-      this.userIdsMap[task.id] = '';
-    }
-  }
-
-<<<<<<< HEAD
-  updateTaskMember(taskId: string, action: 'add' | 'remove', userId: string): void {
-    const url = `/api/task-server/tasks/${taskId}/members/${action}/${userId}`;
-
-    this.http.post(url, {}).subscribe({
-      next: () => {
-        console.log(`User ${action}ed successfully`);
-      },
-      error: (error) => {
-        console.error('Error updating task member:', error);
-      }
-    });
-  }
-=======
+  }
+
+
   async changeTaskStatus(task: Task): Promise<void> {
     const dependencies = this.getTaskDependencies(task);
 
@@ -160,6 +167,7 @@
       this.tempStatusMap[task.id] = task.status;
       return;
     }
+
 
     const updatedStatus = this.tempStatusMap[task.id];
     task.status = updatedStatus;
@@ -187,5 +195,47 @@
     }
   }
 
->>>>>>> b8260a83
+  async isUserManager(): Promise<boolean> {
+    try {
+      const response = await firstValueFrom(this.taskService.checkIfUserIsManager(this.projectId));
+      return response;
+    } catch (error) {
+      console.error("Error checking if user is manager", error);
+      return false;
+    }
+  }
+
+  addUserToTask(task: Task, user: User): void {
+    if (!this.taskMembers[task.id]) {
+      this.taskMembers[task.id] = [];
+    }
+    this.taskMembers[task.id].push(user);
+
+    this.updateTaskMember(task.id, 'add', user.id);
+    this.filterUsers(task.id)
+
+  }
+
+  removeUserFromTask(task: Task, user: User): void {
+    const index = this.taskMembers[task.id].findIndex(member => member.id === user.id);
+    if (index !== -1) {
+      this.taskMembers[task.id].splice(index, 1);
+      this.updateTaskMember(task.id, 'remove', user.id);
+      this.filterUsers(task.id)
+    }
+  }
+
+
+  updateTaskMember(taskId: string, action: 'add' | 'remove', userId: string): void {
+    const url = `/api/task-server/tasks/${taskId}/members/${action}/${userId}`;
+
+    this.http.post(url, {}).subscribe({
+      next: () => {
+        console.log(`User ${action}ed successfully`);
+      },
+      error: (error) => {
+        console.error('Error updating task member:', error);
+      }
+    });
+  }
 }