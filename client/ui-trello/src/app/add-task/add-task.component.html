<div class="task-card-container">
  <div class="task-card">
    <h2>Create Task</h2>
    <form [formGroup]="taskForm" (ngSubmit)="onSubmit()">
      <div class="form-group">
        <label for="taskTitle">Task Title</label>
        <input
          id="taskTitle"
          formControlName="taskTitle"
          type="text"
          placeholder="Enter task title"
          class="form-control"
          required
        />
      </div>

      <div class="form-group">
        <label for="taskDescription">Task Description</label>
        <textarea
          id="taskDescription"
          formControlName="taskDescription"
          placeholder="Enter task description"
          class="form-control"
          rows="4"
        ></textarea>
      </div>

      <div class="form-group">
        <button type="submit" [disabled]="taskForm.invalid" class="btn btn-primary">
          Create Task
        </button>
      </div>
    </form>
  </div>
</div>

<div *ngIf="tasks.length > 0; else noTasks" class="task">
  <h3>All Tasks</h3>
<<<<<<< HEAD
  <ul>
    <li *ngFor="let task of tasks">
      <h4>{{ task.name }}</h4>
      <p>{{ task.description }}</p>
      <p>Status: {{ task.status }}</p>
      <p>Created At: <span class="bold">{{ task.createdAt | date }}</span></p>
      <p>Updated At:<span class="bold"> {{ task.updatedAt | date }}</span></p>
      <p>Blocked:<span class="bold"> {{ task.blocked ? 'Yes' : 'No' }}</span></p>
      <div>
        <input [(ngModel)]="userIdsMap[task.id]" placeholder="Enter user ID" />
        <button (click)="addUserToTask(task)">Add User</button>
        <button (click)="removeUserFromTask(task)">Remove User</button>
      </div>
    </li>
  </ul>
=======
  <div>
    <ul>
      <li *ngFor="let task of tasks">
        <div class="task-card">
          <h4>{{ task.name }}</h4>
          <p>{{ task.description }}</p>
          <p>Status: {{ task.status }}</p>
          <p>Created At: <span class="bold">{{ task.createdAt | date: 'dd.MM.yyyy, HH:mm:ss' }}</span></p>
          <p>Updated At: <span class="bold">{{ task.updatedAt | date: 'dd.MM.yyyy, HH:mm:ss' }}</span></p>
          <p>Blocked: <span class="bold">{{ task.blocked ? 'Yes' : 'No' }}</span></p>

          <div *ngIf="task.dependencies && task.dependencies.length > 0">
            <h5>Dependencies:</h5>
            <ul>
              <li *ngFor="let dep of getTaskDependencies(task)">
                {{ dep.name }} - Status: {{ dep.status }}
              </li>
            </ul>
          </div>

          <label for="taskStatus">Change Status:</label>
          <select
            id="taskStatus"
            [(ngModel)]="tempStatusMap[task.id]"
            (change)="changeTaskStatus(task)"
            class="form-control"
          >
            <option value="Pending">Pending</option>
            <option value="In Progress">In Progress</option>
            <option value="Finished">Finished</option>
          </select>
        </div>
      </li>
    </ul>
  </div>
>>>>>>> b8260a83
</div>

<ng-template #noTasks>
  <p>No tasks available.</p>
</ng-template><|MERGE_RESOLUTION|>--- conflicted
+++ resolved
@@ -4,31 +4,16 @@
     <form [formGroup]="taskForm" (ngSubmit)="onSubmit()">
       <div class="form-group">
         <label for="taskTitle">Task Title</label>
-        <input
-          id="taskTitle"
-          formControlName="taskTitle"
-          type="text"
-          placeholder="Enter task title"
-          class="form-control"
-          required
-        />
+        <input id="taskTitle" formControlName="taskTitle" type="text" placeholder="Enter task title" class="form-control" required />
       </div>
 
       <div class="form-group">
         <label for="taskDescription">Task Description</label>
-        <textarea
-          id="taskDescription"
-          formControlName="taskDescription"
-          placeholder="Enter task description"
-          class="form-control"
-          rows="4"
-        ></textarea>
+        <textarea id="taskDescription" formControlName="taskDescription" placeholder="Enter task description" class="form-control" rows="4"></textarea>
       </div>
 
       <div class="form-group">
-        <button type="submit" [disabled]="taskForm.invalid" class="btn btn-primary">
-          Create Task
-        </button>
+        <button type="submit" [disabled]="taskForm.invalid" class="btn btn-primary">Create Task</button>
       </div>
     </form>
   </div>
@@ -36,59 +21,44 @@
 
 <div *ngIf="tasks.length > 0; else noTasks" class="task">
   <h3>All Tasks</h3>
-<<<<<<< HEAD
   <ul>
     <li *ngFor="let task of tasks">
-      <h4>{{ task.name }}</h4>
-      <p>{{ task.description }}</p>
-      <p>Status: {{ task.status }}</p>
-      <p>Created At: <span class="bold">{{ task.createdAt | date }}</span></p>
-      <p>Updated At:<span class="bold"> {{ task.updatedAt | date }}</span></p>
-      <p>Blocked:<span class="bold"> {{ task.blocked ? 'Yes' : 'No' }}</span></p>
-      <div>
-        <input [(ngModel)]="userIdsMap[task.id]" placeholder="Enter user ID" />
-        <button (click)="addUserToTask(task)">Add User</button>
-        <button (click)="removeUserFromTask(task)">Remove User</button>
+      <div class="task-card">
+        <h4>{{ task.name }}</h4>
+        <p>{{ task.description }}</p>
+        <p>Status: {{ task.status }}</p>
+        <p>Created At: <span class="bold">{{ task.createdAt | date: 'dd.MM.yyyy, HH:mm:ss' }}</span></p>
+        <p>Updated At: <span class="bold">{{ task.updatedAt | date: 'dd.MM.yyyy, HH:mm:ss' }}</span></p>
+        <p>Blocked: <span class="bold">{{ task.blocked ? 'Yes' : 'No' }}</span></p>
+
+        <div *ngIf="isManager">
+          <label for="userSearch">Search Users:</label>
+          <input id="userSearch" [(ngModel)]="searchTerm" (input)="filterUsers(task.id)" class="form-control" placeholder="Search by email" />
+
+          <div *ngFor="let user of filteredUsers[task.id]">
+            <div>
+              <button (click)="addUserToTask(task, user)">Add {{ user.email }}</button>
+            </div>
+          </div>
+
+          <h5>Assigned Members:</h5>
+          <ul>
+            <li *ngFor="let member of taskMembers[task.id]">
+              {{ member.email }}
+              <button (click)="removeUserFromTask(task, member)">Remove</button>
+            </li>
+          </ul>
+        </div>
+
+        <label for="taskStatus">Change Status:</label>
+        <select id="taskStatus" [(ngModel)]="task.status" (change)="changeTaskStatus(task)" class="form-control">
+          <option value="Pending">Pending</option>
+          <option value="In Progress">In Progress</option>
+          <option value="Finished">Finished</option>
+        </select>
       </div>
     </li>
   </ul>
-=======
-  <div>
-    <ul>
-      <li *ngFor="let task of tasks">
-        <div class="task-card">
-          <h4>{{ task.name }}</h4>
-          <p>{{ task.description }}</p>
-          <p>Status: {{ task.status }}</p>
-          <p>Created At: <span class="bold">{{ task.createdAt | date: 'dd.MM.yyyy, HH:mm:ss' }}</span></p>
-          <p>Updated At: <span class="bold">{{ task.updatedAt | date: 'dd.MM.yyyy, HH:mm:ss' }}</span></p>
-          <p>Blocked: <span class="bold">{{ task.blocked ? 'Yes' : 'No' }}</span></p>
-
-          <div *ngIf="task.dependencies && task.dependencies.length > 0">
-            <h5>Dependencies:</h5>
-            <ul>
-              <li *ngFor="let dep of getTaskDependencies(task)">
-                {{ dep.name }} - Status: {{ dep.status }}
-              </li>
-            </ul>
-          </div>
-
-          <label for="taskStatus">Change Status:</label>
-          <select
-            id="taskStatus"
-            [(ngModel)]="tempStatusMap[task.id]"
-            (change)="changeTaskStatus(task)"
-            class="form-control"
-          >
-            <option value="Pending">Pending</option>
-            <option value="In Progress">In Progress</option>
-            <option value="Finished">Finished</option>
-          </select>
-        </div>
-      </li>
-    </ul>
-  </div>
->>>>>>> b8260a83
 </div>
 
 <ng-template #noTasks>
