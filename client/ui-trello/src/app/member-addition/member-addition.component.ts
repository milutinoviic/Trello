--- conflicted
+++ resolved
@@ -27,13 +27,8 @@
   allUsers: User[] = [];
   projectMembers: any[] = [];
   searchTerm: string = '';
-<<<<<<< HEAD
   minMembers: number = 0;
   maxMembers: number = 0;
-=======
-  maxMembers: number = 5;
-  minMembers: number = 3;
->>>>>>> c80245af
   filteredUsers: User[] = [];
   projectId: string = '';
   project: Project | null = null;
