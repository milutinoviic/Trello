// graph-editor.component.ts

import { Component, ElementRef, Input, OnInit } from '@angular/core';
import { HttpClient } from '@angular/common/http';
import { GraphService } from "../services/graph.service";
import { Edge, TaskNode } from "../models/task-graph";
import { Network } from "vis-network";

@Component({
  selector: 'app-graph-editor',
  template: `<div id="graph" style="width: 100%; height: 600px; border: 2px solid #ddd; position: relative;"></div>
  <div id="tooltip" style="
    position: absolute;
    padding: 8px;
    background-color: rgba(0, 0, 0, 0.8);
    color: white;
    border-radius: 4px;
    display: none;
    pointer-events: none;
    font-size: 12px;">
  </div>
  `,
  styles: [],
})
export class GraphEditorComponent implements OnInit {
  nodes: TaskNode[] = [];
  links: Edge[] = [];
  @Input() projectId!: string;

  constructor(private http: HttpClient, private elRef: ElementRef, private graphService: GraphService) {}

  ngOnInit() {
    this.fetchData();
  }

  fetchData() {
    this.graphService.getWorkflowByProject(this.projectId).subscribe((data) => {
      this.nodes = data.nodes;
      this.links = data.edges;
      this.createGraph();
    });
  }

  createGraph() {
    const visNodes = this.nodes.map((node) => ({
      id: node.id,
      label: node.label,
<<<<<<< HEAD
      description: node.description,
      blocked: node.blocked,
      isComplete: node.isComplete,
      color: {
        background: node.isComplete ? '#2db629' : node.blocked ? '#FF7F7F' : '#F2BB05',
        border: '#4E4E55',
        highlight: {
          background: node.isComplete ? '#2db629' : node.blocked ? '#FF5A5F' : '#F2BB05',
          border: '#4E4E55',
        },
        hover: {
          background: node.isComplete ? '#7FFF7F' : node.blocked ? '#FF7F7F' : '#FBC823',
          border: '#4E4E55',
        },
      },
=======
      description: node.description, // Include description
      status: node.status,
>>>>>>> f7488439
    }));

    const visEdges = this.links.map((link) => ({
      from: link.from,
      to: link.to,
    }));

    const data = {
      nodes: visNodes,
      edges: visEdges,
    };


    const options = {
      nodes: {
        shape: 'dot',
        size: 20,
        font: { size: 14 },
      },
      edges: {
        width: 2,
        color: { color: '#4E4E55', hover: '#4E4E55' },
        arrows: { to: { enabled: true } },
      },
      physics: {
        enabled: true,
        solver: 'forceAtlas2Based',
        forceAtlas2Based: {
          gravitationalConstant: -26,
          centralGravity: 0.01,
          springLength: 100,
          springConstant: 0.08,
        },
        minVelocity: 0.75,
      },
      interaction: {
        dragNodes: true,
        dragView: true,
        zoomView: true,
        hover: true,
      },
    };

    const container = this.elRef.nativeElement.querySelector('#graph');
    const tooltip = this.elRef.nativeElement.querySelector('#tooltip');
    const network = new Network(container, data, options);


    network.on('hoverNode', (params) => {
      const nodeId = params.node;
      const node = visNodes.find((n) => n.id === nodeId);

      /*
      if (node) {

        tooltip.style.display = 'block';
        tooltip.innerText = `${node.description || 'No description available'}\n ${node.blocked ? 'Blocked' : ''}`;
      }
      */

      if (node) {
        tooltip.style.display = 'block';

        // Construct the text to display
        const description = node.description || 'No description available';
        const status = node.status || 'No status available';

        tooltip.innerText = `Description: ${description}\nStatus: ${status}`;
      }
    });


    network.on('blurNode', () => {
      tooltip.style.display = 'none';
    });

    container.addEventListener('mousemove', (event: MouseEvent) => {
      tooltip.style.left = `${event.pageX + 10}px`;
      tooltip.style.top = `${event.pageY + 10}px`;
    });
  }



}<|MERGE_RESOLUTION|>--- conflicted
+++ resolved
@@ -45,7 +45,6 @@
     const visNodes = this.nodes.map((node) => ({
       id: node.id,
       label: node.label,
-<<<<<<< HEAD
       description: node.description,
       blocked: node.blocked,
       isComplete: node.isComplete,
@@ -61,10 +60,7 @@
           border: '#4E4E55',
         },
       },
-=======
-      description: node.description, // Include description
       status: node.status,
->>>>>>> f7488439
     }));
 
     const visEdges = this.links.map((link) => ({
@@ -117,18 +113,9 @@
       const nodeId = params.node;
       const node = visNodes.find((n) => n.id === nodeId);
 
-      /*
-      if (node) {
-
-        tooltip.style.display = 'block';
-        tooltip.innerText = `${node.description || 'No description available'}\n ${node.blocked ? 'Blocked' : ''}`;
-      }
-      */
-
       if (node) {
         tooltip.style.display = 'block';
 
-        // Construct the text to display
         const description = node.description || 'No description available';
         const status = node.status || 'No status available';
 
