import { Component, OnInit } from '@angular/core';
import { FormBuilder, FormGroup, Validators, FormControl } from '@angular/forms';
import { LoginRequest } from '../models/login-request';
import { AccountService } from '../services/account.service';
import { ToastrService } from 'ngx-toastr';
import { Router } from '@angular/router';
import { environment } from '../../environments/environment';


@Component({
  selector: 'app-login',
  templateUrl: './login.component.html',
  styleUrls: ['./login.component.css'],
})
export class LoginComponent implements OnInit {
  loginForm!: FormGroup;
  showPassword: boolean = false;
  isSubmitting: boolean = false;
  siteKey: string = environment.recaptcha.siteKey;
  captchaResolvedTime: Date | null = null;
  captchaResetTimeout: any;

  constructor(
    private formBuilder: FormBuilder,
    private accountService: AccountService,
    private toastr: ToastrService,
    private router: Router
<<<<<<< HEAD
  ) {}
=======
  ){}
>>>>>>> 6d67e1ea

  ngOnInit(): void {
    this.loginForm = this.formBuilder.group({
      email: ['', [Validators.required, Validators.email]],
      password: ['', [Validators.required]],
      recaptcha: new FormControl('', Validators.required),
    });
  }

  get recaptchaControl() {
    return this.loginForm.get('recaptcha') as FormControl;
  }

  onCaptchaResolved(captchaResponse: string | null) {
    this.recaptchaControl.setValue(captchaResponse);
    this.captchaResolvedTime = new Date();


    if (this.captchaResetTimeout) {
      clearTimeout(this.captchaResetTimeout);
    }
    this.captchaResetTimeout = setTimeout(() => {
      this.resetCaptcha();
    }, 5 * 60 * 1000);
  }

  resetCaptcha() {
    this.recaptchaControl.setValue(null);
    this.captchaResolvedTime = null;
    this.toastr.warning('Please complete the CAPTCHA again.');
  }

  onSubmit() {
    const fiveMinutes = 5 * 60 * 1000;

    if (
      this.loginForm.valid &&
      !this.isSubmitting &&
      this.captchaResolvedTime &&
      new Date().getTime() - this.captchaResolvedTime.getTime() < fiveMinutes
    ) {
      this.isSubmitting = true;

      const accountRequest: LoginRequest = {
        email: this.loginForm.get('email')?.value,
        password: this.loginForm.get('password')?.value,
        recaptchaToken: this.recaptchaControl.value,
      };

      this.accountService.login(accountRequest).subscribe({
        next: (result) => {
          const userId = result.id;
          this.accountService.startTokenVerification(userId);
<<<<<<< HEAD
=======
          localStorage.setItem("role", result.role);
>>>>>>> 6d67e1ea
          this.router.navigate(['/projects']);
        },
        error: (error) => {
          console.error('Login error:', error);
          this.isSubmitting = false;
          if (error.status === 403) {
            this.toastr.error('You are already logged in');
          } else if (error.status === 500) {
            this.toastr.error('Incorrect credentials.');
          } else {
            this.toastr.error(error.message || 'An error occurred during login');
          }
        },
      });
    } else if (!this.captchaResolvedTime || new Date().getTime() - this.captchaResolvedTime.getTime() >= fiveMinutes) {
      this.resetCaptcha();
    } else {
      console.log('Form is not valid!');
    }
  }

  toggleShowPassword(): void {
    this.showPassword = !this.showPassword;
  }
}<|MERGE_RESOLUTION|>--- conflicted
+++ resolved
@@ -25,11 +25,7 @@
     private accountService: AccountService,
     private toastr: ToastrService,
     private router: Router
-<<<<<<< HEAD
   ) {}
-=======
-  ){}
->>>>>>> 6d67e1ea
 
   ngOnInit(): void {
     this.loginForm = this.formBuilder.group({
@@ -83,10 +79,7 @@
         next: (result) => {
           const userId = result.id;
           this.accountService.startTokenVerification(userId);
-<<<<<<< HEAD
-=======
           localStorage.setItem("role", result.role);
->>>>>>> 6d67e1ea
           this.router.navigate(['/projects']);
         },
         error: (error) => {
