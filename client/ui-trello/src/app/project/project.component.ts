--- conflicted
+++ resolved
@@ -73,10 +73,14 @@
       next: (data: ProjectDetails) => {
         this.project = data;
         this.tasks = this.project.tasks;
-        console.log(this.project);
+
+        console.log('Project:', this.project);
+
+        // Skip fetch if userIds is empty
         const userIds = this.project.user_ids;
         if (!Array.isArray(userIds) || userIds.length === 0) {
-          console.error('Invalid userIds:', userIds);
+          console.warn('No userIds provided, skipping fetch.');
+          this.organizeTasksByStatus(this.project.tasks);
           return;
         }
 
@@ -89,23 +93,23 @@
         })
           .then(response => response.json())
           .then(data => {
-            console.log("DATA: " + JSON.stringify(data));
+            console.log('User data:', data);
             this.allUsers = data;
           })
           .catch(error => {
-            console.error('Error:', error);
+            console.error('Error fetching user details:', error);
           });
 
         if (this.project && this.project.tasks) {
-
           this.organizeTasksByStatus(this.project.tasks);
         }
       },
       error: (err) => {
-        console.error('Greška pri učitavanju podataka o projektu', err);
-      }
-    });
-  }
+        console.error('Error loading project details:', err);
+      }
+    });
+  }
+
 
   filterUsers(taskId: string) {
     this.filteredUsers[taskId] = this.allUsers
@@ -400,12 +404,10 @@
 
   }
 
-<<<<<<< HEAD
   navigateToHistory(projectId: string | null ) {
     this.router.navigate(['/history/' + projectId]);
   }
-}
-=======
+
   // onFileSelected1(event: Event): void {
   //   const input = event.target as HTMLInputElement;
   //
@@ -541,4 +543,3 @@
     );
   }
 }
->>>>>>> 8839f2ba
