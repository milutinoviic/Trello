import {Component, OnInit, ViewChild} from '@angular/core';
import {ProjectDetails} from "../models/projectDetails";
import {ProjectServiceService} from "../services/project-service.service";
import {ActivatedRoute, Router} from "@angular/router";
import {TaskDetails} from "../models/taskDetails";
import {Task, TaskStatus} from "../models/task";
import {TaskService} from "../services/task.service";
import {Account} from "../models/account.model";
import {UserDetails} from "../models/userDetails";
import {HttpClient, HttpHeaders} from "@angular/common/http";
import {ToastrService} from "ngx-toastr";
import {TaskDocumentDetails} from "../models/taskDocumentDetails.model";
import {TaskNode} from "../models/task-graph";
<<<<<<< HEAD
import { CdkDragDrop, transferArrayItem } from '@angular/cdk/drag-drop';
import {GraphEditorComponent} from "../graph-editor/graph-editor.component";
=======
>>>>>>> b38a495c

@Component({
  selector: 'app-project',
  templateUrl: './project.component.html',
  styleUrl: './project.component.css'
})
export class ProjectComponent implements OnInit {
  @ViewChild(GraphEditorComponent) graphEditor!: GraphEditorComponent;

  project: ProjectDetails | null = null;
  projectId: string | null = null;

  pendingTasks: TaskDetails[] = [];
  inProgressTasks: TaskDetails[] = [];
  completedTasks: TaskDetails[] = [];

  selectedTask: TaskDetails | null = null;
  isDragging = false;
  isUserInTask: boolean = false;

  showAddTaskModal: boolean = false;
  searchTerm: string = '';
  private allUsers!: UserDetails[];
  filteredUsers: { [taskId: string]: UserDetails[] } = {};
  taskMembers: { [taskId: string]: UserDetails[] } = {};
  tasks: TaskDetails[] = [];


  taskDocumentDetails: TaskDocumentDetails[] = [];



  constructor(private projectService: ProjectServiceService,private router: Router ,private route: ActivatedRoute,private taskService: TaskService, private http: HttpClient, private toastr: ToastrService) {}

  ngOnInit(): void {
    this.route.paramMap.subscribe(params => {

      const projectId = params.get('projectId');


      if (projectId) {
        this.projectId = projectId;
        this.loadProjectDetails(projectId);

      } else {

        this.projectId = '';
        console.error('Project ID nije prisutan u URL-u!');
      }
    });
  }

  isManager(): boolean {
    const role = localStorage.getItem('role');
    return role === 'manager';
  }


  loadProjectDetails(projectId: string): void {
    this.projectService.getProjectDetailsById(projectId).subscribe({
      next: (data: ProjectDetails) => {
        this.project = data;
        this.tasks = this.project.tasks;

        console.log('Project:', this.project);

        // Skip fetch if userIds is empty
        const userIds = this.project.user_ids;
        if (!Array.isArray(userIds) || userIds.length === 0) {
          console.warn('No userIds provided, skipping fetch.');
          this.organizeTasksByStatus(this.project.tasks);
          return;
        }

        fetch('/api/user-server/users/details', {
          method: 'POST',
          headers: {
            'Content-Type': 'application/json',
          },
          body: JSON.stringify({ userIds: userIds })
        })
          .then(response => response.json())
          .then(data => {
            console.log('User data:', data);
            this.allUsers = data;
            if (this.graphEditor) {
              this.graphEditor.fetchData();
            }
          })
          .catch(error => {
            console.error('Error fetching user details:', error);
          });

        if (this.project && this.project.tasks) {
          this.organizeTasksByStatus(this.project.tasks);
        }
      },
      error: (err) => {
        console.error('Error loading project details:', err);
      }
    });
  }


  filterUsers(taskId: string) {
    this.filteredUsers[taskId] = this.allUsers
      .filter(user => user.email.toLowerCase().includes(this.searchTerm.toLowerCase()))
      .filter(user => {
        return !this.taskMembers[taskId]?.some(member => member.id === user.id);
      });
  }

  organizeTasksByStatus(tasks: TaskDetails[]): void {
    this.pendingTasks = tasks.filter(task => task.status === 'Pending');
    this.inProgressTasks = tasks.filter(task => task.status === 'In Progress');
    this.completedTasks = tasks.filter(task => task.status === 'Completed');
  }

  openTask(task: TaskDetails): void {
<<<<<<< HEAD

// <<<<<<< HEAD
    if (!this.isDragging) {
      console.log(task);

      this.selectedTask = task;

      console.log(this.selectedTask.users);

      console.log(this.selectedTask.userIds);
      console.log(this.selectedTask.user_ids);

      this.taskMembers[task.id] = task.user_ids.map(userId =>
        this.allUsers.find(user => user.id === userId)
      ).filter(user => user !== undefined) as UserDetails[];

      this.filteredUsers[task.id] = this.allUsers.filter(user =>
        !this.taskMembers[task.id].some(member => member.id === user.id)
      );

      this.checkIfUserInTask();
      this.getTaskDocumentsForTask();
    }
// // =======
//     this.selectedTask = task;
//     this.getTaskDocumentsForTask();
//
//     console.log(this.selectedTask.users);
//     console.log(this.selectedTask.userIds);
//     console.log(this.selectedTask.user_ids);
//
//     this.taskMembers[task.id] = (task.user_ids || [])
//       .map(userId => this.allUsers.find(user => user.id === userId))
//       .filter(user => user !== undefined) as UserDetails[];
//
//     if (!this.taskMembers[task.id]) {
//       this.taskMembers[task.id] = [];
//     }
//
//     this.filteredUsers[task.id] = this.allUsers.filter(user =>
//       !(this.taskMembers[task.id]?.some(member => member.id === user.id))
//     );
//
//     if (!this.filteredUsers[task.id]) {
//       this.filteredUsers[task.id] = [];
//     }
//
//     this.checkIfUserInTask();
// // >>>>>>> 701ed926e96cddba2666f90bd009235a6daad719

  }

=======
    console.log(task);

    this.selectedTask = task;
    this.getTaskDocumentsForTask();

    console.log(this.selectedTask.users);
    console.log(this.selectedTask.userIds);
    console.log(this.selectedTask.user_ids);

    this.taskMembers[task.id] = (task.user_ids || [])
      .map(userId => this.allUsers.find(user => user.id === userId))
      .filter(user => user !== undefined) as UserDetails[];

    if (!this.taskMembers[task.id]) {
      this.taskMembers[task.id] = [];
    }

    this.filteredUsers[task.id] = this.allUsers.filter(user =>
      !(this.taskMembers[task.id]?.some(member => member.id === user.id))
    );

    if (!this.filteredUsers[task.id]) {
      this.filteredUsers[task.id] = [];
    }
>>>>>>> b38a495c






  showAddMemberModal = false;

  openMemberAdditionModal(projectId: string | null): void {
    if (projectId) {
      this.projectId = projectId;
      this.showAddMemberModal = true;
    } else {
      console.error('Project ID is null');
    }
  }


  closeMemberAdditionModal() {
    this.showAddMemberModal = false;
  }

  closeTask(): void {
    this.selectedTask = null;
    console.log(this.selectedTask);

  }

  showDropdown: boolean = false;

  toggleDropdown(): void {
    this.showDropdown = !this.showDropdown;
  }



  changeStatus(newStatus: TaskStatus): void {
    if (this.selectedTask) {
      const dependencies = this.getAllTaskDependencies(this.selectedTask);
      console.log("All Dependencies:::" + JSON.stringify(dependencies));

<<<<<<< HEAD

      const taskId = this.selectedTask.id;
=======
      const hasPendingDependencies = dependencies.some(dep => dep.status === 'Pending');
      console.log("Has pending dependencies? " + hasPendingDependencies);

      if (hasPendingDependencies) {
        this.toastr.warning("Cannot change status: One or more dependencies are still pending.");
        return;
      }

      const taskId = this.selectedTask.id; // Get the ID of the selected task
>>>>>>> b38a495c
      this.projectService.updateTaskStatus(taskId, newStatus).subscribe({
        next: () => {
          this.selectedTask!.status = newStatus; // Update the status locally
          console.log(`Status successfully updated to: ${newStatus}`);
          this.refreshTaskLists(); // Refresh tasks based on the new status
          this.toastr.success("Successfully changed the status.");
        },
        error: (err) => {
          console.error('Failed to update task status:', err);
          this.toastr.warning("You can't change the status at this time.");
        },
      });
    }
  }


  getAllTaskDependencies(task: TaskDetails): TaskDetails[] {
    console.log("Fetching dependencies for task: " + JSON.stringify(task));


    const dependencies: TaskDetails[] = this.tasks.filter(t => task.dependencies.includes(t.id));
    console.log("Direct Dependencies: " + JSON.stringify(dependencies));


    let allDependencies: TaskDetails[] = [...dependencies];
    dependencies.forEach(dep => {
      const subDependencies = this.getAllTaskDependencies(dep);
      allDependencies = [...allDependencies, ...subDependencies];
    });

    console.log("All Dependencies including nested: " + JSON.stringify(allDependencies));

    return allDependencies;
  }

  refreshTaskLists(): void {
    if (this.project && this.project.tasks) {
      this.organizeTasksByStatus(this.project.tasks);
    }
  }

  checkIfUserInTask(): void {
    if (this.selectedTask) {
      const task: Task = {
        id: this.selectedTask.id,
        projectId: this.selectedTask.projectId,
        name: this.selectedTask.name,
        description: this.selectedTask.description,
        status: this.selectedTask.status,
        createdAt: this.selectedTask.createdAt,
        updatedAt: this.selectedTask.updatedAt,
        user_ids: this.selectedTask.user_ids,
        dependencies: this.selectedTask.dependencies,
        blocked: this.selectedTask.blocked
      };
      console.log(task);
      // Poziv servisa sa konvertovanim objektom
      this.taskService.checkIfUserInTask(task).subscribe(
        (response: boolean) => {
          this.isUserInTask = response;
          console.log(this.isUserInTask);
          console.log('User is in task:', response);
        },
        (error) => {
          console.error('Error checking user in task:', error);
        }
      );
    } else {
      console.warn('No task selected for user check.');
      this.isUserInTask = false;
    }
  }


  openAddTaskModal (projectId: string | null): void{
    if (projectId) {
      this.projectId = projectId;
      this.showAddTaskModal = true;
    } else {
      console.error('Project ID is null');
    }

  }




  closeTaskAdditionModal(): void {
    this.showAddTaskModal = false;
    if(this.projectId != null){
      this.loadProjectDetails(this.projectId);
    }
  }


  addUserToTask(selectedTask: TaskDetails, user: UserDetails) {
    console.log(user)
    if (!this.taskMembers[selectedTask.id]) {
      this.taskMembers[selectedTask.id] = [];
    }
    if (this.isUserInTask) {
      this.toastr.warning("You can't add this user");
      return;
    }
    this.taskMembers[selectedTask.id].push(user);

    this.updateTaskMember(selectedTask.id, 'add', user.id);
    this.filterUsers(selectedTask.id)
  }

  addDependencyToTask(selectedTaskId: string, dependencyId: string) {
    if (this.selectedTask == null) {
      console.error("No selected task. Cannot add dependency.");
      return;
    }

    if (!Array.isArray(this.selectedTask.dependencies)) {
      this.selectedTask.dependencies = [];
    }

    this.selectedTask.dependencies.push(dependencyId); // Safe to push now
    console.log("Updated selected task:", this.selectedTask);

    this.addDependency(selectedTaskId, dependencyId);
  }



  removeUserFromTask(selectedTask: TaskDetails, member: UserDetails) {
    const assignedMembers = this.taskMembers[selectedTask.id] || [];

    if (selectedTask.status === 'In Progress' && assignedMembers.length === 1) {
      this.toastr.warning("Cannot remove the last assigned person from an in-progress task.");
      return;
    }

    const index = assignedMembers.findIndex(member => member.id === member.id);
    if (index !== -1) {
      assignedMembers.splice(index, 1);
      this.taskMembers[selectedTask.id] = assignedMembers;

      this.updateTaskMember(selectedTask.id, 'remove', member.id);

      this.filterUsers(selectedTask.id);
    }
  }


  private updateTaskMember(id: string, action: string, userId: string) {
    const url = `/api/task-server/tasks/${id}/members/${action}/${userId}`;

    this.http.post(url, {}).subscribe({
      next: () => {
        console.log(`User ${action}ed successfully`);
        if (this.projectId) {
          this.loadProjectDetails(this.projectId);
        }
      },
      error: (error) => {
        console.error('Error updating task member:', error);
      }
    });

  }

  private addDependency(id: string, dependecyId: string) {
    const url = `/api/workflow-server/workflow/${id}/add/${dependecyId}`;

    if(id == dependecyId){
      this.toastr.error("Task cannot be dependent on itself.");
      return;
    }

    console.log("task id: ", id);
    console.log("dependecy id: ", dependecyId);
    console.log("URL id: ", url);
    const headers = new HttpHeaders({ 'Content-Type': 'application/json' });

    this.http.post(url, {}, { headers }).subscribe({
      next: () => {
        console.log(`User added dependency successfully: ${dependecyId}`);
        if (this.projectId) {
          this.loadProjectDetails(this.projectId);
          this.toastr.success("Succesfully created connection between tasks");
        }
      },
      error: (error) => {
        console.error('Error making task dependecy:', error);
        this.toastr.error("This dependecy will cause cycles.");

      }
    });
  }


  private craeteWorkflowTask(task: Task) {
    const url = `/api/workflow-server/workflow`;

    // TODO: find out why it always returns 201 when it doesnt create dependency
    this.http.post(url, task).subscribe({
      next: () => {
        console.log(`Workflow created successfully: `);
        if (this.projectId) {
          this.loadProjectDetails(this.projectId);
        }
      },
      error: (error) => {
        console.error('Error updating task member:', error);
      }
    });

  }

  navigateToHistory(projectId: string | null ) {
    this.router.navigate(['/history/' + projectId]);
  }

  // onFileSelected1(event: Event): void {
  //   const input = event.target as HTMLInputElement;
  //
  //   if (input.files && input.files.length > 0) {
  //     const file = input.files[0];
  //     console.log('Izabran fajl:', file.name);
  //
  //   }
  // }
  // onFileSelected(event: Event, taskId: string): void {
  //   const input = event.target as HTMLInputElement;
  //
  //   if (input.files && input.files.length > 0) {
  //     const file = input.files[0];
  //
  //     this.taskService.uploadTaskDocument(taskId, file).subscribe(
  //       (response) => {
  //         console.log('Upload successful:', response);
  //       },
  //       (error) => {
  //         console.error('Error uploading file:', error);
  //       }
  //     );
  //   }
  // }

  selectedFile: File | null = null;

  onFileSelected(event: Event): void {


    const input = event.target as HTMLInputElement;

    if (input.files && input.files.length > 0) {
      this.selectedFile = input.files[0];
      console.log('Fajl je učitan:', this.selectedFile.name);
    }
  }

  sendFile(): void {
    if (!this.selectedFile) {
      console.error('Nije izabran fajl za slanje.');
      return;
    }
    const taskId = this.selectedTask?.id!;

    this.taskService.uploadTaskDocument(taskId, this.selectedFile).subscribe(
      (response) => {
        console.log('Fajl uspešno poslat:', response);

        this.selectedFile = null; // Resetovanje fajla nakon slanja
      },
      (error) => {
        console.error('Greška prilikom slanja fajla:', error);

        this.selectedFile = null;
<<<<<<< HEAD
        this.getTaskDocumentsForTask();
=======
>>>>>>> b38a495c
      }
    );
  }

  getTaskDocumentsForTask(): void {
    if (this.selectedTask) {
      this.taskService.getAllDocumentsForThisTask(this.selectedTask.id).subscribe(
        (response: TaskDocumentDetails[]) => {
          this.taskDocumentDetails = response;
          console.log('Task documents:', this.taskDocumentDetails);
        },
        (error) => {
          console.error('Error fetching task documents:', error);
        }
      );
    } else {
      console.warn('No task ID selected for fetching documents.');
    }
  }


  downloadFile1(doc: TaskDocumentDetails): void {
    const url = ''; //`${this.config.downloadTaskDocumentUrl()}/${doc.id}`;
    this.http.get(url, { responseType: 'blob' }).subscribe((blob) => {
      const a = document.createElement('a');
      const objectUrl = URL.createObjectURL(blob);
      a.href = objectUrl;
      a.download = doc.fileName;
      a.click();
      URL.revokeObjectURL(objectUrl);
    });
  }

  downloadFile(doc: TaskDocumentDetails): void {
    const url = `/api/task-server/tasks/download/${doc.id}`//  `${this.config.downloadTaskDocumentUrl()}/${doc.fileName}`; // Backend endpoint URL

    this.http.get(url, { responseType: 'blob' }).subscribe({
      next: (blob) => {
        const a = document.createElement('a');
        const objectUrl = URL.createObjectURL(blob);
        a.href = objectUrl;
        a.download = doc.fileName; // Ime fajla koji korisnik preuzima
        a.click();
        URL.revokeObjectURL(objectUrl); // Oslobađanje memorije
      },
      error: (err) => {
        console.error('Failed to download file', err);
      },
    });
  }

  getTaskNameById(depId: string): string {
    const name = this.tasks.find(t => t.id === depId)
    if (!name) {
      return ""
    }
    return name.name;

  }

  getAllTaskDependenciesRecursive(task: TaskDetails): TaskDetails[] {
    const dependencies = this.tasks.filter(t => task.dependencies.includes(t.id));
    const allDependencies = [...dependencies];

    dependencies.forEach(dep => {
      allDependencies.push(...this.getAllTaskDependenciesRecursive(dep));
    });

    return allDependencies;
  }

<<<<<<< HEAD

  onDragStart() {
    this.isDragging = true;
  }

  onDragEnd(): void {
    setTimeout(() => {
      this.isDragging = false;
    }, 0);
  }

  onPointerDown(event: PointerEvent): void {
    if (this.isDragging) {
      event.preventDefault();
    }
  }

  onDrop(event: CdkDragDrop<any[]>) { //TODO: fix this to not openTasks
    if (event.previousContainer !== event.container) {
      console.log('Dropped item:', event.item.data);
      console.log('Previous container:', event.previousContainer.id);
      console.log('Current container:', event.container.id);
      console.log('Current container:', event.container.id);
      const draggedTask = event.item.data;
      this.selectedTask = draggedTask
      let newStatus: TaskStatus = <"Pending" | "In Progress" | "Completed">"";
      if (event.container.id === 'cdk-drop-list-1') {
        newStatus = 'Pending';
      } else if (event.container.id === 'cdk-drop-list-2') {
        newStatus = 'In Progress';
      } else if (event.container.id === 'cdk-drop-list-3') {
        newStatus = 'Completed';
      }
      console.log('New status:', newStatus);


      if (newStatus && draggedTask.status !== newStatus) {
        if(draggedTask.blocked == true){
          this.toastr.error("Cannot change status: This Task is blocked.");
          return;
        }

        this.changeStatus(newStatus);
        if(this.projectId != null){
            this.loadProjectDetails(this.projectId);
        }
      }


      transferArrayItem(
        event.previousContainer.data,
        event.container.data,
        event.previousIndex,
        event.currentIndex
      );
    }
  }

=======
>>>>>>> b38a495c
  getAvailableDependencies(): TaskDetails[] {
    const allDependencies = this.getAllTaskDependenciesRecursive(this.selectedTask!);

    return this.tasks.filter(task =>
      task.id !== this.selectedTask!.id && !allDependencies.some(dep => dep.id === task.id)
    );
  }
}
<|MERGE_RESOLUTION|>--- conflicted
+++ resolved
@@ -11,11 +11,8 @@
 import {ToastrService} from "ngx-toastr";
 import {TaskDocumentDetails} from "../models/taskDocumentDetails.model";
 import {TaskNode} from "../models/task-graph";
-<<<<<<< HEAD
 import { CdkDragDrop, transferArrayItem } from '@angular/cdk/drag-drop';
 import {GraphEditorComponent} from "../graph-editor/graph-editor.component";
-=======
->>>>>>> b38a495c
 
 @Component({
   selector: 'app-project',
@@ -135,9 +132,7 @@
   }
 
   openTask(task: TaskDetails): void {
-<<<<<<< HEAD
-
-// <<<<<<< HEAD
+
     if (!this.isDragging) {
       console.log(task);
 
@@ -159,63 +154,8 @@
       this.checkIfUserInTask();
       this.getTaskDocumentsForTask();
     }
-// // =======
-//     this.selectedTask = task;
-//     this.getTaskDocumentsForTask();
-//
-//     console.log(this.selectedTask.users);
-//     console.log(this.selectedTask.userIds);
-//     console.log(this.selectedTask.user_ids);
-//
-//     this.taskMembers[task.id] = (task.user_ids || [])
-//       .map(userId => this.allUsers.find(user => user.id === userId))
-//       .filter(user => user !== undefined) as UserDetails[];
-//
-//     if (!this.taskMembers[task.id]) {
-//       this.taskMembers[task.id] = [];
-//     }
-//
-//     this.filteredUsers[task.id] = this.allUsers.filter(user =>
-//       !(this.taskMembers[task.id]?.some(member => member.id === user.id))
-//     );
-//
-//     if (!this.filteredUsers[task.id]) {
-//       this.filteredUsers[task.id] = [];
-//     }
-//
-//     this.checkIfUserInTask();
-// // >>>>>>> 701ed926e96cddba2666f90bd009235a6daad719
-
-  }
-
-=======
-    console.log(task);
-
-    this.selectedTask = task;
-    this.getTaskDocumentsForTask();
-
-    console.log(this.selectedTask.users);
-    console.log(this.selectedTask.userIds);
-    console.log(this.selectedTask.user_ids);
-
-    this.taskMembers[task.id] = (task.user_ids || [])
-      .map(userId => this.allUsers.find(user => user.id === userId))
-      .filter(user => user !== undefined) as UserDetails[];
-
-    if (!this.taskMembers[task.id]) {
-      this.taskMembers[task.id] = [];
-    }
-
-    this.filteredUsers[task.id] = this.allUsers.filter(user =>
-      !(this.taskMembers[task.id]?.some(member => member.id === user.id))
-    );
-
-    if (!this.filteredUsers[task.id]) {
-      this.filteredUsers[task.id] = [];
-    }
->>>>>>> b38a495c
-
-
+
+  }
 
 
 
@@ -255,20 +195,8 @@
       const dependencies = this.getAllTaskDependencies(this.selectedTask);
       console.log("All Dependencies:::" + JSON.stringify(dependencies));
 
-<<<<<<< HEAD
 
       const taskId = this.selectedTask.id;
-=======
-      const hasPendingDependencies = dependencies.some(dep => dep.status === 'Pending');
-      console.log("Has pending dependencies? " + hasPendingDependencies);
-
-      if (hasPendingDependencies) {
-        this.toastr.warning("Cannot change status: One or more dependencies are still pending.");
-        return;
-      }
-
-      const taskId = this.selectedTask.id; // Get the ID of the selected task
->>>>>>> b38a495c
       this.projectService.updateTaskStatus(taskId, newStatus).subscribe({
         next: () => {
           this.selectedTask!.status = newStatus; // Update the status locally
@@ -542,10 +470,7 @@
         console.error('Greška prilikom slanja fajla:', error);
 
         this.selectedFile = null;
-<<<<<<< HEAD
         this.getTaskDocumentsForTask();
-=======
->>>>>>> b38a495c
       }
     );
   }
@@ -617,7 +542,6 @@
     return allDependencies;
   }
 
-<<<<<<< HEAD
 
   onDragStart() {
     this.isDragging = true;
@@ -676,8 +600,6 @@
     }
   }
 
-=======
->>>>>>> b38a495c
   getAvailableDependencies(): TaskDetails[] {
     const allDependencies = this.getAllTaskDependenciesRecursive(this.selectedTask!);
 
