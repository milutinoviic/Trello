--- conflicted
+++ resolved
@@ -400,12 +400,10 @@
 
   }
 
-<<<<<<< HEAD
   navigateToHistory(projectId: string | null ) {
     this.router.navigate(['/history/' + projectId]);
   }
-}
-=======
+
   // onFileSelected1(event: Event): void {
   //   const input = event.target as HTMLInputElement;
   //
@@ -541,4 +539,3 @@
     );
   }
 }
->>>>>>> 8839f2ba
