import {Component, OnInit} from '@angular/core';
import {ProjectDetails} from "../models/projectDetails";
import {ProjectServiceService} from "../services/project-service.service";
import {ActivatedRoute} from "@angular/router";
import {TaskDetails} from "../models/taskDetails";
import {Task, TaskStatus} from "../models/task";
import {TaskService} from "../services/task.service";
import {Account} from "../models/account.model";
import {UserDetails} from "../models/userDetails";
import {HttpClient, HttpHeaders} from "@angular/common/http";
import {ToastrService} from "ngx-toastr";

@Component({
  selector: 'app-project',
  templateUrl: './project.component.html',
  styleUrl: './project.component.css'
})
export class ProjectComponent implements OnInit {

  project: ProjectDetails | null = null;
  projectId: string | null = null;

  pendingTasks: TaskDetails[] = [];
  inProgressTasks: TaskDetails[] = [];
  completedTasks: TaskDetails[] = [];

  selectedTask: TaskDetails | null = null;

  isUserInTask: boolean = false;

  showAddTaskModal: boolean = false;
  searchTerm: string = '';
  private allUsers!: UserDetails[];
  filteredUsers: { [taskId: string]: UserDetails[] } = {};
  taskMembers: { [taskId: string]: UserDetails[] } = {};



  constructor(private projectService: ProjectServiceService, private route: ActivatedRoute,private taskService: TaskService, private http: HttpClient, private toastr: ToastrService) {}

  ngOnInit(): void {
    this.route.paramMap.subscribe(params => {

      const projectId = params.get('projectId');


      if (projectId) {
        this.projectId = projectId;
        this.loadProjectDetails(projectId);

      } else {

        this.projectId = '';
        console.error('Project ID nije prisutan u URL-u!');
      }
    });
  }

  isManager(): boolean {
    const role = localStorage.getItem('role');
    return role === 'manager';
  }


  loadProjectDetails(projectId: string): void {
    this.projectService.getProjectDetailsById(projectId).subscribe({
      next: (data: ProjectDetails) => {
        this.project = data;
        console.log(this.project);
        const userIds = this.project.user_ids;
        if (!Array.isArray(userIds) || userIds.length === 0) {
          console.error('Invalid userIds:', userIds);
          return;
        }

        fetch('/api/user-server/users/details', {
          method: 'POST',
          headers: {
            'Content-Type': 'application/json',
          },
          body: JSON.stringify({ userIds: userIds })
        })
          .then(response => response.json())
          .then(data => {
            console.log("DATA: " + JSON.stringify(data));
            this.allUsers = data;
          })
          .catch(error => {
            console.error('Error:', error);
          });

        if (this.project && this.project.tasks) {

          this.organizeTasksByStatus(this.project.tasks);
        }
      },
      error: (err) => {
        console.error('Greška pri učitavanju podataka o projektu', err);
      }
    });
  }

  filterUsers(taskId: string) {
    this.filteredUsers[taskId] = this.allUsers
      .filter(user => user.email.toLowerCase().includes(this.searchTerm.toLowerCase()))
      .filter(user => {
        return !this.taskMembers[taskId]?.some(member => member.id === user.id);
      });
  }

  organizeTasksByStatus(tasks: TaskDetails[]): void {
    this.pendingTasks = tasks.filter(task => task.status === 'Pending');
    this.inProgressTasks = tasks.filter(task => task.status === 'In Progress');
    this.completedTasks = tasks.filter(task => task.status === 'Completed');
  }

  openTask(task: TaskDetails): void {
    console.log(task);
    if (this.project == null) {
      console.log("tasksssssss is NULLLLLL");
    } else {
      console.log("tasksssssss", this.project);
    }


    this.selectedTask = task;


    console.log(this.selectedTask.users);

    console.log(this.selectedTask.userIds);
    console.log(this.selectedTask.user_ids)

    this.taskMembers[task.id] = task.user_ids.map(userId =>
      this.allUsers.find(user => user.id === userId)
    ).filter(user => user !== undefined) as UserDetails[];

    this.filteredUsers[task.id] = this.allUsers.filter(user =>
      !this.taskMembers[task.id].some(member => member.id === user.id)
    );



    this.checkIfUserInTask();

  }

  showAddMemberModal = false;

  openMemberAdditionModal(projectId: string | null): void {
    if (projectId) {
      this.projectId = projectId;
      this.showAddMemberModal = true;
    } else {
      console.error('Project ID is null');
    }
  }


  closeMemberAdditionModal() {
    this.showAddMemberModal = false;
  }

  closeTask(): void {
    this.selectedTask = null;
    console.log(this.selectedTask);

  }

  showDropdown: boolean = false;

  toggleDropdown(): void {
    this.showDropdown = !this.showDropdown;
  }



  changeStatus(newStatus: TaskStatus): void {
    if (this.selectedTask) {
      const taskId = this.selectedTask.id; // Preuzmite ID trenutnog taska
      this.projectService.updateTaskStatus(taskId, newStatus).subscribe({
        next: () => {
          this.selectedTask!.status = newStatus; // Ažurirajte status lokalno
          console.log(`Status successfully updated to: ${newStatus}`);
          this.refreshTaskLists(); // Osvežavanje taskova po statusu
        },
        error: (err) => {
          console.error('Failed to update task status:', err);
        },
      });
    }
  }

  refreshTaskLists(): void {
    if (this.project && this.project.tasks) {
      this.organizeTasksByStatus(this.project.tasks);
    }
  }

  checkIfUserInTask(): void {
    if (this.selectedTask) {
      const task: Task = {
        id: this.selectedTask.id,
        projectId: this.selectedTask.projectId,
        name: this.selectedTask.name,
        description: this.selectedTask.description,
        status: this.selectedTask.status,
        createdAt: this.selectedTask.createdAt,
        updatedAt: this.selectedTask.updatedAt,
        user_ids: this.selectedTask.user_ids,
        dependencies: this.selectedTask.dependencies,
        blocked: this.selectedTask.blocked
      };
      console.log(task);
      // Poziv servisa sa konvertovanim objektom
      this.taskService.checkIfUserInTask(task).subscribe(
        (response: boolean) => {
          this.isUserInTask = response;
          console.log(this.isUserInTask);
          console.log('User is in task:', response);
        },
        (error) => {
          console.error('Error checking user in task:', error);
        }
      );
    } else {
      console.warn('No task selected for user check.');
      this.isUserInTask = false;
    }
  }


  openAddTaskModal (projectId: string | null): void{
    if (projectId) {
      this.projectId = projectId;
      this.showAddTaskModal = true;
    } else {
      console.error('Project ID is null');
    }

  }




  closeTaskAdditionModal(): void {
    this.showAddTaskModal = false;
  }


  addUserToTask(selectedTask: TaskDetails, user: UserDetails) {
    console.log(user)
    if (!this.taskMembers[selectedTask.id]) {
      this.taskMembers[selectedTask.id] = [];
    }
    if (this.isUserInTask) {
      this.toastr.warning("You can't add this user");
      return;
    }
    this.taskMembers[selectedTask.id].push(user);

    this.updateTaskMember(selectedTask.id, 'add', user.id);
    this.filterUsers(selectedTask.id)
  }

<<<<<<< HEAD
  // addDependencyToTask(selectedTaskId: string, dependencyId: string) {
  //
  //   if(this.selectedTask!= null){
  //     this.selectedTask.dependencies.push(dependencyId);
  //   }
  //   console.log(this.selectedTask);
  //
  // this.addDependency(selectedTaskId, dependencyId);
  //
  // }
=======
  addDependencyToTask(selectedTaskId: string, dependencyId: string) {

    if(this.selectedTask!= null){
      this.selectedTask.dependencies.push(dependencyId);
    }
    console.log(this.selectedTask);

  this.addDependency(selectedTaskId, dependencyId);

  }
>>>>>>> 705e85d5

  removeUserFromTask(selectedTask: TaskDetails, member: UserDetails) {
    const assignedMembers = this.taskMembers[selectedTask.id] || [];

    if (selectedTask.status === 'In Progress' && assignedMembers.length === 1) {
      this.toastr.warning("Cannot remove the last assigned person from an in-progress task.");
      return;
    }

    const index = assignedMembers.findIndex(member => member.id === member.id);
    if (index !== -1) {
      assignedMembers.splice(index, 1);
      this.taskMembers[selectedTask.id] = assignedMembers;

      this.updateTaskMember(selectedTask.id, 'remove', member.id);

      this.filterUsers(selectedTask.id);
    }
  }


  private updateTaskMember(id: string, action: string, userId: string) {
    const url = `/api/task-server/tasks/${id}/members/${action}/${userId}`;

    this.http.post(url, {}).subscribe({
      next: () => {
        console.log(`User ${action}ed successfully`);
        if (this.projectId) {
          this.loadProjectDetails(this.projectId);
        }
      },
      error: (error) => {
        console.error('Error updating task member:', error);
      }
    });

  }

<<<<<<< HEAD
  // private addDependency(id: string, dependecyId: string) {
  //   const url = `/api/workflow-server/workflow/${id}/add/${dependecyId}`;
  //
  //   this.http.post(url, {}).subscribe({
  //     next: () => {
  //       console.log(`User added dependency successfully: ${dependecyId}`);
  //       if (this.projectId) {
  //         this.loadProjectDetails(this.projectId);
  //       }
  //     },
  //     error: (error) => {
  //       console.error('Error updating task member:', error);
  //     }
  //   });
  //
  // }
=======
  private addDependency(id: string, dependecyId: string) {
    const url = `/api/workflow-server/workflow/${id}/add/${dependecyId}`;

    console.log("task id: ", id);
    console.log("dependecy id: ", dependecyId);
    console.log("URL id: ", url);
    const headers = new HttpHeaders({ 'Content-Type': 'application/json' });

    this.http.post(url, {}, { headers }).subscribe({
      next: () => {
        console.log(`User added dependency successfully: ${dependecyId}`);
        if (this.projectId) {
          this.loadProjectDetails(this.projectId);
          this.toastr.success("Succesfully created connection between tasks");
        }
      },
      error: (error) => {
        console.error('Error making task connection:', error);
        this.toastr.success("Error making task connection:", error);

      }
    });
  }
>>>>>>> 705e85d5


  private craeteWorkflowTask(task: Task) {
    const url = `/api/workflow-server/workflow`;

<<<<<<< HEAD
=======
    // TODO: find out why it always returns 201 when it doesnt create dependency
>>>>>>> 705e85d5
    this.http.post(url, task).subscribe({
      next: () => {
        console.log(`Workflow created successfully: `);
        if (this.projectId) {
          this.loadProjectDetails(this.projectId);
        }
      },
      error: (error) => {
        console.error('Error updating task member:', error);
      }
    });

  }
}<|MERGE_RESOLUTION|>--- conflicted
+++ resolved
@@ -9,6 +9,7 @@
 import {UserDetails} from "../models/userDetails";
 import {HttpClient, HttpHeaders} from "@angular/common/http";
 import {ToastrService} from "ngx-toastr";
+import {TaskNode} from "../models/task-graph";
 
 @Component({
   selector: 'app-project',
@@ -33,6 +34,7 @@
   private allUsers!: UserDetails[];
   filteredUsers: { [taskId: string]: UserDetails[] } = {};
   taskMembers: { [taskId: string]: UserDetails[] } = {};
+
 
 
 
@@ -263,29 +265,23 @@
     this.filterUsers(selectedTask.id)
   }
 
-<<<<<<< HEAD
-  // addDependencyToTask(selectedTaskId: string, dependencyId: string) {
-  //
-  //   if(this.selectedTask!= null){
-  //     this.selectedTask.dependencies.push(dependencyId);
-  //   }
-  //   console.log(this.selectedTask);
-  //
-  // this.addDependency(selectedTaskId, dependencyId);
-  //
-  // }
-=======
   addDependencyToTask(selectedTaskId: string, dependencyId: string) {
-
-    if(this.selectedTask!= null){
-      this.selectedTask.dependencies.push(dependencyId);
-    }
-    console.log(this.selectedTask);
-
-  this.addDependency(selectedTaskId, dependencyId);
-
-  }
->>>>>>> 705e85d5
+    if (this.selectedTask == null) {
+      console.error("No selected task. Cannot add dependency.");
+      return;
+    }
+
+    if (!Array.isArray(this.selectedTask.dependencies)) {
+      this.selectedTask.dependencies = [];
+    }
+
+    this.selectedTask.dependencies.push(dependencyId); // Safe to push now
+    console.log("Updated selected task:", this.selectedTask);
+
+    this.addDependency(selectedTaskId, dependencyId);
+  }
+
+
 
   removeUserFromTask(selectedTask: TaskDetails, member: UserDetails) {
     const assignedMembers = this.taskMembers[selectedTask.id] || [];
@@ -324,24 +320,6 @@
 
   }
 
-<<<<<<< HEAD
-  // private addDependency(id: string, dependecyId: string) {
-  //   const url = `/api/workflow-server/workflow/${id}/add/${dependecyId}`;
-  //
-  //   this.http.post(url, {}).subscribe({
-  //     next: () => {
-  //       console.log(`User added dependency successfully: ${dependecyId}`);
-  //       if (this.projectId) {
-  //         this.loadProjectDetails(this.projectId);
-  //       }
-  //     },
-  //     error: (error) => {
-  //       console.error('Error updating task member:', error);
-  //     }
-  //   });
-  //
-  // }
-=======
   private addDependency(id: string, dependecyId: string) {
     const url = `/api/workflow-server/workflow/${id}/add/${dependecyId}`;
 
@@ -365,16 +343,12 @@
       }
     });
   }
->>>>>>> 705e85d5
 
 
   private craeteWorkflowTask(task: Task) {
     const url = `/api/workflow-server/workflow`;
 
-<<<<<<< HEAD
-=======
     // TODO: find out why it always returns 201 when it doesnt create dependency
->>>>>>> 705e85d5
     this.http.post(url, task).subscribe({
       next: () => {
         console.log(`Workflow created successfully: `);
