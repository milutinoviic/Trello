--- conflicted
+++ resolved
@@ -67,6 +67,7 @@
       next: (data: ProjectDetails) => {
         this.project = data;
         console.log(this.project);
+        console.log("AAAAAAAAAAAAAAAAAAAAAAAAAAAAAAAAAAAAAAAAAAAAAAAAAA");
         const userIds = this.project.user_ids;
         if (!Array.isArray(userIds) || userIds.length === 0) {
           console.error('Invalid userIds:', userIds);
@@ -115,11 +116,15 @@
   }
 
   openTask(task: TaskDetails): void {
+    console.log("aaaaaaaaaaaaaaaaaaaaaaaaaaaaaaaaaaaaaaaaaaaaaaaaaaaaaaaaaaa")
     console.log(task);
+    console.log("kkkkkkkkkkkkkkkkkkkkkkkkkkkkkkkkkkkkkkkkkkkkkkkkkkkkkkk");
     this.selectedTask = task;
 
 
+    console.log("kkkkkkkkkkkkkkkkkkkkkkkkkkkkkkkkkkkkkkkkkkkkkkkkkkkkkkk");
     console.log(this.selectedTask.users);
+    console.log("kkkkkkkkkkkkkkkkkkkkkkkkkkkkkkkkkkkkkkkkkkkkkkkkkkkkkkk");
 
     console.log(this.selectedTask.userIds);
     console.log(this.selectedTask.user_ids)
@@ -156,6 +161,7 @@
 
   closeTask(): void {
     this.selectedTask = null;
+    console.log("aaaaaaaaaaaaaaaaaaaaaaaaaaaaaaaaaaaaaaaaaaaaaa")
     console.log(this.selectedTask);
 
   }
@@ -204,24 +210,12 @@
         dependencies: this.selectedTask.dependencies,
         blocked: this.selectedTask.blocked
       };
-<<<<<<< HEAD
-      // console.log("Taskkkkkkkkkkkkkkkkkkkkkkkkkkkkkkkkkkkkkkkkkkkkkkkkkkk");
-      // console.log(task);
-=======
       console.log(task);
->>>>>>> 20f38526
       // Poziv servisa sa konvertovanim objektom
       this.taskService.checkIfUserInTask(task).subscribe(
         (response: boolean) => {
           this.isUserInTask = response;
-<<<<<<< HEAD
-          // console.log("----------------------------------------------------------------");
-          // console.log("aAAAAAAAAAAAAAAAAAAAAAA KKKKKKK CCCC BBBBB 12343245654654");
           console.log(this.isUserInTask);
-          // console.log("RAAAAAAAAAAAAAAAAAAAAAAAAAAAAAAAAAAAAAAAAAAAAAAAAAAAAAAAAAAA");
-=======
-          console.log(this.isUserInTask);
->>>>>>> 20f38526
           console.log('User is in task:', response);
         },
         (error) => {
