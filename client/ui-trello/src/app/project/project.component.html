--- conflicted
+++ resolved
@@ -80,7 +80,7 @@
           <button (click)="removeUserFromTask(selectedTask, member)">Remove</button>
         </li>
       </ul>
-<<<<<<< HEAD
+
       <!--      <h5>Add Dependency:</h5>-->
       <!--      <div *ngIf="project != null">-->
       <!--        <div *ngIf="project?.tasks?.length > 0">-->
@@ -92,7 +92,7 @@
       <!--        </div>-->
       <!--      </div>-->
       <!--      </div>-->
-=======
+
       <div *ngIf="isManager()">
       <h5>Add Dependency:</h5>
         <div *ngFor="let task of project?.tasks">
@@ -100,7 +100,7 @@
               <button (click)="addDependencyToTask(selectedTask.id, task.id)">Add</button>
         </div>
       </div>
->>>>>>> 705e85d5
+
     </div>
 
 
