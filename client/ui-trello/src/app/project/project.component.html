--- conflicted
+++ resolved
@@ -90,9 +90,6 @@
       <!--      </div>-->
       <!--      </div>-->
     </div>
-
-
-
     <button (click)="closeTask()">Close</button>
   </div>
 </div>
@@ -135,10 +132,4 @@
       </div>
     </div>
   </div>
-<<<<<<< HEAD
 </div>
-
-
-=======
-</div>
->>>>>>> 5ac3480f
