--- conflicted
+++ resolved
@@ -23,12 +23,9 @@
     "@popperjs/core": "^2.11.8",
     "bootstrap": "^5.3.3",
     "jquery": "^3.7.1",
-<<<<<<< HEAD
     "jwt-decode": "^4.0.0",
     "ng-recaptcha": "^13.2.1",
-=======
     "ngx-bootstrap": "^18.1.3",
->>>>>>> 10973537
     "ngx-toastr": "^19.0.0",
     "rxjs": "~7.8.0",
     "tslib": "^2.3.0",
